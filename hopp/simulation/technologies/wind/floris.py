--- conflicted
+++ resolved
@@ -15,10 +15,7 @@
 from hopp.tools.resource.wind_tools import (
     calculate_air_density_for_elevation, 
     parse_resource_data,
-<<<<<<< HEAD
-=======
     weighted_parse_resource_data
->>>>>>> 38552ed7
 )
 # avoid circular dep
 if TYPE_CHECKING:
@@ -77,35 +74,21 @@
             rho = calculate_air_density_for_elevation(self.site.elev)
             floris_config["flow_field"].update({"air_density":rho})
         
-<<<<<<< HEAD
         # 4) initialize attributes from floris config and update floris config as needed
         floris_config = self.initialize_from_floris(floris_config)
         
         # 5) initialize floris model
-=======
-        #initialize floris model
->>>>>>> 38552ed7
         self.fi = FlorisModel(floris_config)
         self._timestep = self.config.timestep
         self._operational_losses = self.config.operational_losses
 
-<<<<<<< HEAD
-        self.speeds, self.wind_dirs = parse_resource_data(self.site.wind_resource)
-=======
         if self.config.resource_parse_method == "average":
             self.speeds, self.wind_dirs = parse_resource_data(self.site.wind_resource)
         elif self.config.resource_parse_method == "weighted_average":
             self.speeds, self.wind_dirs = weighted_parse_resource_data(self.site.wind_resource)
->>>>>>> 38552ed7
 
         self.system_capacity = self.nTurbs * self.turb_rating
 
-<<<<<<< HEAD
-=======
-        # turbine power curve (array of kW power outputs)
-        self.wind_turbine_powercurve_powerout = [1] * 30    # dummy for now
-
->>>>>>> 38552ed7
         # time to simulate
         if len(self.config.timestep) > 0:
             self.start_idx = self.config.timestep[0]
@@ -115,7 +98,6 @@
             self.end_idx = 8759
         
 
-<<<<<<< HEAD
     def initialize_from_floris(self,floris_config):
         """
         Please populate all the wind farm parameters
@@ -158,13 +140,6 @@
             logger.warning(f"num_turbines in WindConfig ({self.config.num_turbines}) does not equal number of turbines in floris config layout ({self.nTurbs})")
         return floris_config
     
-=======
-        # results
-        self.gen = []
-        self.annual_energy = None
-        self.capacity_factor = None
-
->>>>>>> 38552ed7
     def value(self, name: str, set_value=None):
         """Set or retrieve atrribute of `hopp.simulation.technologies.wind.floris.Floris`.
             if set_value = None, then retrieve value; otherwise overwrite variable's value.
@@ -180,7 +155,6 @@
             return self.__getattribute__(name)
 
     def set_floris_value(self,name,value):
-<<<<<<< HEAD
         if value is not None:
             self.fi.set(**{name:value})
     
@@ -190,9 +164,6 @@
     
     def get_floris_param(self,param):
         return self.fi.get_param(param)
-=======
-        self.fi.set(**{name:value})
->>>>>>> 38552ed7
 
     def execute(self, project_life):
         """Simulate wind farm performance using floris.
