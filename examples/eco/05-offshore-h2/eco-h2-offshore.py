# general imports
from distutils.command.config import config
import os
import numpy as np
import pandas as pd
pd.options.mode.chained_assignment = None  # default='warn'
import sys
from scipy import optimize
from pprint import pprint

# yaml imports
import yaml
from yamlinclude import YamlIncludeConstructor
from pathlib import Path

PATH = Path(__file__).parent
YamlIncludeConstructor.add_to_loader_class(loader_class=yaml.FullLoader, base_dir=PATH / './input/floris/')
YamlIncludeConstructor.add_to_loader_class(loader_class=yaml.FullLoader, base_dir=PATH / './input/turbines/')

# visualization imports
import matplotlib.pyplot as plt

# packages needed for setting NREL API key
from hopp.utilities.keys import set_developer_nrel_gov_key, get_developer_nrel_gov_key

# ORBIT imports
from ORBIT.core.library import initialize_library
initialize_library(os.path.join(os.getcwd(), "./input/"))

# HOPP imports
from hopp.utilities.keys import set_nrel_key_dot_env
import hopp.eco.electrolyzer as he_elec
import hopp.eco.finance as he_fin
import hopp.eco.hopp_mgmt as he_hopp
import hopp.eco.utilities as he_util
import hopp.eco.hydrogen_mgmt as he_h2

# from hopp.eco import *

# Set API key
set_nrel_key_dot_env()

# set up function to run base line case
def run_simulation(electrolyzer_rating=None, plant_size=None, verbose=False, show_plots=False, save_plots=False, use_profast=True, storage_type=None, incentive_option=1, plant_design_scenario=1, output_level=1, grid_connection=None):

    # load inputs as needed
    turbine_model="osw_18MW"
    filename_orbit_config= "./input/plant/orbit-config-"+turbine_model+".yaml"
    filename_turbine_yaml = "./input/turbines/"+turbine_model+".yaml"
    filename_floris_config = "./input/floris/floris_input_iea_18MW_osw.yaml"
    plant_config, turbine_config, wind_resource, floris_config = he_util.get_inputs(filename_orbit_config, filename_turbine_yaml, filename_floris_config, verbose=verbose, show_plots=show_plots, save_plots=save_plots)
<<<<<<< HEAD

=======
>>>>>>> deaf1f99
    if electrolyzer_rating != None:
        plant_config["electrolyzer"]["rating"] = electrolyzer_rating

    if grid_connection != None:
        plant_config["project_parameters"]["grid_connection"] = grid_connection

    if storage_type != None:
        plant_config["h2_storage"]["type"] = storage_type

    if plant_size != None:
        plant_config["plant"]["capacity"] = plant_size
        plant_config["plant"]["num_turbines"] = int(plant_size/turbine_config["turbine_rating"])
        print(plant_config["plant"]["num_turbines"])

    design_scenario = plant_config["plant_design"]["scenario%s" %(plant_design_scenario)]
    design_scenario["id"] = plant_design_scenario

    # run orbit for wind plant construction and other costs

    ## TODO get correct weather (wind, wave) inputs for ORBIT input (possibly via ERA5)
    orbit_project = he_fin.run_orbit(plant_config, weather=None, verbose=verbose)
<<<<<<< HEAD

=======
>>>>>>> deaf1f99
    # setup HOPP model
    hopp_site, hopp_technologies, hopp_scenario, hopp_h2_args = he_hopp.setup_hopp(plant_config, turbine_config, wind_resource, orbit_project, floris_config, show_plots=show_plots, save_plots=save_plots)

    # run HOPP model
    hopp_results = he_hopp.run_hopp(hopp_site, hopp_technologies, hopp_scenario, hopp_h2_args, verbose=verbose)

    # this portion of the system is inside a function so we can use a solver to determine the correct energy availability for h2 production
    def energy_internals(hopp_results=hopp_results, hopp_site=hopp_site, hopp_technologies=hopp_technologies, hopp_scenario=hopp_scenario, hopp_h2_args=hopp_h2_args, orbit_project=orbit_project, design_scenario=design_scenario, plant_config=plant_config, turbine_config=turbine_config, wind_resource=wind_resource, floris_config=floris_config, electrolyzer_rating=electrolyzer_rating, plant_size=plant_size, verbose=verbose, show_plots=show_plots, save_plots=save_plots, use_profast=use_profast, storage_type=storage_type, incentive_option=incentive_option, plant_design_scenario=plant_design_scenario, output_level=output_level, solver=True, power_for_peripherals_kw_in=0.0, breakdown=False):

        hopp_results_internal = dict(hopp_results)

        # set energy input profile
        ### subtract peripheral power from supply to get what is left for electrolyzer
        remaining_power_profile_in = np.zeros_like(hopp_results["combined_pv_wind_power_production_hopp"])

        high_count = sum(np.asarray(hopp_results["combined_pv_wind_power_production_hopp"]) >= power_for_peripherals_kw_in)
        total_peripheral_energy = power_for_peripherals_kw_in*365*24
        distributed_peripheral_power = total_peripheral_energy/high_count
        for i in range(len(hopp_results["combined_pv_wind_power_production_hopp"])):
            r = hopp_results["combined_pv_wind_power_production_hopp"][i] - distributed_peripheral_power
            if r > 0:
                remaining_power_profile_in[i] = r

        hopp_results_internal["combined_pv_wind_power_production_hopp"] = tuple(remaining_power_profile_in)

        # run electrolyzer physics model
        electrolyzer_physics_results = he_elec.run_electrolyzer_physics(hopp_results_internal, hopp_scenario, hopp_h2_args, plant_config, wind_resource, design_scenario, show_plots=show_plots, save_plots=save_plots, verbose=verbose)

        # run electrolyzer cost model
        electrolyzer_cost_results = he_elec.run_electrolyzer_cost(electrolyzer_physics_results, hopp_scenario, plant_config, design_scenario, verbose=verbose)
<<<<<<< HEAD

=======
>>>>>>> deaf1f99
        desal_results = he_elec.run_desal(plant_config, electrolyzer_physics_results, design_scenario, verbose)

        # run array system model
        h2_pipe_array_results = he_h2.run_h2_pipe_array(plant_config, orbit_project, electrolyzer_physics_results, design_scenario, verbose)

        # compressor #TODO size correctly
        h2_transport_compressor, h2_transport_compressor_results = he_h2.run_h2_transport_compressor(plant_config, electrolyzer_physics_results, design_scenario, verbose=verbose)

        # transport pipeline
        h2_transport_pipe_results = he_h2.run_h2_transport_pipe(plant_config, electrolyzer_physics_results, design_scenario, verbose=verbose)

        # pressure vessel storage
        pipe_storage, h2_storage_results = he_h2.run_h2_storage(plant_config, turbine_config, electrolyzer_physics_results, design_scenario, verbose=verbose)
<<<<<<< HEAD

=======
>>>>>>> deaf1f99
        total_energy_available = np.sum(hopp_results["combined_pv_wind_power_production_hopp"])

        ### get all energy non-electrolyzer usage in kw
        desal_power_kw = desal_results["power_for_desal_kw"]

        h2_transport_compressor_power_kw = h2_transport_compressor_results["compressor_power"] # kW

        h2_storage_energy_kwh = h2_storage_results["storage_energy"]
        h2_storage_power_kw = h2_storage_energy_kwh*(1.0/(365*24))

        # if transport is not HVDC and h2 storage is on shore, then power the storage from the grid
        if (design_scenario["transportation"] == "pipeline") and (design_scenario["h2_storage_location"] == "onshore"):
            total_accessory_power_renewable_kw = desal_power_kw + h2_transport_compressor_power_kw
            total_accessory_power_grid_kw = h2_storage_power_kw
        else:
            total_accessory_power_renewable_kw = desal_power_kw + h2_transport_compressor_power_kw + h2_storage_power_kw
            total_accessory_power_grid_kw = 0.0

        ### subtract peripheral power from supply to get what is left for electrolyzer and also get grid power
        remaining_power_profile = np.zeros_like(hopp_results["combined_pv_wind_power_production_hopp"])
        grid_power_profile = np.zeros_like(hopp_results["combined_pv_wind_power_production_hopp"])
        for i in range(len(hopp_results["combined_pv_wind_power_production_hopp"])):
            r = hopp_results["combined_pv_wind_power_production_hopp"][i] - total_accessory_power_renewable_kw
            grid_power_profile[i] = total_accessory_power_grid_kw
            if r > 0:
                remaining_power_profile[i] = r

        if verbose and not solver:
            print("\nEnergy/Power Results:")
            print("Supply (MWh): ", total_energy_available)
            print("Desal (kW): ", desal_power_kw)
            print("Transport compressor (kW): ", h2_transport_compressor_power_kw)
            print("Storage compression, refrigeration, etc (kW): ", h2_storage_power_kw)

        if (show_plots or save_plots) and not solver:
            fig, ax = plt.subplots(1)
            plt.plot(np.asarray(hopp_results["combined_pv_wind_power_production_hopp"])*1E-6, label="Total Energy Available")
            plt.plot(remaining_power_profile*1E-6, label="Energy Available for Electrolysis")
            plt.xlabel("Hour")
            plt.ylabel("Power (GW)")
            plt.tight_layout()
            if save_plots:
                savepath = "figures/power_series/"
                if not os.path.exists(savepath):
                    os.makedirs(savepath)
                plt.savefig(savepath+"power_%i.png" %(design_scenario["id"]), transparent=True)
            if show_plots:
                plt.show()
        if solver:
            if breakdown:
                return total_accessory_power_renewable_kw, total_accessory_power_grid_kw, desal_power_kw, h2_transport_compressor_power_kw, h2_storage_power_kw
            else:
                return total_accessory_power_renewable_kw
        else:
            return electrolyzer_physics_results, electrolyzer_cost_results, desal_results, h2_pipe_array_results, h2_transport_compressor, h2_transport_compressor_results, h2_transport_pipe_results, pipe_storage, h2_storage_results, total_accessory_power_renewable_kw, total_accessory_power_grid_kw

    # define function to provide to the brent solver
    def energy_residual_function(power_for_peripherals_kw_in):

        # get results for current design
        # print("power peri in: ", power_for_peripherals_kw_in)
        power_for_peripherals_kw_out = energy_internals(power_for_peripherals_kw_in=power_for_peripherals_kw_in, solver=True, verbose=False)

        # collect residual
        power_residual = power_for_peripherals_kw_out - power_for_peripherals_kw_in
        # print("\nresidual: ", power_residual)

        return power_residual

    def simple_solver(initial_guess=0.0):

        # get results for current design
        total_accessory_power_renewable_kw, total_accessory_power_grid_kw, desal_power_kw, h2_transport_compressor_power_kw, h2_storage_power_kw = energy_internals(power_for_peripherals_kw_in=initial_guess, solver=True, verbose=False, breakdown=True)

        return total_accessory_power_renewable_kw, total_accessory_power_grid_kw, desal_power_kw, h2_transport_compressor_power_kw, h2_storage_power_kw

    #################### solving for energy needed for non-electrolyzer components ####################################
    # this approach either exactly over over-estimates the energy needed for non-electrolyzer components
    solver_results = simple_solver(0)
    solver_result = solver_results[0]

    # this is a check on the simple solver
    # print("\nsolver result: ", solver_result)
    # residual = energy_residual_function(solver_result)
    # print("\nresidual: ", residual)

    # this approach exactly sizes the energy needed for the non-electrolyzer components (according to the current models anyway)
    # solver_result = optimize.brentq(energy_residual_function, -10, 20000, rtol=1E-5)
    # OptimizeResult = optimize.root(energy_residual_function, 11E3, tol=1)
    # solver_result = OptimizeResult.x
    # print(solver_result)
    ##################################################################################################################

    # get results for final design
    electrolyzer_physics_results, electrolyzer_cost_results, desal_results, h2_pipe_array_results, h2_transport_compressor, h2_transport_compressor_results, h2_transport_pipe_results, pipe_storage, h2_storage_results, total_accessory_power_renewable_kw, total_accessory_power_grid_kw \
        = energy_internals(solver=False, power_for_peripherals_kw_in=solver_result)

    ## end solver loop here
    platform_results = he_h2.run_equipment_platform(plant_config, design_scenario, electrolyzer_physics_results, h2_storage_results, desal_results, verbose=verbose)
<<<<<<< HEAD

=======
>>>>>>> deaf1f99
    ################# OSW intermediate calculations" aka final financial calculations
    # does LCOE even make sense if we are only selling the H2? I think in this case LCOE should not be used, rather LCOH should be used. Or, we could use LCOE based on the electricity actually used for h2
    # I think LCOE is just being used to estimate the cost of the electricity used, but in this case we should just use the cost of the electricity generating plant since we are not selling to the grid. We
    # could build in a grid connection later such that we use LCOE for any purchased electricity and sell any excess electricity after H2 production
    # actually, I think this is what OSW is doing for LCOH

    # TODO double check full-system CAPEX
    capex, capex_breakdown = he_fin.run_capex(hopp_results, orbit_project, electrolyzer_cost_results, h2_pipe_array_results, h2_transport_compressor_results, h2_transport_pipe_results, h2_storage_results, plant_config, design_scenario, desal_results, platform_results, verbose=verbose)

    # TODO double check full-system OPEX
    opex_annual, opex_breakdown_annual = he_fin.run_opex(hopp_results, orbit_project, electrolyzer_cost_results, h2_pipe_array_results, h2_transport_compressor_results, h2_transport_pipe_results, h2_storage_results, plant_config, desal_results, platform_results, verbose=verbose, total_export_system_cost=capex_breakdown["electrical_export_system"])

    print("wind capacity factor: ", np.sum(hopp_results["combined_pv_wind_power_production_hopp"])*1E-3/(plant_config["plant"]["capacity"]*365*24))

    if use_profast:
        lcoe, pf_lcoe = he_fin.run_profast_lcoe(plant_config, orbit_project, capex_breakdown, opex_breakdown_annual, hopp_results, design_scenario, verbose=verbose, show_plots=show_plots, save_plots=save_plots)
        lcoh_grid_only, pf_grid_only = he_fin.run_profast_grid_only(plant_config, orbit_project, electrolyzer_physics_results, capex_breakdown, opex_breakdown_annual, hopp_results, design_scenario, total_accessory_power_renewable_kw, total_accessory_power_grid_kw, verbose=verbose, show_plots=show_plots, save_plots=save_plots)
        lcoh, pf_lcoh = he_fin.run_profast_full_plant_model(plant_config, orbit_project, electrolyzer_physics_results, capex_breakdown, opex_breakdown_annual, hopp_results, incentive_option, design_scenario, total_accessory_power_renewable_kw, total_accessory_power_grid_kw, verbose=verbose, show_plots=show_plots, save_plots=save_plots)

    ################# end OSW intermediate calculations
    power_breakdown = he_util.post_process_simulation(lcoe, lcoh, pf_lcoh, pf_lcoe, hopp_results, electrolyzer_physics_results, plant_config, h2_storage_results, capex_breakdown, opex_breakdown_annual, orbit_project, platform_results, desal_results, design_scenario, plant_design_scenario, incentive_option, solver_results=solver_results, show_plots=show_plots, save_plots=save_plots)#, lcoe, lcoh, lcoh_with_grid, lcoh_grid_only)

    # return
    if output_level == 0:
        return 0
    elif output_level == 1:
        return lcoh
    elif output_level == 2:
        return lcoh, lcoe, capex_breakdown, opex_breakdown_annual, pf_lcoh, electrolyzer_physics_results
    elif output_level == 3:
        return lcoh, lcoe, capex_breakdown, opex_breakdown_annual, pf_lcoh, electrolyzer_physics_results, pf_lcoe, power_breakdown

# run the stuff
if __name__ == "__main__":

    # storage_types = ["pressure_vessel", "turbine", "pressure_vessel", "pressure_vessel", "pressure_vessel", "pressure_vessel"]
    # scenarios = [0,3,4,5,6,7]
    # for scenario, storage_type in zip(scenarios, storage_types): # range(7): # [3,]:
    #     run_simulation(verbose=False, show_plots=False, save_plots=True,  use_profast=True, incentive_option=1, plant_design_scenario=scenario, storage_type=storage_type)

    ## this should result in  5.13 $/kg LCOH
    run_simulation(verbose=True, show_plots=True, save_plots=False,  use_profast=True, incentive_option=1, plant_design_scenario=0)<|MERGE_RESOLUTION|>--- conflicted
+++ resolved
@@ -49,10 +49,6 @@
     filename_turbine_yaml = "./input/turbines/"+turbine_model+".yaml"
     filename_floris_config = "./input/floris/floris_input_iea_18MW_osw.yaml"
     plant_config, turbine_config, wind_resource, floris_config = he_util.get_inputs(filename_orbit_config, filename_turbine_yaml, filename_floris_config, verbose=verbose, show_plots=show_plots, save_plots=save_plots)
-<<<<<<< HEAD
-
-=======
->>>>>>> deaf1f99
     if electrolyzer_rating != None:
         plant_config["electrolyzer"]["rating"] = electrolyzer_rating
 
@@ -74,10 +70,6 @@
 
     ## TODO get correct weather (wind, wave) inputs for ORBIT input (possibly via ERA5)
     orbit_project = he_fin.run_orbit(plant_config, weather=None, verbose=verbose)
-<<<<<<< HEAD
-
-=======
->>>>>>> deaf1f99
     # setup HOPP model
     hopp_site, hopp_technologies, hopp_scenario, hopp_h2_args = he_hopp.setup_hopp(plant_config, turbine_config, wind_resource, orbit_project, floris_config, show_plots=show_plots, save_plots=save_plots)
 
@@ -108,10 +100,6 @@
 
         # run electrolyzer cost model
         electrolyzer_cost_results = he_elec.run_electrolyzer_cost(electrolyzer_physics_results, hopp_scenario, plant_config, design_scenario, verbose=verbose)
-<<<<<<< HEAD
-
-=======
->>>>>>> deaf1f99
         desal_results = he_elec.run_desal(plant_config, electrolyzer_physics_results, design_scenario, verbose)
 
         # run array system model
@@ -125,10 +113,6 @@
 
         # pressure vessel storage
         pipe_storage, h2_storage_results = he_h2.run_h2_storage(plant_config, turbine_config, electrolyzer_physics_results, design_scenario, verbose=verbose)
-<<<<<<< HEAD
-
-=======
->>>>>>> deaf1f99
         total_energy_available = np.sum(hopp_results["combined_pv_wind_power_production_hopp"])
 
         ### get all energy non-electrolyzer usage in kw
@@ -228,10 +212,6 @@
 
     ## end solver loop here
     platform_results = he_h2.run_equipment_platform(plant_config, design_scenario, electrolyzer_physics_results, h2_storage_results, desal_results, verbose=verbose)
-<<<<<<< HEAD
-
-=======
->>>>>>> deaf1f99
     ################# OSW intermediate calculations" aka final financial calculations
     # does LCOE even make sense if we are only selling the H2? I think in this case LCOE should not be used, rather LCOH should be used. Or, we could use LCOE based on the electricity actually used for h2
     # I think LCOE is just being used to estimate the cost of the electricity used, but in this case we should just use the cost of the electricity generating plant since we are not selling to the grid. We
