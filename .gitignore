--- conflicted
+++ resolved
@@ -105,13 +105,5 @@
 # Results
 examples/analysis/results/*.csv
 *.pkl
-<<<<<<< HEAD
-results/*.json
-results/*.csv
-*.pkl
-
-
-=======
->>>>>>> 7f33e742
 
 .DS_Store