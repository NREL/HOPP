import pytest

from hybrid.sites import SiteInfo, flatirons_site
from hybrid.layout.hybrid_layout import WindBoundaryGridParameters, PVGridParameters
from hybrid.hybrid_simulation import HybridSimulation


@pytest.fixture
def site():
    return SiteInfo(flatirons_site)


interconnection_size_kw = 15000
technologies = {'pv': {
                    'system_capacity_kw': 5000,
                    'layout_params': PVGridParameters(x_position=0.5,
                                                      y_position=0.5,
                                                      aspect_power=0,
                                                      gcr=0.5,
                                                      s_buffer=2,
                                                      x_buffer=2)
                },
                'wind': {
                    'num_turbines': 5,
                    'turbine_rating_kw': 2000,
                    'layout_mode': 'boundarygrid',
                    'layout_params': WindBoundaryGridParameters(border_spacing=2,
                                                                border_offset=0.5,
                                                                grid_angle=0.5,
                                                                grid_aspect_power=0.5,
                                                                row_phase_offset=0.5)
                },
                'battery': {
                    'system_capacity_kwh': 20 * 1000,
                    'system_capacity_kw': 5 * 1000
                },
                'grid': 15000}


def test_hybrid_wind_only(site):
    wind_only = {key: technologies[key] for key in ('wind', 'grid')}
    hybrid_plant = HybridSimulation(wind_only, site, interconnect_kw=interconnection_size_kw)
    hybrid_plant.layout.plot()
    hybrid_plant.ppa_price = (0.01, )
    hybrid_plant.simulate(25)
    aeps = hybrid_plant.annual_energies
    npvs = hybrid_plant.net_present_values

    assert aeps.pv == 0
    assert aeps.wind == pytest.approx(33615479.57, 1e-3)
    assert aeps.hybrid == pytest.approx(33615479.57, 1e-3)
<<<<<<< HEAD
    assert aeps.grid == pytest.approx(33615479.57, 1e-3)
=======
>>>>>>> a170ee2e

    assert npvs.pv == 0
    assert npvs.wind == pytest.approx(-13909363.972, 1e-3)
    assert npvs.hybrid == pytest.approx(-13909363.972, 1e-3)


def test_hybrid_pv_only(site):
    solar_only = {key: technologies[key] for key in ('pv', 'grid')}
    hybrid_plant = HybridSimulation(solar_only, site, interconnect_kw=interconnection_size_kw)
    hybrid_plant.layout.plot()
    hybrid_plant.ppa_price = (0.01, )
    hybrid_plant.pv.degradation = [0] * 25
    hybrid_plant.simulate()
    aeps = hybrid_plant.annual_energies
    npvs = hybrid_plant.net_present_values

    assert aeps.pv == pytest.approx(8703525.94, 1e-3)
    assert aeps.wind == 0
    assert aeps.hybrid == pytest.approx(8703525.94, 1e-3)

    assert npvs.pv == pytest.approx(-5121293, 1e3)
    assert npvs.wind == 0
    assert npvs.hybrid == pytest.approx(-5121293, 1e3)


def test_hybrid(site):
    """
    Performance from Wind is slightly different from wind-only case because the solar presence modified the wind layout
    """
    solar_wind_hybrid = {key: technologies[key] for key in ('pv', 'wind', 'grid')}
    hybrid_plant = HybridSimulation(solar_wind_hybrid, site, interconnect_kw=interconnection_size_kw)
    hybrid_plant.layout.plot()
    hybrid_plant.ppa_price = (0.01, )
    hybrid_plant.pv.degradation = [0] * 25
    hybrid_plant.simulate()
    # plt.show()
    aeps = hybrid_plant.annual_energies
    npvs = hybrid_plant.net_present_values

    assert aeps.pv == pytest.approx(8703525.94, 13)
    assert aeps.wind == pytest.approx(33615479.57, 1e3)
    assert aeps.hybrid == pytest.approx(41681662.63, 1e3)

    assert npvs.pv == pytest.approx(-5121293, 1e3)
    assert npvs.wind == pytest.approx(-13909363, 1e3)
    assert npvs.hybrid == pytest.approx(-19216589, 1e3)


def test_hybrid_with_storage_dispatch(site):
    hybrid_plant = HybridSimulation(technologies, site, interconnect_kw=interconnection_size_kw)
    hybrid_plant.ppa_price = (0.03, )
    hybrid_plant.pv.degradation = [0] * 25
    hybrid_plant.simulate()
    aeps = hybrid_plant.annual_energies
    npvs = hybrid_plant.net_present_values

    print(aeps)
    print(npvs)

    assert aeps.pv == pytest.approx(8703525, 1e3)
    assert aeps.wind == pytest.approx(32978136, 1e3)
    assert aeps.battery == pytest.approx(-218034, 1e3)
    assert aeps.hybrid == pytest.approx(41463627, 1e3)

    assert npvs.pv == pytest.approx(-3557479, 1e3)
    assert npvs.wind == pytest.approx(-7736427, 1e3)
    assert npvs.battery == pytest.approx(-21635232, 1e3)
    assert npvs.hybrid == pytest.approx(-11841323, 1e3)<|MERGE_RESOLUTION|>--- conflicted
+++ resolved
@@ -49,10 +49,6 @@
     assert aeps.pv == 0
     assert aeps.wind == pytest.approx(33615479.57, 1e-3)
     assert aeps.hybrid == pytest.approx(33615479.57, 1e-3)
-<<<<<<< HEAD
-    assert aeps.grid == pytest.approx(33615479.57, 1e-3)
-=======
->>>>>>> a170ee2e
 
     assert npvs.pv == 0
     assert npvs.wind == pytest.approx(-13909363.972, 1e-3)
