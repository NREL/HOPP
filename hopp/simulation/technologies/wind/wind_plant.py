from pathlib import Path
from typing import Optional, Tuple, Union, Sequence

import PySAM.Windpower as Windpower
import PySAM.Singleowner as Singleowner
from attrs import define, field

from hopp.simulation.base import BaseClass
from hopp.type_dec import resource_file_converter
from hopp.utilities import load_yaml
from hopp.utilities.validators import gt_zero, contains, range_val
from hopp.simulation.technologies.wind.floris import Floris
from hopp.simulation.technologies.power_source import PowerSource
from hopp.simulation.technologies.sites import SiteInfo
from hopp.simulation.technologies.layout.wind_layout import (
    WindLayout, 
    WindBoundaryGridParameters, 
<<<<<<< HEAD
    WindBasicGridParameters,
    WindCustomParameters)
=======
    WindBasicGridParameters)
>>>>>>> b37e9b0a
from hopp.simulation.technologies.financial import CustomFinancialModel, FinancialModelType
from hopp.utilities.log import hybrid_logger as logger
from hopp.tools.resource.wind_tools import calculate_air_density_losses


@define
class WindConfig(BaseClass):
    """
    Configuration class for WindPlant.

    Args:
        num_turbines (int): number of turbines in the farm
        turbine_rating_kw (float): turbine rating in kW
        rotor_diameter (float | int, Optional): turbine rotor diameter in meters
        hub_height (float, Optional): turbine hub height in meters
        turbine_name (str, Optional): unused currently. Defaults to None.
        layout_mode (str):
            - 'boundarygrid': regular grid with boundary turbines, requires WindBoundaryGridParameters as 'layout_params'
            - 'grid': regular grid with dx, dy distance, 0 angle; does not require 'layout_params'
            - 'basicgrid': most-square grid layout, requires WindBasicGridParameters as 'layout_params'
            - 'custom': use a user-provided layout. 
        model_name (str): which model to use. Options are 'floris' and 'pysam'
        model_input_file (str): file specifying a full PySAM input
        layout_params (obj | dict, Optional): layout configuration object corresponding to `layout_mode` or dictionary.
        rating_range_kw (Tuple[int]): allowable kw range of turbines, default is 1000 - 3000 kW
        floris_config (dict | str | Path): Floris configuration, only used if `model_name` == 'floris'
        adjust_air_density_for_elevation (bool): whether to adjust air density for elevation. Defaults to False.
            Only used if True and ``site.elev`` is not None. 
        resource_parse_method (str): method to parse wind resource data if using floris and downloaded resource data for 2 heights.
            Can either be "weighted_average" or "average". Defaults to "average".
        operational_losses (float, Optional): total percentage losses in addition to wake losses, defaults based on PySAM (only used for Floris model)
        timestep (Tuple[int]): Timestep (required for floris runs, otherwise optional). Defaults to (0,8760)
        fin_model (obj | dict | str): Optional financial model. Can be any of the following:

            - a string representing an argument to `Singleowner.default`

            - a dict representing a `CustomFinancialModel`

            - an object representing a `CustomFinancialModel` or `Singleowner.Singleowner` instance
    """
    num_turbines: int = field(validator=gt_zero)
    turbine_rating_kw: float = field(validator=gt_zero)
    rotor_diameter: Optional[float] = field(default=None)
    layout_params: Optional[Union[dict, WindBoundaryGridParameters, WindBasicGridParameters, WindCustomParameters]] = field(default=None)
    hub_height: Optional[float] = field(default=None)
    turbine_name: Optional[str] = field(default=None)
<<<<<<< HEAD
    layout_mode: str = field(default="grid", validator=contains(["boundarygrid", "grid", "basicgrid", "custom", "floris_layout"]), converter=(str.strip, str.lower))
=======
    layout_mode: str = field(default="grid", validator=contains(["boundarygrid", "grid", "basicgrid", "custom"]), converter=(str.strip, str.lower))
>>>>>>> b37e9b0a
    model_name: str = field(default="pysam", validator=contains(["pysam", "floris"]), converter=(str.strip, str.lower))
    model_input_file: Optional[str] = field(default=None)
    rating_range_kw: Tuple[int, int] = field(default=(1000, 3000))
    floris_config: Optional[Union[dict, str, Path]] = field(default=None)
    adjust_air_density_for_elevation: Optional[bool] = field(default = False)
    resource_parse_method: str = field(default="average", validator=contains(["weighted_average", "average"]), converter=(str.strip, str.lower))
    operational_losses: float = field(default = 12.83, validator=range_val(0, 100))
    timestep: Optional[Tuple[int, int]] = field(default=(0,8760))
    fin_model: Optional[Union[dict, FinancialModelType]] = field(default=None)
    name: str = field(default="WindPlant")

    def __attrs_post_init__(self):
        if self.model_name == 'floris' and self.timestep is None:
            raise ValueError("Timestep (Tuple[int, int]) required for floris")

        if self.layout_mode == 'boundarygrid' and self.layout_params is None:
            raise ValueError("Parameters of WindBoundaryGridParameters required for boundarygrid layout mode")


@define
class WindPlant(PowerSource):
    site: SiteInfo
    config: WindConfig

    config_name: str = field(init=False, default="WindPowerSingleOwner")
    _rating_range_kw: Tuple[int, int] = field(init=False)

    def __attrs_post_init__(self):
        """
        WindPlant

        Args:
            site: Site information
            config: Wind plant configuration
        """
        self._rating_range_kw = self.config.rating_range_kw
        layout_params = self.config.layout_params
        layout_mode = self.config.layout_mode
        # Parse input for a financial model
        if isinstance(self.config.fin_model, str):
            financial_model = Singleowner.default(self.config_name)
        elif isinstance(self.config.fin_model, dict):
            financial_model = CustomFinancialModel(self.config.fin_model, name=self.config.name)
        else:
            financial_model = self.config.fin_model

        if self.config.model_name == 'floris':
            print('FLORIS is the system model...')
            system_model = Floris(self.site, self.config)
            if self.config.num_turbines == len(system_model.wind_farm_xCoordinates) and self.config.layout_mode == "floris_layout":
                # use layout in floris config by using "floris_layout" layout params
                x_coords,y_coords = system_model.wind_farm_layout
                layout_params = WindCustomParameters(
                    layout_x = x_coords,
                    layout_y = y_coords
                )
                # modify to custom for WindLayout
                layout_mode = "custom"
                    


            if financial_model is None:
                # default
                financial_model = Singleowner.default(self.config_name)
            else:
                financial_model = self.import_financial_model(financial_model, system_model, self.config_name)
        else:
            if self.config.model_input_file is None:
                system_model = Windpower.default(self.config_name)
            else:
                # initialize system using pysam input file
                input_file_path = resource_file_converter(self.config.model_input_file)
                input_dict = load_yaml(input_file_path)

                system_model = Windpower.new()
                system_model.assign(input_dict)

                wind_farm_xCoordinates = input_dict['Farm']['wind_farm_xCoordinates']
                nTurbs = len(wind_farm_xCoordinates)
                system_model.value("wind_resource_data", self.site.wind_resource.data)

                # turbine power curve (array of kW power outputs)
                self.wind_turbine_powercurve_powerout = [1] * nTurbs            

            if financial_model is None:
                # default
                financial_model = Singleowner.from_existing(system_model, self.config_name)
            else:
                financial_model = self.import_financial_model(financial_model, system_model, self.config_name)
        
<<<<<<< HEAD
        super().__init__("WindPlant", self.site, system_model, financial_model)
        self._system_model.value("wind_resource_data", self.site.wind_resource.data)

        self._layout = WindLayout(self.site.polygon, system_model, layout_mode, layout_params)
=======
        # below is unnecessary now - this functionality exists in WindLayout.
        if isinstance(self.config.layout_params, dict) and self.config.layout_mode=="boundarygrid":
            layout_params = WindBoundaryGridParameters(**self.config.layout_params)
        elif isinstance(self.config.layout_params, dict) and self.config.layout_mode=="basicgrid":
            layout_params = WindBasicGridParameters(**self.config.layout_params)
        else:
            layout_params = self.config.layout_params

        super().__init__("WindPlant", self.site, system_model, financial_model)
        self._system_model.value("wind_resource_data", self.site.wind_resource.data)

        self._layout = WindLayout(self.site.polygon, system_model, self.config.layout_mode, layout_params)
>>>>>>> b37e9b0a

        self._dispatch = None

        self.turb_rating = self.config.turbine_rating_kw
        self.num_turbines = self.config.num_turbines
        if self.config.rotor_diameter is not None:
            self.rotor_diameter = self.config.rotor_diameter
            
        if self.config.model_name=="pysam":
            if self.config.hub_height is not None:
                self._system_model.Turbine.wind_turbine_hub_ht = self.config.hub_height
            if self.config.adjust_air_density_for_elevation and self.site.elev is not None:
                air_dens_losses = calculate_air_density_losses(self.site.elev)
                self._system_model.Losses.assign({"turb_specific_loss":air_dens_losses})
        
        
        
    @property
    def wake_model(self) -> str:
        try:
            model_type = self._system_model.value("wind_farm_wake_model")
            if model_type == 0:
                return "0 [Simple]"
            elif model_type == 1:
                return "1 [Park (WAsP)]"
            elif model_type == 2:
                return "2 [Eddy Viscosity]"
            elif model_type == 3:
                return "3 [Constant %]"
            else:
                raise ValueError("wake model type unrecognized")
        except:
            raise NotImplementedError

    @wake_model.setter
    def wake_model(self, model_type: int):
        if 0 <= model_type < 4:
            try:
                self._system_model.value("wind_farm_wake_model", model_type)
            except:
                raise NotImplementedError

    @property
    def num_turbines(self):
        return len(self._system_model.value("wind_farm_xCoordinates"))

    @num_turbines.setter
    def num_turbines(self, n_turbines: int):
        
        if self._layout.layout_mode == "custom" and n_turbines != len(self._system_model.value("wind_farm_xCoordinates")):
            n_turbs_layout = len(self._system_model.value("wind_farm_xCoordinates"))
            raise UserWarning(f"using custom layout and input number of turbines ({n_turbines}) does not equal length of layout ({n_turbs_layout})")
        self._layout.set_num_turbines(n_turbines)

    @property
    def rotor_diameter(self):
        return self._system_model.value("wind_turbine_rotor_diameter")

    @rotor_diameter.setter
    def rotor_diameter(self, d):
        self._system_model.value("wind_turbine_rotor_diameter", d)
        # recalculate layout spacing in case min spacing is violated
        self.num_turbines = self.num_turbines

    @property
    def turb_rating(self):
        """

        :return: kw rating of turbine
        """
        return max(self._system_model.value("wind_turbine_powercurve_powerout"))

    @turb_rating.setter
    def turb_rating(self, rating_kw):
        """
        Set the turbine rating. System capacity gets modified as a result.
        Turbine powercurve will be recalculated according to one of the following methods:

        :param rating_kw: float
        """
        scaling = rating_kw / self.turb_rating
        self._system_model.value("wind_turbine_powercurve_powerout",
            [i * scaling for i in self._system_model.value("wind_turbine_powercurve_powerout")])
        self._system_model.value("system_capacity", self.turb_rating * len(self._system_model.value("wind_farm_xCoordinates")))

    def modify_powercurve(self, rotor_diam, rating_kw):
        """
        Recalculate the turbine power curve

        :param rotor_diam: meters
        :param rating_kw: kw

        :return:
        """
        elevation = 0
        wind_default_max_cp = 0.45
        wind_default_max_tip_speed = 60
        wind_default_max_tip_speed_ratio = 8
        wind_default_cut_in_speed = 4
        wind_default_cut_out_speed = 25
        wind_default_drive_train = 0
        try:
            # could fail if current rotor diameter is too big or small for rating
            self._system_model.Turbine.calculate_powercurve(rating_kw,
                                                            int(self._system_model.value("wind_turbine_rotor_diameter")),
                                                            elevation,
                                                            wind_default_max_cp,
                                                            wind_default_max_tip_speed,
                                                            wind_default_max_tip_speed_ratio,
                                                            wind_default_cut_in_speed,
                                                            wind_default_cut_out_speed,
                                                            wind_default_drive_train)
            logger.info("WindPlant recalculated powercurve")
        except:
            raise RuntimeError("WindPlant.turb_rating could not calculate turbine powercurve with diameter={}"
                               ", rating={}. Check diameter or turn off 'recalculate_powercurve'".
                               format(rotor_diam, rating_kw))
        self._system_model.value("wind_turbine_rotor_diameter", rotor_diam)
        self._system_model.value("system_capacity", rating_kw * self.num_turbines)
        logger.info("WindPlant set system_capacity to {} kW".format(self.system_capacity_kw))

    def modify_coordinates(self, xcoords: Sequence, ycoords: Sequence):
        """
        Change the location of the turbines
        """
        if len(xcoords) != len(ycoords):
            raise ValueError("WindPlant turbine coordinate arrays must have same length")
        if self.config.model_name=="floris":
            self._system_model.wind_farm_layout(xcoords,ycoords)
        else:
            self._system_model.value("wind_farm_xCoordinates", xcoords)
            self._system_model.value("wind_farm_yCoordinates", ycoords)
            self._system_model.value("system_capacity", self.turb_rating * len(xcoords))
        
        logger.debug("WindPlant set xcoords to {}".format(xcoords))
        logger.debug("WindPlant set ycoords to {}".format(ycoords))
        logger.info("WindPlant set system_capacity to {} kW".format(self.system_capacity_kw))

    @property
    def system_capacity_kw(self):
        return self._system_model.value("system_capacity")

    def system_capacity_by_rating(self, wind_size_kw: float):
        """
        Sets the system capacity by adjusting the rating of the turbines within the provided boundaries

        :param wind_size_kw: desired system capacity in kW
        """
        turb_rating_kw = wind_size_kw / self.num_turbines
        if self._rating_range_kw[0] <= turb_rating_kw <= self._rating_range_kw[1]:
            self.turb_rating = turb_rating_kw
        else:
            logger.error("WindPlant could not meet target system_capacity by adjusting rating")
            raise RuntimeError("WindPlant could not meet target system_capacity")

    def system_capacity_by_num_turbines(self, wind_size_kw):
        """
        Sets the system capacity by adjusting the number of turbines

        :param wind_size_kw: desired system capacity in kW
        """
        new_num_turbines = round(wind_size_kw / self.turb_rating)
        if self.num_turbines != new_num_turbines:
            self.num_turbines = new_num_turbines

    @system_capacity_kw.setter
    def system_capacity_kw(self, size_kw: float):
        """
        Sets the system capacity by updates the number of turbines placed according to layout_mode
        :param size_kw:
        :return:
        """
        self.system_capacity_by_num_turbines(size_kw)<|MERGE_RESOLUTION|>--- conflicted
+++ resolved
@@ -15,12 +15,8 @@
 from hopp.simulation.technologies.layout.wind_layout import (
     WindLayout, 
     WindBoundaryGridParameters, 
-<<<<<<< HEAD
     WindBasicGridParameters,
     WindCustomParameters)
-=======
-    WindBasicGridParameters)
->>>>>>> b37e9b0a
 from hopp.simulation.technologies.financial import CustomFinancialModel, FinancialModelType
 from hopp.utilities.log import hybrid_logger as logger
 from hopp.tools.resource.wind_tools import calculate_air_density_losses
@@ -42,6 +38,7 @@
             - 'grid': regular grid with dx, dy distance, 0 angle; does not require 'layout_params'
             - 'basicgrid': most-square grid layout, requires WindBasicGridParameters as 'layout_params'
             - 'custom': use a user-provided layout. 
+            - 'floris_layout': use layout provided in `floris_config`
         model_name (str): which model to use. Options are 'floris' and 'pysam'
         model_input_file (str): file specifying a full PySAM input
         layout_params (obj | dict, Optional): layout configuration object corresponding to `layout_mode` or dictionary.
@@ -67,11 +64,7 @@
     layout_params: Optional[Union[dict, WindBoundaryGridParameters, WindBasicGridParameters, WindCustomParameters]] = field(default=None)
     hub_height: Optional[float] = field(default=None)
     turbine_name: Optional[str] = field(default=None)
-<<<<<<< HEAD
     layout_mode: str = field(default="grid", validator=contains(["boundarygrid", "grid", "basicgrid", "custom", "floris_layout"]), converter=(str.strip, str.lower))
-=======
-    layout_mode: str = field(default="grid", validator=contains(["boundarygrid", "grid", "basicgrid", "custom"]), converter=(str.strip, str.lower))
->>>>>>> b37e9b0a
     model_name: str = field(default="pysam", validator=contains(["pysam", "floris"]), converter=(str.strip, str.lower))
     model_input_file: Optional[str] = field(default=None)
     rating_range_kw: Tuple[int, int] = field(default=(1000, 3000))
@@ -130,8 +123,6 @@
                 )
                 # modify to custom for WindLayout
                 layout_mode = "custom"
-                    
-
 
             if financial_model is None:
                 # default
@@ -161,26 +152,11 @@
                 financial_model = Singleowner.from_existing(system_model, self.config_name)
             else:
                 financial_model = self.import_financial_model(financial_model, system_model, self.config_name)
-        
-<<<<<<< HEAD
+
         super().__init__("WindPlant", self.site, system_model, financial_model)
         self._system_model.value("wind_resource_data", self.site.wind_resource.data)
 
         self._layout = WindLayout(self.site.polygon, system_model, layout_mode, layout_params)
-=======
-        # below is unnecessary now - this functionality exists in WindLayout.
-        if isinstance(self.config.layout_params, dict) and self.config.layout_mode=="boundarygrid":
-            layout_params = WindBoundaryGridParameters(**self.config.layout_params)
-        elif isinstance(self.config.layout_params, dict) and self.config.layout_mode=="basicgrid":
-            layout_params = WindBasicGridParameters(**self.config.layout_params)
-        else:
-            layout_params = self.config.layout_params
-
-        super().__init__("WindPlant", self.site, system_model, financial_model)
-        self._system_model.value("wind_resource_data", self.site.wind_resource.data)
-
-        self._layout = WindLayout(self.site.polygon, system_model, self.config.layout_mode, layout_params)
->>>>>>> b37e9b0a
 
         self._dispatch = None
 
