--- conflicted
+++ resolved
@@ -272,25 +272,14 @@
 
 def test_hybrid_simple_pv_with_wind_storage_dispatch(site):
     # Test wind + simple PV (pvwattsv8) + storage with dispatch hybrid plant with custom financial model
-<<<<<<< HEAD
-    annual_energy_expected_pv = 9882421
-    annual_energy_expected_wind = 33637983
-    annual_energy_expected_battery = -97166
-    annual_energy_expected_hybrid = 43423237
-    npv_expected_pv = -1898253
-    npv_expected_wind = -4664335
-    npv_expected_battery = -8183538
-    npv_expected_hybrid = -14746114
-=======
     annual_energy_expected_pv = 9857584
     annual_energy_expected_wind = 33074859
-    annual_energy_expected_battery = -31253
-    annual_energy_expected_hybrid = 42901190
+    annual_energy_expected_battery = -97180
+    annual_energy_expected_hybrid = 42835263
     npv_expected_pv = -1905544
     npv_expected_wind = -4829660
-    npv_expected_battery = -8164187
-    npv_expected_hybrid = -14899381
->>>>>>> af1693d0
+    npv_expected_battery = -8183543
+    npv_expected_hybrid = -14918736
 
     interconnect_kw = 15000
     pv_kw = 5000
@@ -353,25 +342,14 @@
 
 def test_hybrid_detailed_pv_with_wind_storage_dispatch(site):
     # Test wind + detailed PV (pvsamv1) + storage with dispatch hybrid plant with custom financial model
-<<<<<<< HEAD
-    annual_energy_expected_pv = 20413333
-    annual_energy_expected_wind = 33637984
-    annual_energy_expected_battery = -90969
-    annual_energy_expected_hybrid = 53959045
-    npv_expected_pv = -3607348
-    npv_expected_wind = -4664335
-    npv_expected_battery = -8181719
-    npv_expected_hybrid = -16453772
-=======
     annual_energy_expected_pv = 20365655
     annual_energy_expected_wind = 33462743
-    annual_energy_expected_battery = -29994
-    annual_energy_expected_hybrid = 53798060
+    annual_energy_expected_battery = -90903
+    annual_energy_expected_hybrid = 53736299
     npv_expected_pv = -3621345
     npv_expected_wind = -4715783
-    npv_expected_battery = -8163817
-    npv_expected_hybrid = -16501035
->>>>>>> af1693d0
+    npv_expected_battery = -8181700
+    npv_expected_hybrid = -16519167
 
     interconnect_kw = 15000
     wind_kw = 10000
