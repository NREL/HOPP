--- conflicted
+++ resolved
@@ -1,26 +1,15 @@
 from __future__ import annotations
-<<<<<<< HEAD
-import numpy as np
-=======
 from typing import Union, Optional
 
->>>>>>> d6dcb57c
 import matplotlib.pyplot as plt
 import numpy as np
 from attrs import define, field, validators
 from shapely.geometry import Polygon, Point, MultiPolygon
 from shapely.geometry.base import BaseGeometry
 from shapely.affinity import scale
-<<<<<<< HEAD
-import PySAM.Windpower as windpower
-from attrs import define, field
-from typing import Optional, Union, List
-from hopp.utilities.log import hybrid_logger as logger
-=======
 
 import PySAM.Windpower as windpower
 from hopp.simulation.base import BaseClass
->>>>>>> d6dcb57c
 from hopp.simulation.technologies.layout.wind_layout_tools import (
     get_best_grid,
     get_evenly_spaced_points_along_border,
@@ -30,227 +19,6 @@
     check_turbines_in_site,
     adjust_site_for_box_grid_layout
     )
-<<<<<<< HEAD
-from hopp.utilities.validators import contains, range_val
-from hopp.simulation.technologies.sites.site_shape_tools import plot_site_polygon
-from hopp.simulation.base import BaseClass
-from hopp.simulation.technologies.wind.floris import Floris
-
-@define
-class WindBasicGridParameters:
-    """Configuration class for 'basicgrid' wind layout.
-
-    Args:
-        row_D_spacing (float, Optional): rotor diameter multiplier for spacing between rows of turbines (y direction).
-            Defaults to 5.0.
-        turbine_D_spacing (float, Optional): rotor diameter multiplier for spacing between turbines in a row (x direction).
-            Defaults to 5.0.
-        grid_angle (float, Optional): grid rotation angle in degrees where 0 is North, increasing clockwise. 
-            Defaults to 0.0.
-        row_phase_offset (float, Optional): offset of turbines along row from one row to the next.
-            Value must be between 0 and 1. Defaults to 0.0.
-        site_boundary_constrained (bool, Optional): whether to constrain the layout to the site. Defaults to False.
-    """
-
-    row_D_spacing: Optional[float] = field(default = 5.0)
-    turbine_D_spacing: Optional[float]= field(default = 5.0)
-    grid_angle: Optional[float] = field(default = 0.0)
-    row_phase_offset: Optional[float] = field(default = 0.0, validator=range_val(0.0, 1.0))
-    site_boundary_constrained: Optional[bool] = field(default = False)
-
-@define
-class WindBoundaryGridParameters:
-    """ Configuration class for 'boundarygrid' wind layout.
-
-    Args:
-        border_spacing (float): border spacing ratio for turbines placed along border. Defaults to 0.0
-            spacing along border = (1 + border_spacing) * min spacing
-        border_offset (float): turbine border spacing offset as ratio of border spacing  (0, 1). Defaults to 0.0
-        border_spacing_m (float, Optional): spacing along border in meters. Is used to calculate ``border_spacing`` 
-            if ``min_spacing_m`` is also input.
-        min_spacing_m (float, Optional): minimum spacing between turbines in meters. 
-            Defaults to 0.0.
-        min_spacing_D (float, Optional): minimum spacing between turbines as a multiplier of rotor diameter.
-            Defaults to 2.0.
-        max_spacing_m (float, Optional): maximum spacing between turbines in meters.
-            Defaults to 2e6.
-        max_spacing_D (float, Optional): maximum spacing between turbines as a multiplier of rotor diameter. 
-            Defaults to 20.0.
-        grid_angle (float): turbine inner grid rotation (0, 180) [degrees]
-        grid_aspect_power (float, Optional): used to calculate grid_aspect_ratio.
-            grid aspect ratio [cols / rows] = 2^grid_aspect_power. ``grid_aspect_ratio = np.exp(grid_aspect_power)``
-        grid_aspect_ratio (float, Optional): cols / rows of turbine grid. Defaults to 1.0 if neither ``grid_aspect_ratio``
-            or ``grid_aspect_power`` are provided.
-        row_phase_offset (float): inner grid phase offset (0,1). 20% suggested
-            Value must be between 0 and 1. Defaults to 0.2
-    """
-
-    #TODO: rename to border_spacing_ratio?
-    border_spacing: float = field(default = 0.0)
-    #TODO: rename to border_offset_ratio?
-    border_offset: float = field(default = 0.0, validator = range_val(0.0, 1.0)) 
-    border_spacing_m: Optional[float] = field(default = None)
-
-    min_spacing_m: Optional[float] = field(default = 0.0)
-    min_spacing_D: Optional[float] = field(default = 2.0)
-    max_spacing_m: Optional[float] = field(default = 2e6)
-    max_spacing_D: Optional[float] = field(default = 20.0)
-
-    grid_angle: float = field(default = 0.0, validator = range_val(0.0, 180.0))
-    grid_aspect_power: Optional[float] = field(default = None)
-    grid_aspect_ratio: Optional[float] = field(default = None)
-    row_phase_offset: float = field(default = 0.2, validator = range_val(0.0, 1.0))
-    
-    min_spacing: float = field(init = False) #min spacing in meters
-    max_spacing: float = field(init = False) #max spacing in meters
-    def __attrs_post_init__(self):
-        """The following are initialized in this post init hook:
-            - grid_aspect_ratio (float): cols / rows of turbine grid.
-            - border_spacing (float): turbine border spacing offset as ratio of border spacing  (0, 1). Defaults to 0.0
-            - min_spacing (float): minimum spacing between turbines in meters. Takes the max of 
-                min_spacing_m and min_spacing_D*rotor_diameter
-            - max_spacing (float): maximum spacing between turbines in meters. Takes the max of 
-                max_spacing_m and max_spacing_D*rotor_diameter
-        """
-        
-        if self.grid_aspect_power is not None and self.grid_aspect_ratio is None:
-            #NOTE: unsure if this equation is correct given doc strong
-            self.grid_aspect_ratio = np.exp(self.grid_aspect_power) 
-        if self.grid_aspect_power is None and self.grid_aspect_ratio is None:
-            self.grid_aspect_ratio = 1.0
-            
-        if self.min_spacing_m is not None and self.border_spacing_m is not None:
-            self.border_spacing = (self.border_spacing_m/self.min_spacing_m) - 1
-    
-    def update_min_spacing_with_rotor_diameter(self,rotor_diameter: float):
-        """update min_spacing based on rotor diameter. Sets min_spacing as the maximum
-            of min_spacing_m and rotor_diameter*min_spacing_D.
-
-        Args:
-            rotor_diameter (float): rotor diameter in meters.
-        """
-        self.min_spacing = max(
-            self.min_spacing_m, 
-            rotor_diameter * self.min_spacing_D
-        )
-    
-    def update_max_spacing_with_rotor_diameter(self,rotor_diameter: float):
-        """update max_spacing based on rotor diameter. Sets max_spacing as the maximum
-            of max_spacing_m and rotor_diameter*max_spacing_D.
-
-        Args:
-            rotor_diameter (float): rotor diameter in meters.
-        """
-        self.max_spacing = max(
-            self.max_spacing_m, 
-            rotor_diameter * self.max_spacing_D
-        )
-
-    def override_min_spacing(self,min_spacing: float):
-        """set min_spacing to user-specified value
-
-        Args:
-            min_spacing (float): minimum spacing between turbines in meters. 
-        """
-        self.min_spacing = min_spacing
-    
-    def override_max_spacing(self,max_spacing: float):
-        """set max_spacing to user-specified value
-
-        Args:
-            max_spacing (float): maximum spacing between turbines in meters. 
-        """
-        self.max_spacing = max_spacing
-
-
-@define
-class WindGridParameters:
-    """Configuration class for 'grid' wind layout.
-
-    Args:
-        min_spacing_m (float, Optional): minimum spacing between turbines in meters. 
-            Defaults to 0.0.
-        min_spacing_D (float, Optional): minimum spacing between turbines as a multiplier of rotor diameter.
-            Defaults to 2.0
-    """
-    min_spacing_m: Optional[float] = field(default = 0.0)
-    min_spacing_D: Optional[float] = field(default = 2.0)
-    min_spacing: float = field(init = False) #min spacing in meters
-    
-    def update_min_spacing_with_rotor_diameter(self,rotor_diameter: float):
-        """update min_spacing based on rotor diameter. Sets min_spacing as the maximum
-            of min_spacing_m and rotor_diameter*min_spacing_D.
-
-        Args:
-            rotor_diameter (float): rotor diameter in meters.
-        """
-        self.min_spacing = max(
-            self.min_spacing_m, 
-            rotor_diameter * self.min_spacing_D
-        )
-    
-    def override_min_spacing(self,min_spacing: float):
-        """set min_spacing to user-specified value
-
-        Args:
-            min_spacing (float): minimum spacing between turbines in meters. 
-        """
-        self.min_spacing = min_spacing
-
-@define
-class WindCustomParameters:
-    """
-    Configuration class for 'custom' wind layout.
-
-    Args:
-        layout_x (List[float]): x-coordinates of turbines
-        layout_y (List[float]): y-coordinates of turbines
-    """
-
-    layout_x: List[float]
-    layout_y: List[float]
-
-
-@define
-class WindLayout(BaseClass):
-    """Class to manage wind farm layout.
-
-    Args:
-        site_polygon (Polygon | BaseGeometry): site polygon shape.
-        _system_model (windpower.Windpower | Floris): pysam wind power object. Not currently tested to work with floris.
-        layout_mode (str): layout choice:  "boundarygrid", "grid", "custom", "basicgrid"
-        parameters (Union[WindBoundaryGridParameters, WindCustomParameters, WindBasicGridParameters, WindGridParameters, dict]): wind
-            layout parameters for the corresponding `layout_mode`
-        turbine_rating_kW (float, Optional): rating of a single turbine in kW. if not provided, turbine power is estimated from the power-curve.
-    """
-    site_polygon: Union[Polygon, BaseGeometry] 
-    _system_model: Union[windpower.Windpower,Floris]
-    layout_mode: str = field(validator=contains(['boundarygrid', 'grid', 'custom','basicgrid']))
-    parameters: Union[WindBoundaryGridParameters, WindCustomParameters, WindBasicGridParameters, WindGridParameters, dict]
-    
-    turbine_rating_kW: Optional[float] = field(default = None)
-
-    turb_pos_x: List[float] = field(init=False)
-    turb_pos_y: List[float] = field(init=False)
-    
-    def __attrs_post_init__(self):
-        """The following are initialized in this post init hook:
-            
-            - turb_pos_x (List[float]): x-coordinates of turbines
-            - turb_pos_y (List[float]): x-coordinates of turbines
-            - parameters.min_spacing (float): minimum spacing between turbines in meters. 
-                Only used if layout_mode is `grid` or `boundarygrid`.
-            - parameters.max_spacing (float): maximum spacing between turbines in meters. 
-                Only used if layout_mode is `boundarygrid`.
-        
-        Note: these calculations are based on the default values of rotor diamter and turbine layout.
-            `min_spacing` and `max_spacing` are re-calculated in _get_system_config(). `turb_pos_x` and `turb_pos_y`
-            are reset in layout-specific functions.
-        """
-        # turbine layout values
-        if isinstance(self._system_model,Floris):
-            self.turb_pos_x,self.turb_pos_y = self._system_model.wind_farm_layout
-=======
 from hopp.simulation.technologies.sites.site_shape_tools import plot_site_polygon
 from hopp.simulation.technologies.wind.floris import Floris
 from hopp.utilities.log import hybrid_logger as logger
@@ -497,24 +265,10 @@
         # turbine layout values
         if isinstance(self._system_model, Floris):
             self.turb_pos_x, self.turb_pos_y = self._system_model.wind_farm_layout
->>>>>>> d6dcb57c
         else:
             self.turb_pos_x = self._system_model.value("wind_farm_xCoordinates")
             self.turb_pos_y = self._system_model.value("wind_farm_yCoordinates")
 
-<<<<<<< HEAD
-        if self.layout_mode == 'boundarygrid' and isinstance(self.parameters,dict):
-            self.parameters = WindBoundaryGridParameters(**self.parameters)
-        elif self.layout_mode == 'basicgrid' and isinstance(self.parameters,dict):
-            self.parameters = WindBasicGridParameters(**self.parameters)
-        elif self.layout_mode == 'custom' and isinstance(self.parameters,dict):
-            self.parameters = WindCustomParameters(**self.parameters)
-        elif self.layout_mode == 'grid' and isinstance(self.parameters,dict):
-            self.parameters = WindGridParameters(**self.parameters)
-        elif self.parameters is None:
-            self.parameters = WindGridParameters()
-        
-=======
         if isinstance(self.parameters, dict):
             if self.layout_mode == 'boundarygrid':
                 self.parameters = WindBoundaryGridParameters.from_dict(self.parameters)
@@ -526,7 +280,6 @@
                 self.parameters = WindGridParameters.from_dict(self.parameters)
         elif self.parameters is None:
             self.parameters = WindGridParameters()
->>>>>>> d6dcb57c
 
         self._get_system_config()
 
@@ -539,28 +292,18 @@
             rotor_diameter = self._system_model.value("wind_turbine_rotor_diameter")
             self.parameters.update_min_spacing_with_rotor_diameter(rotor_diameter)
             if self.layout_mode == "boundarygrid":
-<<<<<<< HEAD
-                self.parameters.update_max_spacing_with_rotor_diameter(rotor_diameter)
-=======
                 max_spacing = max(
                     self.parameters.max_spacing_m, 
                     rotor_diameter * self.parameters.max_spacing_D
                 )
                 self.parameters.value("max_spacing", max_spacing)
->>>>>>> d6dcb57c
 
 
     def _set_system_layout(self):
         """Set the number of turbines. System capacity gets modified as a result.
         """
-<<<<<<< HEAD
-
-        if isinstance(self._system_model,Floris):
-            self._system_model.set_wind_farm_layout(self.turb_pos_x,self.turb_pos_y)
-=======
         if isinstance(self._system_model, Floris):
             self._system_model.set_wind_farm_layout(self.turb_pos_x, self.turb_pos_y)
->>>>>>> d6dcb57c
         else:
             self._system_model.value("wind_farm_xCoordinates", self.turb_pos_x)
             self._system_model.value("wind_farm_yCoordinates", self.turb_pos_y)
@@ -569,14 +312,6 @@
         if self.turbine_rating_kW is None:
             turb_rating = max(self._system_model.value("wind_turbine_powercurve_powerout"))
             self._system_model.value("system_capacity", n_turbines * turb_rating)
-<<<<<<< HEAD
-            logger.info("Wind Layout set with {} turbines for {} kw system capacity".format(n_turbines,
-                                                                                        n_turbines * turb_rating))
-        else:
-            self._system_model.value("system_capacity", n_turbines * self.turbine_rating_kW)
-            logger.info("Wind Layout set with {} turbines for {} kw system capacity".format(n_turbines,
-                                                                                        n_turbines * self.turbine_rating_kW))
-=======
             logger.info(
                 "Wind Layout set with {} turbines for {} kw system capacity".format(
                     n_turbines, n_turbines * turb_rating
@@ -589,20 +324,13 @@
                     n_turbines, n_turbines * self.turbine_rating_kW
                 )
             )
->>>>>>> d6dcb57c
         
 
     @property
     def rotor_diameter(self):
         return self._system_model.value("wind_turbine_rotor_diameter")
 
-<<<<<<< HEAD
-    def reset_boundarygrid(self,
-                           n_turbines,
-                           exclusions: Polygon = None):
-=======
     def reset_boundarygrid(self, n_turbines, exclusions: Polygon=None):
->>>>>>> d6dcb57c
         """Create `boundarygrid` layout for input number of turbines.
 
         Args:
@@ -631,14 +359,10 @@
                 )
             )
 
-<<<<<<< HEAD
-        valid_wind_shape = subtract_turbine_exclusion_zone(self.parameters.min_spacing, wind_shape, turbine_positions)
-=======
         valid_wind_shape = subtract_turbine_exclusion_zone(
             self.parameters.min_spacing,
             wind_shape, turbine_positions,
         )
->>>>>>> d6dcb57c
 
         # place interior grid turbines
         max_num_interior_turbines = n_turbines - len(turbine_positions)
@@ -661,12 +385,7 @@
         self.turb_pos_x, self.turb_pos_y = xcoords, ycoords
         self._set_system_layout()
 
-<<<<<<< HEAD
-    def reset_grid(self,
-                   n_turbines):
-=======
     def reset_grid(self, n_turbines):
->>>>>>> d6dcb57c
         """Create a `grid` layout for specified number of turbines within the `site_polygon`.
         Spacing turbines based on `min_spacing` attribute. Does not use `parameters` attribute.
 
@@ -682,12 +401,8 @@
 
         if n_turbines > 0:
             spacing = np.sqrt(
-<<<<<<< HEAD
-                self.site_polygon.area / n_turbines) * self.site_polygon.envelope.area / self.site_polygon.area
-=======
                 self.site_polygon.area / n_turbines
             ) * self.site_polygon.envelope.area / self.site_polygon.area
->>>>>>> d6dcb57c
             spacing = max(spacing, self.parameters.min_spacing)
             coords = []
             while len(coords) < n_turbines:
@@ -720,19 +435,9 @@
     def reset_basic_grid(self,n_turbines):
         """Create a most-square `basicgrid` layout for specified number of turbines.
         requires parameters are `WindBasicGridParameters`.
-
         Args:
             n_turbines (int): number of turbines to include in layout.
         """
-<<<<<<< HEAD
-        
-        self._get_system_config()
-
-        interrow_spacing = self.parameters.row_D_spacing*self.rotor_diameter
-        intrarow_spacing = self.parameters.turbine_D_spacing*self.rotor_diameter
-            
-        data = make_site_boundary_for_square_grid_layout(n_turbines,self.rotor_diameter,self.parameters.row_D_spacing,self.parameters.turbine_D_spacing)
-=======
         self._get_system_config()
 
         interrow_spacing = self.parameters.row_D_spacing * self.rotor_diameter
@@ -744,7 +449,6 @@
             self.parameters.row_D_spacing,
             self.parameters.turbine_D_spacing,
         )
->>>>>>> d6dcb57c
         vertices = np.array([np.array(v) for v in data['site_boundaries']['verts']])
         square_bounds = Polygon(vertices)
         grid_position_square = create_grid(square_bounds,
@@ -755,20 +459,11 @@
                 self.parameters.row_phase_offset,
                 int(n_turbines),
         )
-<<<<<<< HEAD
-       
-=======
-
->>>>>>> d6dcb57c
+
         if self.parameters.site_boundary_constrained:
             # 1) see if turbines are in the site polygon
             xcoords_grid = [point.x for point in grid_position_square]
             ycoords_grid = [point.y for point in grid_position_square]
-<<<<<<< HEAD
-            x_ingrid,y_ingrid = check_turbines_in_site(xcoords_grid,ycoords_grid,self.site_polygon)
-            if len(x_ingrid)==n_turbines:
-                self.turb_pos_x, self.turb_pos_y = x_ingrid,y_ingrid
-=======
             x_ingrid, y_ingrid = check_turbines_in_site(
                 xcoords_grid,
                 ycoords_grid,
@@ -776,7 +471,6 @@
             )
             if len(x_ingrid)==n_turbines:
                 self.turb_pos_x, self.turb_pos_y = x_ingrid, y_ingrid
->>>>>>> d6dcb57c
                 self._set_system_layout()
                 return 
             x,y = adjust_site_for_box_grid_layout(
@@ -785,20 +479,6 @@
                 interrow_spacing,
                 intrarow_spacing,
                 self.parameters.row_phase_offset,
-<<<<<<< HEAD
-                self.parameters.grid_angle
-            )
-            if len(x)==n_turbines or len(x)>x_ingrid:
-                self.turb_pos_x, self.turb_pos_y = x_ingrid,y_ingrid
-                self._set_system_layout()
-                return 
-            else:
-                # just use `grid`` method
-                max_min_spacing_D = max(self.parameters.row_D_spacing,self.parameters.turbine_D_spacing)
-                max_min_spacing_m = max(interrow_spacing,intrarow_spacing)
-                original_parameters = self.parameters._get_model_dict()
-                self.parameters = WindGridParameters(min_spacing_D = max_min_spacing_D,min_spacing_m=max_min_spacing_m)
-=======
                 self.parameters.grid_angle,
             )
             if len(x) == n_turbines or len(x) > x_ingrid:
@@ -811,7 +491,6 @@
                 largest_min_spacing_m = max(interrow_spacing, intrarow_spacing)
                 original_parameters = self.parameters._get_model_dict()
                 self.parameters = WindGridParameters(min_spacing_D = largest_min_spacing_D, min_spacing_m=largest_min_spacing_m)
->>>>>>> d6dcb57c
                 self.layout_mode = "grid"
                 self.parameters.update_min_spacing_with_rotor_diameter(self.rotor_diameter)
                 self.reset_grid(n_turbines)
@@ -822,27 +501,6 @@
             # center on the site
             xcoords_grid = [point.x for point in grid_position_square]
             ycoords_grid = [point.y for point in grid_position_square]
-<<<<<<< HEAD
-            x_center = (max(xcoords_grid) - min(xcoords_grid))/2
-            y_center = (max(ycoords_grid) - min(ycoords_grid))/2
-            x_shift = self.site_polygon.centroid.x - x_center
-            y_shift = self.site_polygon.centroid.y - y_center
-            xcoords = [x+x_shift for x in xcoords_grid]
-            ycoords = [y+y_shift for y in ycoords_grid]
-            self.turb_pos_x, self.turb_pos_y = xcoords,ycoords
-            self._set_system_layout()
-            
-    def set_layout_params(self,
-                          wind_kw,
-                          params: Optional[Union[WindBoundaryGridParameters, WindBasicGridParameters, WindCustomParameters, WindGridParameters]],
-                          exclusions: Polygon = None):
-        """Set wind farm layout to accomodate input wind capacity.
-
-        Args:
-            wind_kw (float): wind farm capacity in kW
-            params (Optional[Union[WindBoundaryGridParameters, WindBasicGridParameters, WindCustomParameters, WindGridParameters]]): wind farm parameters.
-            exclusions (Polygon, optional): exclusions in site. Only used if layout_mode is 'boundarygrid'. Defaults to None.
-=======
             x_center = (max(xcoords_grid) - min(xcoords_grid)) / 2
             y_center = (max(ycoords_grid) - min(ycoords_grid)) / 2
             x_shift = self.site_polygon.centroid.x - x_center
@@ -876,7 +534,6 @@
             ): wind farm parameters.
             exclusions (Polygon, optional): exclusions in site. Only used if layout_mode is 
                 'boundarygrid'. Defaults to None.
->>>>>>> d6dcb57c
         """
         if params:
             self.parameters = params
@@ -889,16 +546,11 @@
             elif isinstance(params,WindGridParameters):
                 self.layout_mode = "grid"
         
-<<<<<<< HEAD
-        if self.turbine_rating_kW is None:
-            self.turbine_rating_kW = max(self._system_model.value("wind_turbine_powercurve_powerout"))
-=======
         # If using FLORIS, set the turbine_rating_kW to the max power curve value
         if self.turbine_rating_kW is None:
             self.turbine_rating_kW = max(
                 self._system_model.value("wind_turbine_powercurve_powerout")
             )
->>>>>>> d6dcb57c
         
         n_turbines = int(np.floor(wind_kw / self.turbine_rating_kW))
         
@@ -912,12 +564,7 @@
             self.turb_pos_x, self.turb_pos_y = self.parameters.layout_x, self.parameters.layout_y
             self._set_system_layout()
 
-<<<<<<< HEAD
-    def set_num_turbines(self,
-                         n_turbines: int):
-=======
     def set_num_turbines(self, n_turbines: int):
->>>>>>> d6dcb57c
         """Set number of turbines and wind farm layout.
 
         Args:
@@ -945,9 +592,6 @@
             linewidth=4.0,
         ):
         if not figure and not axes:
-<<<<<<< HEAD
-            figure, axes = plot_site_polygon(self.site_polygon,figure, axes, site_border_color, site_alpha, linewidth)
-=======
             figure, axes = plot_site_polygon(
                 self.site_polygon,
                 figure,
@@ -956,7 +600,6 @@
                 site_alpha,
                 linewidth,
             )
->>>>>>> d6dcb57c
 
         turb_pos_x = self._system_model.value("wind_farm_xCoordinates")
         turb_pos_y = self._system_model.value("wind_farm_yCoordinates")
