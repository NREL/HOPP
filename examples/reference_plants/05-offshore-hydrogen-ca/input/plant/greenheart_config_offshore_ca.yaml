--- conflicted
+++ resolved
@@ -84,11 +84,7 @@
     flag: True # If True, then storage is sized to provide steady-state storage    
   capacity_from_max_on_turbine_storage: False # if True, then days of storage is ignored and storage capacity is based on how much h2 storage fits on the turbines in the plant using Kottenstete 2003.
   type: "lined_rock_cavern" # can be one of ["none", "pipe", "turbine", "pressure_vessel", "salt_cavern", "lined_rock_cavern"]  
-<<<<<<< HEAD
-  days: 8.5 # [days] how many days worth of production we should be able to store (this is ignored if `capacity_from_max_on_turbine_storage` is set to True)
-=======
   days: 0 # [days] how many days worth of production we should be able to store (this is ignored if `capacity_from_max_on_turbine_storage` is set to True)
->>>>>>> 137b6aed
 # platform:
 #   opex_rate: 0.0111 # % of capex to determine opex (see table 5 in https://www.acm.nl/sites/default/files/documents/study-on-estimation-method-for-additional-efficient-offshore-grid-opex.pdf)
 #   installation_days: 14 # days
