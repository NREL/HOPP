# Release Notes

## Unreleased, TBD
* Added option and functionality to load wind and solar resource data from NSRDB and Wind Toolkit data files if user-specified.
* Fixed a bug in site_info that set resource year to 2012 even if otherwise specified.
* Minor clean up to floris.py - removed unnecessary data exportation and fixed bug in value()
* Added ability and option to initialize site_info with preloaded and formatted wind and solar resource data
* Bug fix in load following heuristic method: only using beginning of variable load signals 
* Feature add: added alternative method to defining site boundary.
* Feature add: added function to adjust air density based on site elevation
* Added weighted average wind resource parsing method option when using floris.
* Updated PySAM version from 4.2.0 to 6.0.1. Main changes noted in [PR #425](https://github.com/NREL/HOPP/pull/425)
* PySAM generation plant defaults have been updated. Current defaults can be found [here](https://github.com/NREL/SAM/tree/develop/api/api_autogen/library/defaults)
* PySAM SingleOwner financial model update investment-tax credit and depreciation basis calculations to remove financing fees and reserve account funding from basis.
* PySAM MHKWave update marine energy device cost curves.
* PySAM Detailed PV update module and inverter libraries, snow module, tracking, losses.
* Update deprecated methods in wave_resource.py 
<<<<<<< HEAD
* Updated PySAM version from 4.2.0 to 6.0.0. Main changes noted in [PR #425](https://github.com/NREL/HOPP/pull/425)
=======
* For further details on the following updates, users are referred [here](https://github.com/NREL/HOPP/pull/429#issue-2852391571)
    + Feature add: new wind layout method called `basicgrid` that makes the most-square layout that has the option to be site-constrained.
    + Updated wind layout methods to classes
    + Bug-fix: grid angle converted from degrees to radians in `make_grid_lines()` function in `wind_layout_tools.py`
    + Updated floris initialization to set attributes from `floris_config`
    + Update: raise errors when using floris if theres a discrepancy between inputs in `WindConfig` and information in `floris_config` (such as `num_turbines` and the `floris_config` layout, and turbine parameters like rotor diameter and turbine rating.)
    + Integrated wind layout functionality when using floris
    + Updated wind layout parameters.
>>>>>>> d6dcb57c

## Version 3.1.1, Dec. 18, 2024

* Enhanced PV plant functionality: added tilting solar panel support, improved system design handling, and refined tilt angle calculations.
* Integrated ProFAST into the custom financial model for LCOE and other financial calculations; updated CI and documentation accordingly.
* Adjusted battery financials to use discharged energy for levelized cost calculations.
* Improved testing and fixed various bugs, including logging errors, financial model instantiation, and configuration handling.
* Removes unnecessary packages from the dependency stack.
* Documentation moved to a jupyter-book style and build process.

## Version 3.1, Oct. 28, 2024
* Added [Cambium](https://www.nrel.gov/analysis/cambium.html) and [GREET](https://www.energy.gov/eere/greet) integration for LCA analysis
* Updated examples throughout
* Removed package dependencies to streamline installation on Windows

## Version 3.0, Oct. 18th, 2024
* Updated to use pyproject for package management
* Adopted FLORIS v4
* Removed hydrogen modeling and GreenHEART into a separate repository
* Removed out-dated examples to be update in a future release
* General clean-up of repository for planned new development

## Version 2.2.0, Apr. 23, 2024
* Added load following heuristic dispatch method for battery
* Fixed a bug with defining a user's email for the API calls from resource databases
* HOPP solver refactored to be more modular

## Version 2.1.0, Nov. 27, 2023
* Solar plant updated with new input parameters
* GitHub templates added for PRs and Issues
* Updated PySAM dependency to v4.2.0
* Re-enabled testing for hydrogen pressure vessel

## Version 2.0.0, Nov. 27, 2023
* Restructuring of core code to facilitate a new, more user-friendly interface and developer experience
* Developed HoppInterface as the single entry-point for users
* Expanded input files to yaml format for all technologies
* Restructured code by technology to make relevant code more easy to find
* Refactored technology classes using attrs library to better define classes
* Improved documentation for the technologies and what fields are available for each
* Cleaned up examples and resource files
* Added Wind + PV + Battery + PEM Electrolyzer analysis to examples in `H2_Analysis`
* Added default scenario inputs for hydrogen as end product with result files
* Added files for simulating, optimizing and plotting Wind + PV + Battery + PEM Electrolyzer hybrids
* Added a PEM electrolyzer model to hybrid (not integrated into HybridSimulation)
* Separate power and financial simulations for PowerSources and HybridSimulation
* Fixed multiprocessing issues
* Updates to integrate FLORIS v3

## Version 0.1.0.dev3, Mar. 11, 2022
* Include CBC package data for Windows

## Version 0.1.0.dev2, Mar. 11, 2022
* Add CBC open-source dispatch solver as default (faster than GLPK)
* Add Xpress and Gurobi AMPL commercial dispatch solvers
* Add clustering of simulation days with some tuning (use with caution)
* Remove taxes from grid dispatch model
* Add weighting of hybrid financials by production or cost ratio
* Update to csp dispatch cost parameters for absolute grid prices
* Add csv file output option to driver
* Add PV charging only and grid charging options for dispatch
* Add key parameter scaling when scaling CSP tower capacities
* Add capacity credit payment calculations based on dispatch
* Reformulate grid dispatch model
* Add desired schedule option to dispatch model to follow schedule at least cost
* Improve class documentation
* Fix general bugs and clean-up code

## Version 0.1.0.dev1, Oct. 11, 2021
* Updated requirements
* Added presolve to GLPK LP solver

## Version 0.1.0.dev, Oct. 10, 2021
* Battery dispatch and simulation with example in examples/simulate_hybrid_wbattery_dispatch.py 
* Separate layout-related functions from optimization code into Layout classes
* Refactor Optimizer classes to use HybridSimulation with examples in examples/optimization/hybrid_npv.py and examples/optimization/hybrid_sizing_problem.py
* Add FLORIS as custom module for Wind simulations with examples in examples/add_custom_module
* Move plotting functions into dedicated files
* Rename "Solar" classes to "PV"
* Add ElectricityPrices class with some example input files in resource_files/grid
* Add storage costs to CostCalculator
* Add concentrating solar power (CSP) tower and trough configurations through pySSC wrapper
* Add dispatch optimization model for CSP models
* Add design evaluation methods to iterate on design variables through space sampling, single objective derivative-free optimization, and multi-objective optimization

## Version 0.0.5, Apr 30, 2021
* Update PySAM requirements
* Fix flicker check for weight_option

## Version 0.0.3, Jan 21, 2021
* Allow flicker heatmap grid cell width and height to be changed
* Normalize time-weighted heatmaps by area as well

## Version 0.0.2, Dec 28, 2020
* Allow using swept area of blades inplace of individual blades for flicker model
* Allow wind direction and solar data inputs to flicker model
* Add flicker heatmap weighted by hours shaded as loss option
* Minor bug fixes and restructuring of flicker functions

## Version 0.0.1, Dec 14, 2020
* Fixed and updated data in Balance-of-station cost model

## Version 0.0.0, Dec 2, 2020
* Official beta release
* Wind & PV simulations
* Hybrid simulation combining mixes of wind & pv
* Flicker modeling
* Derivative-free optimization framework
* Balance-of-station cost model <|MERGE_RESOLUTION|>--- conflicted
+++ resolved
@@ -15,9 +15,6 @@
 * PySAM MHKWave update marine energy device cost curves.
 * PySAM Detailed PV update module and inverter libraries, snow module, tracking, losses.
 * Update deprecated methods in wave_resource.py 
-<<<<<<< HEAD
-* Updated PySAM version from 4.2.0 to 6.0.0. Main changes noted in [PR #425](https://github.com/NREL/HOPP/pull/425)
-=======
 * For further details on the following updates, users are referred [here](https://github.com/NREL/HOPP/pull/429#issue-2852391571)
     + Feature add: new wind layout method called `basicgrid` that makes the most-square layout that has the option to be site-constrained.
     + Updated wind layout methods to classes
@@ -26,7 +23,6 @@
     + Update: raise errors when using floris if theres a discrepancy between inputs in `WindConfig` and information in `floris_config` (such as `num_turbines` and the `floris_config` layout, and turbine parameters like rotor diameter and turbine rating.)
     + Integrated wind layout functionality when using floris
     + Updated wind layout parameters.
->>>>>>> d6dcb57c
 
 ## Version 3.1.1, Dec. 18, 2024
 
