--- conflicted
+++ resolved
@@ -160,7 +160,7 @@
             
         # below only is applicable if using PySAM
         if self.config.model_name=="pysam":
-            if self.config.hub_height is not None and self.config.model_name=="pysam":
+            if self.config.hub_height is not None:
                 self._system_model.Turbine.wind_turbine_hub_ht = self.config.hub_height
             if self.config.adjust_air_density_for_elevation and self.site.elev is not None:
                 air_dens_losses = calculate_elevation_air_density_losses(self.site.elev)
@@ -168,14 +168,6 @@
         
         
         
-<<<<<<< HEAD
-=======
-        if self.config.model_name == "pysam":
-            if self.config.adjust_air_density_for_elevation and self.site.elev is not None:
-                air_dens_losses = calculate_elevation_air_density_losses(self.site.elev)
-                self._system_model.Losses.assign({"turb_specific_loss":air_dens_losses})
-
->>>>>>> cff68db5
     @property
     def wake_model(self) -> str:
         try:
