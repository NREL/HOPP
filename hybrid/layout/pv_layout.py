--- conflicted
+++ resolved
@@ -60,10 +60,6 @@
         self.parameters = parameters
 
         # grid layout design values
-<<<<<<< HEAD
-        self.num_modules: int = 0
-=======
->>>>>>> fd0e5cdd
         self.strands: list = []
         self.solar_region: Polygon = Polygon()
         self.buffer_region: Polygon = Polygon()
@@ -77,11 +73,7 @@
                 self._system_model.SystemDesign.gcr = self.parameters.gcr
             if type(self.parameters) == PVGridParameters:
                 self._system_model.SystemDesign.system_capacity = self.module_power * self.num_modules
-<<<<<<< HEAD
-                logger.info("Solar Layout set for {} kw system capacity".format(self.module_power * self.num_modules))
-=======
                 logger.info(f"Solar Layout set for {self.module_power * self.num_modules} kw")
->>>>>>> fd0e5cdd
             self._system_model.AdjustmentFactors.constant = self.flicker_loss * 100  # percent
         else:
             raise NotImplementedError("Modification of Detailed PV Layout not yet enabled")
@@ -92,13 +84,6 @@
         if not parameters:
             return
 
-<<<<<<< HEAD
-        self._get_system_config()
-
-        max_num_modules = int(np.floor(solar_capacity_kw / self.module_power))
-
-=======
->>>>>>> fd0e5cdd
         site_sw_bound = np.array([self.site.polygon.bounds[0], self.site.polygon.bounds[1]])
         site_ne_bound = np.array([self.site.polygon.bounds[2], self.site.polygon.bounds[3]])
         site_bounds_size = site_ne_bound - site_sw_bound
@@ -200,19 +185,11 @@
         return self.excess_buffer
 
     def set_layout_params(self,
-<<<<<<< HEAD
-                          params: Union[PVGridParameters, PVSimpleParameters]):
-        self.parameters = params
-        if type(params) == PVGridParameters:
-            system_capacity = self.module_power * self.num_modules
-            self.reset_solargrid(system_capacity, params)
-=======
                           solar_kw: float,
                           params: Union[PVGridParameters, PVSimpleParameters]):
         self.parameters = params
         if type(params) == PVGridParameters:
             self.reset_solargrid(solar_kw, params)
->>>>>>> fd0e5cdd
         elif type(params) == PVSimpleParameters:
             self._set_system_layout()
 
