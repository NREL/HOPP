--- conflicted
+++ resolved
@@ -21,13 +21,8 @@
     hopp_site_input_data["lat"] = plant_config["project_location"]["lat"]
     hopp_site_input_data["lon"] = plant_config["project_location"]["lon"]
     hopp_site_input_data["year"] = plant_config["wind_resource_year"]
-<<<<<<< HEAD
-    hopp_site_input_data["no_wind"] = not plant_config["project_parameters"]["wind"]
-    hopp_site_input_data["no_solar"] = not plant_config["project_parameters"]["solar"]
-=======
     wind = plant_config["project_parameters"]["wind"]
     solar = plant_config["project_parameters"]["solar"]
->>>>>>> deaf1f99
 
     # set desired schedule based on electrolyzer capacity
     desired_schedule = [plant_config["electrolyzer"]["rating"]] * 8760
