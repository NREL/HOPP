--- conflicted
+++ resolved
@@ -2,13 +2,8 @@
 from shapely.geometry import *
 from shapely.geometry.base import *
 from shapely.validation import make_valid
-<<<<<<< HEAD
 from shapely.ops import transform
 from fastkml import kml
-=======
-from fastkml import kml
-from shapely.ops import transform
->>>>>>> 10a5a77f
 import pyproj
 
 from hybrid.resource import (
@@ -121,16 +116,6 @@
         elif 'site_boundaries' in data:
             self.vertices = np.array([np.array(v) for v in data['site_boundaries']['verts']])
             self.polygon: Polygon = Polygon(self.vertices)
-<<<<<<< HEAD
-            if 'lat' not in data or 'lon' not in data:
-                raise ValueError("SiteInfo requires lat and lon")
-            self.lat = data['lat']
-            self.lon = data['lon']
-        else:
-            raise ValueError("SiteInfo must be given site information.")
-        self.polygon = self.polygon.buffer(1e-8)
-
-=======
             self.polygon = self.polygon.buffer(1e-8)
         if 'kml_file' in data:
             self.kml_data, self.polygon, data['lat'], data['lon'] = self.kml_read(data['kml_file'])
@@ -139,7 +124,6 @@
             raise ValueError("SiteInfo requires lat and lon")
         self.lat = data['lat']
         self.lon = data['lon']
->>>>>>> 10a5a77f
         if 'year' not in data:
             data['year'] = 2012
         
@@ -228,11 +212,7 @@
             shape = self.polygon.geoms
         for geom in shape:    
             xs, ys = geom.exterior.xy    
-<<<<<<< HEAD
             axes.fill(xs, ys, alpha=0.3, fc='g', ec='none')
-=======
-            plt.fill(xs, ys, alpha=0.3, fc='g', ec='none')
->>>>>>> 10a5a77f
 
         plt.tick_params(which='both', labelsize=15)
         plt.xlabel('x (m)', fontsize=15)
@@ -256,12 +236,8 @@
             kml_str = self.kml_data.to_string(prettyprint=True)
             kml_file.write(kml_str)
 
-<<<<<<< HEAD
-    def kml_read(self, filepath):
-=======
     @staticmethod
     def kml_read(filepath):
->>>>>>> 10a5a77f
         k = kml.KML()
         with open(filepath) as kml_file:
             k.from_string(kml_file.read().encode("utf-8"))
@@ -281,24 +257,6 @@
                 break
         if valid_region is None:
             raise ValueError("KML file needs to have a placemark with a name containing 'Boundary'")
-<<<<<<< HEAD
-        exclusion_list = []
-        road_list = []
-        for pm in placemarks:
-            if 'exclusion' in pm.name.lower() or 'road' in pm.name.lower():
-                try:
-                    exclusion = transform(project, pm.geometry.buffer(0))
-                except:
-                    exclusion = transform(project, make_valid(pm.geometry))
-                valid_region = valid_region.difference(exclusion)
-                if 'exclusion' in pm.name.lower():
-                    exclusion_list.append(exclusion)
-                else:
-                    road_list.append(exclusion)
-        self.exclusions = MultiPolygon(exclusion_list)
-        self.roads = MultiPolygon(road_list)
-        self.kml_data, self.polygon, self.lat, self.lon = k, valid_region, lat, lon
-=======
         for pm in placemarks:
             if 'exclusion' in pm.name.lower():
                 try:
@@ -306,7 +264,6 @@
                 except:
                     valid_region = valid_region.difference(transform(project, make_valid(pm.geometry)))
         return k, valid_region, lat, lon
->>>>>>> 10a5a77f
 
     @staticmethod
     def append_kml_data(kml_data, polygon, name):
