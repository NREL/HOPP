# Release Notes

<<<<<<< HEAD
## Unreleased, TBD
* Added ability to download wind resource data from WTK-LED for Alaska
=======
## Unreleased

* Loosened strictness of comparison for wind turbine config checking
>>>>>>> c7fa08ad

## Version 3.2.0, March 21, 2025

* Updates related to PySAM:
    + Updated PySAM version from 4.2.0 to >6.0.0. Main changes noted in [PR #425](https://github.com/NREL/HOPP/pull/425)
    + PySAM generation plant defaults have been updated. Current defaults can be found [here](https://github.com/NREL/SAM/tree/develop/api/api_autogen/library/defaults)
    + PySAM SingleOwner financial model update investment-tax credit and depreciation basis calculations to remove financing fees and reserve account funding from basis.
    + PySAM MHKWave update marine energy device cost curves.
    + PySAM Detailed PV update module and inverter libraries, snow module, tracking, losses.

* Wind-focused usability additions that are detailed [here](https://github.com/NREL/HOPP/pull/429#issue-2852391571)
    + Feature add: new wind layout method called `basicgrid` that makes the most-square layout that has the option to be site-constrained.
    + Updated wind layout methods to classes
    + Bug-fix: grid angle converted from degrees to radians in `make_grid_lines()` function in `wind_layout_tools.py`
    + Updated floris initialization to set attributes from `floris_config`
    + Update: raise errors when using floris if theres a discrepancy between inputs in `WindConfig` and information in `floris_config` (such as `num_turbines` and the `floris_config` layout, and turbine parameters like rotor diameter and turbine rating.)
    + Integrated wind layout functionality when using floris
    + Updated wind layout parameters.
    + Minor clean up to floris.py - removed unnecessary data exportation and fixed bug in value()

* Integrated [turbine-models library](https://github.com/NREL/turbine-models/tree/master). For further details see [here](https://github.com/NREL/HOPP/pull/435)
    + Wind turbines from the turbine-models library can now be simulated by specifying the turbine name. This feature is compatible with floris and PySAM WindPower simulations.
    + Added wind turbine power-curve tools to estimate thrust coefficient, power coefficient, and power-curve.
* Added two distributed wind-hybrid examples that highlight the turbine-models library package and other recent features for wind system modeling and simulations. These examples are:
    - `examples/08-distributed-residential-example.ipynb` 
    - `examples/09-distributed-residential-midsize.ipynb` 
* Added tidal models
    + Added TidalResource to load tidal resource data for simulating tidal energy.
    + Added MHKTidalPlant to simulate tidal energy.
    + Add tidal energy to HybridSimulation.
    + Add tidal energy to dispatch.

* Other feature additions:
    + Added option and functionality to load wind and solar resource data from NSRDB and Wind Toolkit data files if user-specified.
    + Added ability and option to initialize site_info with preloaded and formatted wind and solar resource data
    + Feature add: added alternative method to defining site boundary.
    + Feature add: added function to adjust air density based on site elevation
    + Added weighted average wind resource parsing method option when using floris.
    + Update deprecated methods in wave_resource.py 

* Bug fixes:
    + Remove erroneous 100 multiples for percentages and add clarifying parentheses for correct 100 multiples for percentages.
    + Fixed a bug in site_info that set resource year to 2012 even if otherwise specified.
    + Bug fix in load following heuristic method: only using beginning of variable load signals 

## Version 3.1.1, Dec. 18, 2024

* Enhanced PV plant functionality: added tilting solar panel support, improved system design handling, and refined tilt angle calculations.
* Integrated ProFAST into the custom financial model for LCOE and other financial calculations; updated CI and documentation accordingly.
* Adjusted battery financials to use discharged energy for levelized cost calculations.
* Improved testing and fixed various bugs, including logging errors, financial model instantiation, and configuration handling.
* Removes unnecessary packages from the dependency stack.
* Documentation moved to a jupyter-book style and build process.

## Version 3.1, Oct. 28, 2024
* Added [Cambium](https://www.nrel.gov/analysis/cambium.html) and [GREET](https://www.energy.gov/eere/greet) integration for LCA analysis
* Updated examples throughout
* Removed package dependencies to streamline installation on Windows

## Version 3.0, Oct. 18th, 2024
* Updated to use pyproject for package management
* Adopted FLORIS v4
* Removed hydrogen modeling and GreenHEART into a separate repository
* Removed out-dated examples to be update in a future release
* General clean-up of repository for planned new development

## Version 2.2.0, Apr. 23, 2024
* Added load following heuristic dispatch method for battery
* Fixed a bug with defining a user's email for the API calls from resource databases
* HOPP solver refactored to be more modular

## Version 2.1.0, Nov. 27, 2023
* Solar plant updated with new input parameters
* GitHub templates added for PRs and Issues
* Updated PySAM dependency to v4.2.0
* Re-enabled testing for hydrogen pressure vessel

## Version 2.0.0, Nov. 27, 2023
* Restructuring of core code to facilitate a new, more user-friendly interface and developer experience
* Developed HoppInterface as the single entry-point for users
* Expanded input files to yaml format for all technologies
* Restructured code by technology to make relevant code more easy to find
* Refactored technology classes using attrs library to better define classes
* Improved documentation for the technologies and what fields are available for each
* Cleaned up examples and resource files
* Added Wind + PV + Battery + PEM Electrolyzer analysis to examples in `H2_Analysis`
* Added default scenario inputs for hydrogen as end product with result files
* Added files for simulating, optimizing and plotting Wind + PV + Battery + PEM Electrolyzer hybrids
* Added a PEM electrolyzer model to hybrid (not integrated into HybridSimulation)
* Separate power and financial simulations for PowerSources and HybridSimulation
* Fixed multiprocessing issues
* Updates to integrate FLORIS v3

## Version 0.1.0.dev3, Mar. 11, 2022
* Include CBC package data for Windows

## Version 0.1.0.dev2, Mar. 11, 2022
* Add CBC open-source dispatch solver as default (faster than GLPK)
* Add Xpress and Gurobi AMPL commercial dispatch solvers
* Add clustering of simulation days with some tuning (use with caution)
* Remove taxes from grid dispatch model
* Add weighting of hybrid financials by production or cost ratio
* Update to csp dispatch cost parameters for absolute grid prices
* Add csv file output option to driver
* Add PV charging only and grid charging options for dispatch
* Add key parameter scaling when scaling CSP tower capacities
* Add capacity credit payment calculations based on dispatch
* Reformulate grid dispatch model
* Add desired schedule option to dispatch model to follow schedule at least cost
* Improve class documentation
* Fix general bugs and clean-up code

## Version 0.1.0.dev1, Oct. 11, 2021
* Updated requirements
* Added presolve to GLPK LP solver

## Version 0.1.0.dev, Oct. 10, 2021
* Battery dispatch and simulation with example in examples/simulate_hybrid_wbattery_dispatch.py 
* Separate layout-related functions from optimization code into Layout classes
* Refactor Optimizer classes to use HybridSimulation with examples in examples/optimization/hybrid_npv.py and examples/optimization/hybrid_sizing_problem.py
* Add FLORIS as custom module for Wind simulations with examples in examples/add_custom_module
* Move plotting functions into dedicated files
* Rename "Solar" classes to "PV"
* Add ElectricityPrices class with some example input files in resource_files/grid
* Add storage costs to CostCalculator
* Add concentrating solar power (CSP) tower and trough configurations through pySSC wrapper
* Add dispatch optimization model for CSP models
* Add design evaluation methods to iterate on design variables through space sampling, single objective derivative-free optimization, and multi-objective optimization

## Version 0.0.5, Apr 30, 2021
* Update PySAM requirements
* Fix flicker check for weight_option

## Version 0.0.3, Jan 21, 2021
* Allow flicker heatmap grid cell width and height to be changed
* Normalize time-weighted heatmaps by area as well

## Version 0.0.2, Dec 28, 2020
* Allow using swept area of blades inplace of individual blades for flicker model
* Allow wind direction and solar data inputs to flicker model
* Add flicker heatmap weighted by hours shaded as loss option
* Minor bug fixes and restructuring of flicker functions

## Version 0.0.1, Dec 14, 2020
* Fixed and updated data in Balance-of-station cost model

## Version 0.0.0, Dec 2, 2020
* Official beta release
* Wind & PV simulations
* Hybrid simulation combining mixes of wind & pv
* Flicker modeling
* Derivative-free optimization framework
* Balance-of-station cost model <|MERGE_RESOLUTION|>--- conflicted
+++ resolved
@@ -1,13 +1,8 @@
 # Release Notes
 
-<<<<<<< HEAD
 ## Unreleased, TBD
 * Added ability to download wind resource data from WTK-LED for Alaska
-=======
-## Unreleased
-
 * Loosened strictness of comparison for wind turbine config checking
->>>>>>> c7fa08ad
 
 ## Version 3.2.0, March 21, 2025
 
