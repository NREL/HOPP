--- conflicted
+++ resolved
@@ -280,27 +280,19 @@
         ti = list(range(0, self.site.n_timesteps, self.options.n_roll_periods))
         self.dispatch.initialize_parameters()
 
-<<<<<<< HEAD
-        for i, t in enumerate(ti):
-            if self.options.is_test_start_year or self.options.is_test_end_year:
-                if (self.options.is_test_start_year and i < 5) or (self.options.is_test_end_year and i > 359):
-                    start_time = time.time()
-                    self.simulate_with_dispatch(t)
-                    sim_w_dispath_time = time.time()
-                    print('Day {} dispatch optimized.'.format(i))
-                    print("      %6.2f seconds required to simulate with dispatch" % (sim_w_dispath_time - start_time))
-=======
         if self.clustering is None:
             for i, t in enumerate(ti):
                 if self.options.is_test_start_year or self.options.is_test_end_year:
                     if (self.options.is_test_start_year and i < 5) or (self.options.is_test_end_year and i > 359):
+                        start_time = time.time()
+                        self.simulate_with_dispatch(t)
+                        sim_w_dispath_time = time.time()
                         print('Day {} dispatch optimized.'.format(i))
-                        self.simulate_with_dispatch(t)
+                        print("      %6.2f seconds required to simulate with dispatch" % (sim_w_dispath_time - start_time))
                     else:
                         continue
                         # TODO: can we make the csp and battery model run with heuristic dispatch here?
                         #  Maybe calling a simulate_with_heuristic() method
->>>>>>> 3948f219
                 else:
                     self.simulate_with_dispatch(t)
         else:
