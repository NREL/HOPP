--- conflicted
+++ resolved
@@ -206,25 +206,6 @@
 # Function to run hopp from provided inputs from setup_hopp()
 def run_hopp(hi, project_lifetime, verbose=False):
 
-<<<<<<< HEAD
-    hopp_config_internal = copy.deepcopy(hopp_config)
-
-    if "wave" in hopp_config_internal["technologies"].keys():
-        wave_cost_dict = hopp_config_internal["technologies"]["wave"].pop("cost_inputs")
-
-    if "battery" in hopp_config_internal["technologies"].keys():
-        hopp_config_internal["site"].update(
-            {"desired_schedule": hopp_site.desired_schedule}
-        )
-
-    hi = HoppInterface(hopp_config_internal)
-    hi.system.site = hopp_site
-
-    if "wave" in hi.system.technologies.keys():
-        hi.system.wave.create_mhk_cost_calculator(wave_cost_dict)
-
-=======
->>>>>>> 95b17381
     hi.simulate(project_life=project_lifetime)
 
     # store results for later use
