from collections.abc import Iterable
from pathlib import Path
from typing import Union

import numpy as np
from scipy.stats import pearsonr
import PySAM.GenericSystem as GenericSystem

from hybrid.sites import SiteInfo
from hybrid.solar_source import SolarPlant
from hybrid.wind_source import WindPlant
from hybrid.storage import Battery
from hybrid.dispatch import HybridDispatch
from hybrid.grid import Grid
from hybrid.reopt import REopt
from hybrid.layout.hybrid_layout import HybridLayout

from hybrid.log import hybrid_logger as logger


class HybridSimulationOutput:
    def __init__(self, power_sources):
        self.power_sources = power_sources
        self.hybrid = 0
        self.grid = 0
        self.solar = 0
        self.wind = 0
        self.battery = 0

    def create(self):
        return HybridSimulationOutput(self.power_sources)

    def __repr__(self):
        conts = ""
        if 'solar' in self.power_sources.keys():
            conts += "Solar: " + str(self.solar) + ", "
        if 'wind' in self.power_sources.keys():
            conts += "Wind: " + str(self.wind) + ", "
        if 'battery' in self.power_sources.keys():
            conts += "Battery: " + str(self.battery) + ", "
        conts += "Hybrid: " + str(self.hybrid)
        return conts


class HybridSimulation:
    hybrid_system: GenericSystem.GenericSystem

    def __init__(self, power_sources: dict, site: SiteInfo, interconnect_kw: float):
        """
        Base class for simulating a hybrid power plant.

        Can be derived to add other sizing methods, financial analyses,
            methods for pre- or post-processing, etc

        :param power_sources: tuple of strings, float pairs
            names of power sources to include and their kw sizes
            choices include:
                    ('solar', 'wind', 'geothermal', 'battery')
        :param site: Site
            layout, location and resource data
        :param interconnect_kw: float
            power limit of interconnect for the site
        """
        self._fileout = Path.cwd() / "results"
        self.site = site
        self.interconnect_kw = interconnect_kw

        self.power_sources = dict()
        self.solar: Union[SolarPlant, None] = None
        self.wind: Union[WindPlant, None] = None
        self.battery: Union[Battery, None] = None
        self.dispatch: Union[HybridDispatch, None] = None
        self.grid: Union[Grid, None] = None

        for k in power_sources.keys():
            power_sources[k.lower()] = power_sources.pop(k)

        if 'solar' in power_sources.keys():
            self.solar = SolarPlant(self.site, power_sources['solar'])
            self.power_sources['solar'] = self.solar
            logger.info("Created HybridSystem.solar with system size {} mW".format(power_sources['solar']))
        if 'wind' in power_sources.keys():
            self.wind = WindPlant(self.site, power_sources['wind'])
            self.power_sources['wind'] = self.wind
            logger.info("Created HybridSystem.wind with system size {} mW".format(power_sources['wind']))
        if 'geothermal' in power_sources.keys():
            raise NotImplementedError("Geothermal plant not yet implemented")
        if 'battery' in power_sources.keys():
            self.battery = Battery(self.site, power_sources['battery'] * 1000)
            self.power_sources['battery'] = self.battery
            logger.info("Created HybridSystem.battery with system capacity {} mWh".format(power_sources['battery']))

        self.layout = HybridLayout()

        self.cost_model = None

        # performs interconnection and curtailment energy limits
        self.grid = Grid(self.site, interconnect_kw)

        self.outputs_factory = HybridSimulationOutput(power_sources)

        self.dispatch_factors = self.site.elec_prices.data

    def setup_cost_calculator(self, cost_calculator: object):
        if hasattr(cost_calculator, "calculate_total_costs"):
            self.cost_model = cost_calculator

    @property
    def ppa_price(self):
        return self.grid.ppa_price

    @ppa_price.setter
    def ppa_price(self, ppa_price):
        for tech, _ in self.power_sources.items():
            if hasattr(self, tech):
                getattr(self, tech).ppa_price = ppa_price
        self.grid.ppa_price = ppa_price

    @property
    def dispatch_factors(self):
        return self.grid.dispatch_factors

    @dispatch_factors.setter
    def dispatch_factors(self, dispatch_factors):
        for tech, _ in self.power_sources.items():
            if hasattr(self, tech):
                getattr(self, tech).dispatch_factors = dispatch_factors
        self.grid.dispatch_factors = dispatch_factors

    @property
    def discount_rate(self):
        return self.grid.financial_model.FinancialParameters.real_discount_rate

    @discount_rate.setter
    def discount_rate(self, discount_rate):
        for k, _ in self.power_sources.items():
            if hasattr(self, k):
                getattr(self, k).financial_model.FinancialParameters.real_discount_rate = discount_rate
        self.grid.financial_model.FinancialParameters.real_discount_rate = discount_rate

    def set_om_costs_per_kw(self, solar_om_per_kw=None, wind_om_per_kw=None, hybrid_om_per_kw=None):
        if solar_om_per_kw and wind_om_per_kw and hybrid_om_per_kw:
            if len(solar_om_per_kw) != len(wind_om_per_kw) != len(hybrid_om_per_kw):
                raise ValueError("Length of yearly om cost per kw arrays must be equal.")

        if solar_om_per_kw and self.solar:
            self.solar.financial_model.SystemCosts.om_capacity = solar_om_per_kw

        if wind_om_per_kw and self.wind:
            self.wind.financial_model.SystemCosts.om_capacity = wind_om_per_kw

        if hybrid_om_per_kw:
            self.grid.financial_model.SystemCosts.om_capacity = hybrid_om_per_kw

    def size_from_reopt(self):
        """
        Calls ReOpt API for optimal sizing with system parameters for each power source.
        :return:
        """
        if not self.site.urdb_label:
            raise ValueError("REopt run requires urdb_label")
        reopt = REopt(lat=self.site.lat,
                      lon=self.site.lon,
                      interconnection_limit_kw=self.interconnect_kw,
                      load_profile=[0] * 8760,
                      urdb_label=self.site.urdb_label,
                      solar_model=self.solar,
                      wind_model=self.wind,
                      fin_model=self.grid.financial_model,
                      fileout=str(self._fileout / "REoptResult.json"))
        results = reopt.get_reopt_results(force_download=False)
        wind_size_kw = results["outputs"]["Scenario"]["Site"]["Wind"]["size_kw"]
        self.wind.system_capacity_closest_fit(wind_size_kw)

        solar_size_kw = results["outputs"]["Scenario"]["Site"]["PV"]["size_kw"]
        self.solar.system_capacity_kw = solar_size_kw
        logger.info("HybridSystem set system capacities to REopt output")

    def calculate_installed_cost(self):
        if not self.cost_model:
            raise RuntimeError("'calculate_installed_cost' called before 'setup_cost_calculator'.")

        solar_cost, wind_cost, total_cost = self.cost_model.calculate_total_costs(self.wind.system_capacity_kw / 1000,
                                                                                  self.solar.system_capacity_kw / 1000)
        if self.solar:
            self.solar.set_total_installed_cost_dollars(solar_cost)
        if self.wind:
            self.wind.set_total_installed_cost_dollars(wind_cost)

        self.grid.set_total_installed_cost_dollars(total_cost)
        logger.info("HybridSystem set hybrid total installed cost to to {}".format(total_cost))

    def calculate_financials(self):
        """
        prepare financial parameters from individual power plants for total performance and financial metrics
        """
        # TODO: need to make financial parameters consistent

        # TODO: generalize this for different plants besides wind and solar
        hybrid_size_kw = sum([v.system_capacity_kw for v in self.power_sources.values()])
        solar_percent = self.solar.system_capacity_kw / hybrid_size_kw
        wind_percent = self.wind.system_capacity_kw / hybrid_size_kw

        def average_cost(var_name):
            hybrid_avg = 0
            if self.solar:
                hybrid_avg += np.array(self.solar.financial_model.value(var_name)) * solar_percent
            if self.wind:
                hybrid_avg += np.array(self.wind.financial_model.value(var_name)) * wind_percent
            self.grid.financial_model.value(var_name, hybrid_avg)
            return hybrid_avg

        # FinancialParameters
        hybrid_construction_financing_cost = self.wind.get_construction_financing_cost() + \
                                             self.solar.get_construction_financing_cost()
        self.grid.set_construction_financing_cost_per_kw(hybrid_construction_financing_cost / hybrid_size_kw)
        average_cost("debt_percent")

        # O&M Cost Averaging
        average_cost("om_capacity")
        average_cost("om_fixed")
        average_cost("om_fuel_cost")
        average_cost("om_production")
        average_cost("om_replacement_cost1")

        average_cost("cp_system_nameplate")

        # Tax Incentives
        average_cost("ptc_fed_amount")
        average_cost("ptc_fed_escal")
        average_cost("itc_fed_amount")
        average_cost("itc_fed_percent")
        self.grid.financial_model.Revenue.ppa_soln_mode = 1

        # Depreciation, copy from solar for now
        self.grid.financial_model.Depreciation.assign(self.solar.financial_model.Depreciation.export())

        average_cost("degradation")

    def simulate(self,
                 project_life: int = 25,
                 is_simple_battery_dispatch: bool = True,
                 is_test: bool = False):
        """
        Runs the individual system models then combines the financials
        :return:
        """
        # TODO: Add battery installed_cost and financials
        self.calculate_installed_cost()
        self.calculate_financials()

        hybrid_size_kw = 0
        total_gen = [0] * self.site.n_timesteps
        if self.solar.system_capacity_kw > 0:
            hybrid_size_kw += self.solar.system_capacity_kw
            self.solar.simulate(project_life)

            gen = self.solar.generation_profile()
            total_gen = [total_gen[i] + gen[i] for i in range(self.site.n_timesteps)]

        if self.wind.system_capacity_kw > 0:
            hybrid_size_kw += self.wind.system_capacity_kw
            self.wind.simulate(project_life)
            gen = self.wind.generation_profile()
            total_gen = [total_gen[i] + gen[i] for i in range(self.site.n_timesteps)]

<<<<<<< HEAD
        if self.battery and self.battery.system_capacity_kw > 0:
=======
        if self.battery:
>>>>>>> 6ca62ce0
            """
            Run dispatch optimization
            """
            # Minimum set of parameters to set to get statefulBattery to work
            self.battery.system_model.value("control_mode", 0.0)
            self.battery.system_model.value("input_current", 0.0)
            self.battery.system_model.value("dt_hr", 1.0)
            self.battery.system_model.value("minimum_SOC", 10)
            self.battery.system_model.value("maximum_SOC", 90)
            self.battery.system_model.value("initial_SOC", 90.0)
            self.battery.system_model.setup()

            self.dispatch = HybridDispatch(self, is_simple_battery_dispatch=is_simple_battery_dispatch)
            self.dispatch.simulate(is_test=is_test)
            gen = self.battery.generation_profile()
            total_gen = [total_gen[i] + gen[i] for i in range(self.site.n_timesteps)]

            # ======== Debugging battery dispatch =================
            '''
            import matplotlib.pyplot as plt
            plt.figure()
            plt.scatter(self.battery.Outputs.control, self.battery.Outputs.response, alpha=0.2)
            if self.dispatch.is_simple_battery_dispatch:
                control_units = "Power [kWe]"
            else:
                control_units = "Current [kAe]"
            plt.xlabel("Control " + control_units)
            plt.ylabel("Response " + control_units)
            plt.tight_layout()
            plt.show()

            plt.figure()
            plt.hist([r - c for r, c in zip(self.battery.Outputs.response, self.battery.Outputs.control)])
            plt.xlabel('Response - Control')
            plt.show()

            plt.figure()
            plt.hist(self.battery.Outputs.T_batt)
            plt.xlabel("Battery Temperature [C]")
            plt.show()
            '''

        # TODO: Check if these update correctly
        self.grid.generation_profile_from_system = total_gen
        self.grid.financial_model.SystemOutput.system_capacity = hybrid_size_kw

        self.grid.simulate(project_life)

    @property
    def annual_energies(self):
        aep = self.outputs_factory.create()
        if self.solar.system_capacity_kw > 0:
            aep.solar = self.solar.system_model.Outputs.annual_energy
        if self.wind.system_capacity_kw > 0:
            aep.wind = self.wind.system_model.Outputs.annual_energy
<<<<<<< HEAD
        if self.battery and self.battery.system_capacity_kw > 0:
=======
        if self.battery:
>>>>>>> 6ca62ce0
            aep.battery = sum(self.battery.Outputs.gen)
        aep.grid = sum(self.grid.system_model.Outputs.gen)
        aep.hybrid = aep.solar + aep.wind + aep.battery
        return aep

    @property
    def generation_profile(self):
        gen = self.outputs_factory.create()
        if self.solar.system_capacity_kw > 0:
            gen.solar = self.solar.system_model.Outputs.gen
        if self.wind.system_capacity_kw > 0:
            gen.wind = self.wind.system_model.Outputs.gen
        gen.grid = self.grid.system_model.Outputs.gen
        gen.hybrid = gen.solar + gen.wind
        return gen

    @property
    def capacity_factors(self):
        cf = self.outputs_factory.create()
        if self.solar and self.solar.system_capacity_kw > 0:
            cf.solar = self.solar.system_model.Outputs.capacity_factor
        if self.wind and self.wind.system_capacity_kw > 0:
            cf.wind = self.wind.system_model.Outputs.capacity_factor
        try:
            cf.grid = self.grid.system_model.Outputs.capacity_factor_curtailment_ac
        except:
            cf.grid = self.grid.system_model.Outputs.capacity_factor_interconnect_ac
        cf.hybrid = (self.solar.annual_energy_kw() + self.wind.annual_energy_kw()) \
                    / (self.solar.system_capacity_kw + self.wind.system_capacity_kw) / 87.6
        return cf

    @property
    def net_present_values(self):
        npv = self.outputs_factory.create()
        if self.solar and self.solar.system_capacity_kw > 0:
            npv.solar = self.solar.financial_model.Outputs.project_return_aftertax_npv
        if self.wind and self.wind.system_capacity_kw > 0:
            npv.wind = self.wind.financial_model.Outputs.project_return_aftertax_npv
        npv.hybrid = self.grid.financial_model.Outputs.project_return_aftertax_npv
        return npv

    @property
    def internal_rate_of_returns(self):
        irr = self.outputs_factory.create()
        if self.solar and self.solar.system_capacity_kw > 0:
            irr.solar = self.solar.financial_model.Outputs.project_return_aftertax_irr
        if self.wind and self.wind.system_capacity_kw > 0:
            irr.wind = self.wind.financial_model.Outputs.project_return_aftertax_irr
        irr.hybrid = self.grid.financial_model.Outputs.project_return_aftertax_irr
        return irr

    @property
    def lcoe_real(self):
        lcoes_real = self.outputs_factory.create()
        if self.solar and self.solar.system_capacity_kw > 0:
            lcoes_real.solar = self.solar.financial_model.Outputs.lcoe_real
        if self.wind and self.wind.system_capacity_kw > 0:
            lcoes_real.wind = self.wind.financial_model.Outputs.lcoe_real
        lcoes_real.hybrid = self.grid.financial_model.Outputs.lcoe_real
        return lcoes_real

    @property
    def lcoe_nom(self):
        lcoes_nom = self.outputs_factory.create()
        if self.solar and self.solar.system_capacity_kw > 0:
            lcoes_nom.solar = self.solar.financial_model.Outputs.lcoe_nom
        if self.wind and self.wind.system_capacity_kw > 0:
            lcoes_nom.wind = self.wind.financial_model.Outputs.lcoe_nom
        lcoes_nom.hybrid = self.grid.financial_model.Outputs.lcoe_nom
        return lcoes_nom

    def hybrid_outputs(self):
        outputs = dict()
        # outputs['Lat'] = self.site.lat
        # outputs['Lon'] = self.site.lon
        # outputs['PPA Price'] = self.hybrid_financial.Revenue.ppa_price_input[0]
        outputs['Solar (MW)'] = self.solar.system_capacity_kw / 1000
        outputs['Wind (MW)'] = self.wind.system_capacity_kw / 1000
        solar_pct = self.solar.system_capacity_kw / (self.solar.system_capacity_kw + self.wind.system_capacity_kw)
        wind_pct = self.wind.system_capacity_kw / (self.solar.system_capacity_kw + self.wind.system_capacity_kw)
        outputs['Solar (%)'] = solar_pct * 100
        outputs['Wind (%)'] = wind_pct * 100

        annual_energies = self.annual_energies
        outputs['Solar AEP (GWh)'] = annual_energies.solar / 1000000
        outputs['Wind AEP (GWh)'] = annual_energies.wind / 1000000
        outputs["AEP (GWh)"] = annual_energies.hybrid / 1000000

        capacity_factors = self.capacity_factors
        outputs['Solar Capacity Factor'] = capacity_factors.solar
        outputs['Wind Capacity Factor'] = capacity_factors.wind
        outputs["Capacity Factor"] = capacity_factors.hybrid
        outputs['Capacity Factor of Interconnect'] = capacity_factors.grid

        outputs['Percentage Curtailment'] = (self.grid.system_model.Outputs.annual_ac_curtailment_loss_percent +
                                             self.grid.system_model.Outputs.annual_ac_interconnect_loss_percent)

        outputs["BOS Cost"] = self.grid.financial_model.SystemCosts.total_installed_cost
        outputs['BOS Cost percent reduction'] = 0
        outputs["Cost / MWh Produced"] = outputs["BOS Cost"] / (outputs['AEP (GWh)'] * 1000)

        outputs["NPV ($-million)"] = self.net_present_values.hybrid / 1000000
        outputs['IRR (%)'] = self.internal_rate_of_returns.hybrid
        outputs['PPA Price Used'] = self.grid.financial_model.Revenue.ppa_price_input[0]

        outputs['LCOE - Real'] = self.lcoe_real.hybrid
        outputs['LCOE - Nominal'] = self.lcoe_nom.hybrid

        # time series dispatch
        if self.grid.financial_model.Revenue.ppa_multiplier_model == 1:
            outputs['Revenue (TOD)'] = sum(self.grid.financial_model.Outputs.cf_total_revenue)
            outputs['Revenue (PPA)'] = outputs['TOD Profile Used'] = 0

        outputs['Cost / MWh Produced percent reduction'] = 0

        if solar_pct * wind_pct > 0:
            outputs['Pearson R Wind V Solar'] = pearsonr(self.solar.system_model.Outputs.gen[0:8760],
                                                         self.wind.system_model.Outputs.gen[0:8760])[0]

        return outputs

    def copy(self):
        """

        :return: a clone
        """
        # TODO implement deep copy<|MERGE_RESOLUTION|>--- conflicted
+++ resolved
@@ -264,11 +264,7 @@
             gen = self.wind.generation_profile()
             total_gen = [total_gen[i] + gen[i] for i in range(self.site.n_timesteps)]
 
-<<<<<<< HEAD
-        if self.battery and self.battery.system_capacity_kw > 0:
-=======
         if self.battery:
->>>>>>> 6ca62ce0
             """
             Run dispatch optimization
             """
@@ -324,11 +320,7 @@
             aep.solar = self.solar.system_model.Outputs.annual_energy
         if self.wind.system_capacity_kw > 0:
             aep.wind = self.wind.system_model.Outputs.annual_energy
-<<<<<<< HEAD
-        if self.battery and self.battery.system_capacity_kw > 0:
-=======
         if self.battery:
->>>>>>> 6ca62ce0
             aep.battery = sum(self.battery.Outputs.gen)
         aep.grid = sum(self.grid.system_model.Outputs.gen)
         aep.hybrid = aep.solar + aep.wind + aep.battery
