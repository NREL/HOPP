--- conflicted
+++ resolved
@@ -47,10 +47,7 @@
     "openpyxl",
     "attrs",
     "utm",
-<<<<<<< HEAD
     "pyyaml-include"
-=======
->>>>>>> 8ad7269b
 ]
 keywords = [
     "python3",
