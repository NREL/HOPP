--- conflicted
+++ resolved
@@ -3,11 +3,8 @@
 ## Unreleased, TBD
 * Added option and functionality to load wind and solar resource data from NSRDB and Wind Toolkit data files if user-specified.
 * Fixed a bug in site_info that set resource year to 2012 even if otherwise specified.
-<<<<<<< HEAD
-* Added ability and option to initialize site_info with preloaded and formatted wind and solar resource data 
-=======
->>>>>>> 68393204
-+ minor clean up to floris.py - removed unnecessary data exportation and fixed bug in value()
+* Minor clean up to floris.py - removed unnecessary data exportation and fixed bug in value()
+* Added ability and option to initialize site_info with preloaded and formatted wind and solar resource data
 
 ## Version 3.1.1, Dec. 18, 2024
 
