import glob
import os
from pathlib import Path
from setuptools import setup

<<<<<<< HEAD
here = os.path.abspath(os.path.dirname(__file__))
with open(os.path.join(here, "hybrid", "version.py"), encoding="utf-8") as f:
    version = f.read()

version = version.split('=')[-1].strip().strip('"').strip("'")
=======
version = '0.0.5'
>>>>>>> a8faf6c8

# copy over packages
directories = ['hybrid', "tools"]

pkg_dirs = []


def recursive_directories(dirs):
    for directory in dirs:
        pkg_dirs.append(directory)
        files = glob.glob(directory + '/*')
        for f in files:
            if os.path.isdir(f):
                recursive_directories((f,))


recursive_directories(directories)

# copy over package data

package_data = {"tools": [str(Path("analysis") / "bos" / "BOSLookup.csv")],
                "hybrid": []}

hybrid_path = Path("hybrid")
flicker_path = hybrid_path / "flicker" / "data"

for file in glob.glob(str(flicker_path / "*shadow.txt")):
    package_data["hybrid"].append(str(os.path.relpath(file,
                                                      str(Path("hybrid")))))

for file in glob.glob(str(flicker_path / "*flicker.txt")):
    package_data["hybrid"].append(str(os.path.relpath(file,
                                                      str(Path("hybrid")))))

setup(name='HOPP',
      version=version,
      url='https://www.https://github.com/NREL/HOPP',
      description='Hybrid Systems Optimization and Performance Platform',
      long_description=open("RELEASE.md").read(),
      long_description_content_type='text/markdown',
      license='BSD 3-Clause',
      author='NREL',
      author_email='dguittet@nrel.gov',
      python_requires='>=3.7',
      packages=pkg_dirs,
      package_data=package_data,
      include_package_data=True,
      install_requires=open("requirements.txt").readlines(),
      tests_require=['pytest']
      )<|MERGE_RESOLUTION|>--- conflicted
+++ resolved
@@ -3,15 +3,12 @@
 from pathlib import Path
 from setuptools import setup
 
-<<<<<<< HEAD
+
 here = os.path.abspath(os.path.dirname(__file__))
 with open(os.path.join(here, "hybrid", "version.py"), encoding="utf-8") as f:
     version = f.read()
 
 version = version.split('=')[-1].strip().strip('"').strip("'")
-=======
-version = '0.0.5'
->>>>>>> a8faf6c8
 
 # copy over packages
 directories = ['hybrid', "tools"]
