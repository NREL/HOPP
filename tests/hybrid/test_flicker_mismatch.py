<<<<<<< HEAD
import pytest
=======
import platform
>>>>>>> ab98cc4d
from pytest import approx
from hybrid.layout.flicker_data.plot_flicker import *
from hybrid.keys import set_nrel_key_dot_env


set_nrel_key_dot_env()

lat = 39.7555
lon = -105.2211


def plot_maps(maps, flicker):
    for m in maps:
        axs = flicker.plot_on_site(False, False)
        c = plot_contour(m, flicker, axs, vmin=np.amin(m), vmax=np.amax(m))
        plt.colorbar(c)
        plt.show()


def test_single_turbine():
    FlickerMismatch.diam_mult_nwe = 3
    FlickerMismatch.diam_mult_s = 1
    flicker = FlickerMismatch(lat, lon, angles_per_step=1)
    shadow, loss = flicker.create_heat_maps(range(3185, 3187), ("poa", "power"))

    assert(np.max(shadow) == approx(1.0, 1e-4))
    assert(np.average(shadow) == approx(0.0041092, 1e-4))
    assert(np.count_nonzero(shadow) == approx(636, 1e-4))
    assert(np.max(loss) == approx(0.314133, 1e-4))
    assert(np.average(loss) == approx(0.0042872, 1e-4))
    assert(np.count_nonzero(loss) == approx(2940, 1e-4))

<<<<<<< HEAD
    # run parallel
    shadow_p, loss_p = flicker.run_parallel(2, ("poa", "power"), (range(3185, 3186), range(3186, 3187)))

    assert(np.max(shadow_p) == approx(1.0, 1e-4))
    assert(np.average(shadow_p) == approx(0.0041092, 1e-4))
    assert(np.count_nonzero(shadow_p) == approx(636, 1e-4))
    assert(np.max(loss_p) == approx(0.314133, 1e-4))
    assert(np.average(loss_p) == approx(0.0042872, 1e-4))
    assert(np.count_nonzero(loss_p) == approx(2940, 1e-4))
=======
>>>>>>> ab98cc4d

@pytest.mark.skip
def test_single_turbine_multiple_angles():
    FlickerMismatch.diam_mult_nwe = 3
    FlickerMismatch.diam_mult_s = 1
    flicker = FlickerMismatch(lat, lon, angles_per_step=3)
    shadow, loss = flicker.create_heat_maps(range(3185, 3187), ("poa", "power"))

    assert(np.max(shadow) == approx(1.0, 1e-4))
    assert(np.average(shadow) == approx(0.0042229, 1e-4))
    assert(np.count_nonzero(shadow) == 698)
    assert(np.max(loss) == approx(0.314133, 1e-4))
    assert(np.average(loss) == approx(0.0043571, 1e-4))
    assert(np.count_nonzero(loss) == 3010)
    # plot_maps((shadow, loss), flicker)

    # run parallel
<<<<<<< HEAD
=======
    if platform.system() != "Darwin":
        return
>>>>>>> ab98cc4d
    shadow_p, loss_p = flicker.run_parallel(2, ("poa", "power",), (range(3185, 3186), range(3186, 3187)))

    assert(np.max(shadow_p) == approx(1.0, 1e-4))
    assert(np.average(shadow_p) == approx(0.0042229, 1e-4))
    assert(np.count_nonzero(shadow_p) == 698)
    assert(np.max(loss_p) == approx(0.314133, 1e-4))
    assert(np.average(loss_p) == approx(0.0043571, 1e-4))
    assert(np.count_nonzero(loss_p) == 3010)


def test_single_turbine_time_weighted():
    # two time steps: one with shading, one without
    FlickerMismatch.diam_mult_nwe = 3
    FlickerMismatch.diam_mult_s = 1
    flicker = FlickerMismatch(lat, lon, angles_per_step=None)
    (hours_shaded, ) = flicker.create_heat_maps(range(3187, 3189), ("time",))

    intervals = (range(3187, 3188), range(3188, 3189))
    (hours_shaded_p, ) = flicker.run_parallel(2, ("time",), intervals)
    # plot_maps((hours_shaded, hours_shaded_p), flicker)

    assert(np.max(hours_shaded) == approx(0.5))
    assert(np.average(hours_shaded) == approx(0.0016010, 1e-4))
    assert(np.count_nonzero(hours_shaded) == 435)

    assert(np.max(hours_shaded_p) == approx(0.5))
    assert(np.average(hours_shaded_p) == approx(0.0016010, 1e-4))
    assert(np.count_nonzero(hours_shaded_p) == 435)


def test_single_turbine_time_weighted_no_tower():
    FlickerMismatch.turbine_tower_shadow = False
    FlickerMismatch.diam_mult_nwe = 3
    FlickerMismatch.diam_mult_s = 1
    flicker = FlickerMismatch(lat, lon, angles_per_step=None)
    (hours_shaded, ) = flicker.create_heat_maps(range(3183, 3185), ("time",))
    # plot_maps((hours_shaded, ), flicker)

    assert(np.max(hours_shaded) == approx(0.5))
    assert(np.average(hours_shaded) == approx(0.0057390, 1e-4))
    assert(np.count_nonzero(hours_shaded) == 1066)


def test_single_turbine_time_weighted_no_tower_subhourly():
    FlickerMismatch.turbine_tower_shadow = False
    FlickerMismatch.diam_mult_nwe = 3
    FlickerMismatch.diam_mult_s = 1
    FlickerMismatch.steps_per_hour = 4
    flicker = FlickerMismatch(lat, lon, angles_per_step=None)

    # need to multiply index by number of steps in an hour
    (hours_shaded,) = flicker.create_heat_maps(range(3183 * FlickerMismatch.steps_per_hour,
                                                     3185 * FlickerMismatch.steps_per_hour), ("time",))

    # average is similar to hourly run
    assert(np.max(hours_shaded) == approx(0.375))
    assert(np.average(hours_shaded) == approx(0.0043852, 1e-4))
    assert(np.count_nonzero(hours_shaded) == 2353)

    FlickerMismatch.steps_per_hour = 16
    flicker = FlickerMismatch(lat, lon, angles_per_step=None)

    (hours_shaded,) = flicker.create_heat_maps(range(3183 * FlickerMismatch.steps_per_hour,
                                                     3185 * FlickerMismatch.steps_per_hour), ("time",))

    # plot_maps((hours_shaded, ), flicker)

    # average is very similar to 4-steps run
    assert(np.max(hours_shaded) == approx(0.362146, 1e-4))
    assert(np.average(hours_shaded) == approx(0.0041415, 1e-4))
    assert(np.count_nonzero(hours_shaded) == 3508)


def test_single_turbine_wind_dir():
    FlickerMismatch.turbine_tower_shadow = False
    FlickerMismatch.diam_mult_nwe = 3
    FlickerMismatch.diam_mult_s = 1
    FlickerMismatch.steps_per_hour = 1
    wind_dir = [90 if i % 2 else 0 for i in range(8760)]

    flicker = FlickerMismatch(lat, lon, angles_per_step=None, wind_dir=wind_dir)

    (hours_shaded,) = flicker.create_heat_maps(range(3183, 3185), ("time",))
    # plot_maps((hours_shaded, ), flicker)

    assert(np.max(hours_shaded) == approx(1.0))
    assert(np.average(hours_shaded) == approx(0.017173, 1e-4))
    assert(np.count_nonzero(hours_shaded) == 2819)


@pytest.mark.skip
def test_grid():
    dx = 1
    dy = 2
    angle = 0
    FlickerMismatch.turbine_tower_shadow = True
    flicker = FlickerMismatchGrid(lat, lon, dx, dy, angle, angles_per_step=1)
    shadow, loss = flicker.create_heat_maps(range(3185, 3187), ("poa", "power"))

    assert(np.max(shadow) == approx(1.0, 1e-4))
    assert(np.average(shadow) == approx(0.031547, 1e-4))
    assert(np.count_nonzero(shadow) == approx(390, 1e-4))
    assert(np.max(loss) == approx(0.418338, 1e-4))
    assert(np.average(loss) == approx(0.033167, 1e-4))
    assert(np.count_nonzero(loss) == approx(1364, 1e-4))

    # run parallel with  multiple angles
    if platform.system() != "Darwin":
        return
    flicker = FlickerMismatchGrid(lat, lon, dx, dy, angle, angles_per_step=3)
    intervals = (range(3185, 3186), range(3186, 3187))
    shadow_p, loss_p = flicker.run_parallel(2, ("poa", "power"), intervals)

    assert(np.max(shadow_p) == approx(1.0, 1e-4))
    assert(np.average(shadow_p) == approx(0.031462, 1e-4))
    assert(np.count_nonzero(shadow_p) == approx(390, 1e-4))
    assert(np.max(loss_p) == approx(0.41833, 1e-4))
    assert(np.average(loss_p) == approx(0.0331158, 1e-4))
    assert(np.count_nonzero(loss_p) == approx(1364, 1e-4))


def test_plot():
    data_path = Path(__file__).parent.parent.parent / "hybrid" / "layout" / "flicker_data"
    flicker_path = data_path / "{}_{}_{}_{}_shadow.txt".format(lat,
                                                               lon,
                                                               4, 12)
    try:
        flicker_heatmap = np.loadtxt(flicker_path)
    except OSError:
        raise NotImplementedError("Flicker look up table for project's lat and lon does not exist.")

    flicker = FlickerMismatch(lat, lon, angles_per_step=12)
    axs = flicker.plot_on_site(False, False)
    plot_tiled(flicker_heatmap, flicker, axs)<|MERGE_RESOLUTION|>--- conflicted
+++ resolved
@@ -1,8 +1,4 @@
-<<<<<<< HEAD
-import pytest
-=======
 import platform
->>>>>>> ab98cc4d
 from pytest import approx
 from hybrid.layout.flicker_data.plot_flicker import *
 from hybrid.keys import set_nrel_key_dot_env
@@ -35,20 +31,7 @@
     assert(np.average(loss) == approx(0.0042872, 1e-4))
     assert(np.count_nonzero(loss) == approx(2940, 1e-4))
 
-<<<<<<< HEAD
-    # run parallel
-    shadow_p, loss_p = flicker.run_parallel(2, ("poa", "power"), (range(3185, 3186), range(3186, 3187)))
 
-    assert(np.max(shadow_p) == approx(1.0, 1e-4))
-    assert(np.average(shadow_p) == approx(0.0041092, 1e-4))
-    assert(np.count_nonzero(shadow_p) == approx(636, 1e-4))
-    assert(np.max(loss_p) == approx(0.314133, 1e-4))
-    assert(np.average(loss_p) == approx(0.0042872, 1e-4))
-    assert(np.count_nonzero(loss_p) == approx(2940, 1e-4))
-=======
->>>>>>> ab98cc4d
-
-@pytest.mark.skip
 def test_single_turbine_multiple_angles():
     FlickerMismatch.diam_mult_nwe = 3
     FlickerMismatch.diam_mult_s = 1
@@ -64,11 +47,8 @@
     # plot_maps((shadow, loss), flicker)
 
     # run parallel
-<<<<<<< HEAD
-=======
     if platform.system() != "Darwin":
         return
->>>>>>> ab98cc4d
     shadow_p, loss_p = flicker.run_parallel(2, ("poa", "power",), (range(3185, 3186), range(3186, 3187)))
 
     assert(np.max(shadow_p) == approx(1.0, 1e-4))
@@ -159,7 +139,6 @@
     assert(np.count_nonzero(hours_shaded) == 2819)
 
 
-@pytest.mark.skip
 def test_grid():
     dx = 1
     dy = 2
