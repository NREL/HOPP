# Release Notes

## Unreleased, TBD
* Added option and functionality to load wind and solar resource data from NSRDB and Wind Toolkit data files if user-specified.
* Fixed a bug in site_info that set resource year to 2012 even if otherwise specified.
* Minor clean up to floris.py - removed unnecessary data exportation and fixed bug in value()
* Added ability and option to initialize site_info with preloaded and formatted wind and solar resource data
* Bug fix in load following heuristic method: only using beginning of variable load signals 
* Feature add: added alternative method to defining site boundary.
<<<<<<< HEAD
* Feature add: added function to adjust air density based on site elevation
=======
* Updated PySAM version from 4.2.0 to 6.0.1. Main changes noted in [PR #425](https://github.com/NREL/HOPP/pull/425)
* PySAM generation plant defaults have been updated. Current defaults can be found [here](https://github.com/NREL/SAM/tree/develop/api/api_autogen/library/defaults)
* PySAM SingleOwner financial model update investment-tax credit and depreciation basis calculations to remove financing fees and reserve account funding from basis.
* PySAM MHKWave update marine energy device cost curves.
* PySAM Detailed PV update module and inverter libraries, snow module, tracking, losses.
>>>>>>> 2e7157b3
* Update deprecated methods in wave_resource.py 

## Version 3.1.1, Dec. 18, 2024

* Enhanced PV plant functionality: added tilting solar panel support, improved system design handling, and refined tilt angle calculations.
* Integrated ProFAST into the custom financial model for LCOE and other financial calculations; updated CI and documentation accordingly.
* Adjusted battery financials to use discharged energy for levelized cost calculations.
* Improved testing and fixed various bugs, including logging errors, financial model instantiation, and configuration handling.
* Removes unnecessary packages from the dependency stack.
* Documentation moved to a jupyter-book style and build process.

## Version 3.1, Oct. 28, 2024
* Added [Cambium](https://www.nrel.gov/analysis/cambium.html) and [GREET](https://www.energy.gov/eere/greet) integration for LCA analysis
* Updated examples throughout
* Removed package dependencies to streamline installation on Windows

## Version 3.0, Oct. 18th, 2024
* Updated to use pyproject for package management
* Adopted FLORIS v4
* Removed hydrogen modeling and GreenHEART into a separate repository
* Removed out-dated examples to be update in a future release
* General clean-up of repository for planned new development

## Version 2.2.0, Apr. 23, 2024
* Added load following heuristic dispatch method for battery
* Fixed a bug with defining a user's email for the API calls from resource databases
* HOPP solver refactored to be more modular

## Version 2.1.0, Nov. 27, 2023
* Solar plant updated with new input parameters
* GitHub templates added for PRs and Issues
* Updated PySAM dependency to v4.2.0
* Re-enabled testing for hydrogen pressure vessel

## Version 2.0.0, Nov. 27, 2023
* Restructuring of core code to facilitate a new, more user-friendly interface and developer experience
* Developed HoppInterface as the single entry-point for users
* Expanded input files to yaml format for all technologies
* Restructured code by technology to make relevant code more easy to find
* Refactored technology classes using attrs library to better define classes
* Improved documentation for the technologies and what fields are available for each
* Cleaned up examples and resource files
* Added Wind + PV + Battery + PEM Electrolyzer analysis to examples in `H2_Analysis`
* Added default scenario inputs for hydrogen as end product with result files
* Added files for simulating, optimizing and plotting Wind + PV + Battery + PEM Electrolyzer hybrids
* Added a PEM electrolyzer model to hybrid (not integrated into HybridSimulation)
* Separate power and financial simulations for PowerSources and HybridSimulation
* Fixed multiprocessing issues
* Updates to integrate FLORIS v3

## Version 0.1.0.dev3, Mar. 11, 2022
* Include CBC package data for Windows

## Version 0.1.0.dev2, Mar. 11, 2022
* Add CBC open-source dispatch solver as default (faster than GLPK)
* Add Xpress and Gurobi AMPL commercial dispatch solvers
* Add clustering of simulation days with some tuning (use with caution)
* Remove taxes from grid dispatch model
* Add weighting of hybrid financials by production or cost ratio
* Update to csp dispatch cost parameters for absolute grid prices
* Add csv file output option to driver
* Add PV charging only and grid charging options for dispatch
* Add key parameter scaling when scaling CSP tower capacities
* Add capacity credit payment calculations based on dispatch
* Reformulate grid dispatch model
* Add desired schedule option to dispatch model to follow schedule at least cost
* Improve class documentation
* Fix general bugs and clean-up code

## Version 0.1.0.dev1, Oct. 11, 2021
* Updated requirements
* Added presolve to GLPK LP solver

## Version 0.1.0.dev, Oct. 10, 2021
* Battery dispatch and simulation with example in examples/simulate_hybrid_wbattery_dispatch.py 
* Separate layout-related functions from optimization code into Layout classes
* Refactor Optimizer classes to use HybridSimulation with examples in examples/optimization/hybrid_npv.py and examples/optimization/hybrid_sizing_problem.py
* Add FLORIS as custom module for Wind simulations with examples in examples/add_custom_module
* Move plotting functions into dedicated files
* Rename "Solar" classes to "PV"
* Add ElectricityPrices class with some example input files in resource_files/grid
* Add storage costs to CostCalculator
* Add concentrating solar power (CSP) tower and trough configurations through pySSC wrapper
* Add dispatch optimization model for CSP models
* Add design evaluation methods to iterate on design variables through space sampling, single objective derivative-free optimization, and multi-objective optimization

## Version 0.0.5, Apr 30, 2021
* Update PySAM requirements
* Fix flicker check for weight_option

## Version 0.0.3, Jan 21, 2021
* Allow flicker heatmap grid cell width and height to be changed
* Normalize time-weighted heatmaps by area as well

## Version 0.0.2, Dec 28, 2020
* Allow using swept area of blades inplace of individual blades for flicker model
* Allow wind direction and solar data inputs to flicker model
* Add flicker heatmap weighted by hours shaded as loss option
* Minor bug fixes and restructuring of flicker functions

## Version 0.0.1, Dec 14, 2020
* Fixed and updated data in Balance-of-station cost model

## Version 0.0.0, Dec 2, 2020
* Official beta release
* Wind & PV simulations
* Hybrid simulation combining mixes of wind & pv
* Flicker modeling
* Derivative-free optimization framework
* Balance-of-station cost model <|MERGE_RESOLUTION|>--- conflicted
+++ resolved
@@ -7,15 +7,12 @@
 * Added ability and option to initialize site_info with preloaded and formatted wind and solar resource data
 * Bug fix in load following heuristic method: only using beginning of variable load signals 
 * Feature add: added alternative method to defining site boundary.
-<<<<<<< HEAD
 * Feature add: added function to adjust air density based on site elevation
-=======
 * Updated PySAM version from 4.2.0 to 6.0.1. Main changes noted in [PR #425](https://github.com/NREL/HOPP/pull/425)
 * PySAM generation plant defaults have been updated. Current defaults can be found [here](https://github.com/NREL/SAM/tree/develop/api/api_autogen/library/defaults)
 * PySAM SingleOwner financial model update investment-tax credit and depreciation basis calculations to remove financing fees and reserve account funding from basis.
 * PySAM MHKWave update marine energy device cost curves.
 * PySAM Detailed PV update module and inverter libraries, snow module, tracking, losses.
->>>>>>> 2e7157b3
 * Update deprecated methods in wave_resource.py 
 
 ## Version 3.1.1, Dec. 18, 2024
