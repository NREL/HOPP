--- conflicted
+++ resolved
@@ -1,5 +1,4 @@
 from typing import Iterable, Sequence
-from attr import has
 import numpy as np
 from hybrid.sites import SiteInfo
 import pandas as pd
@@ -25,10 +24,7 @@
         self._layout = None
         self._dispatch = PowerSourceDispatch
         self.initialize_financial_values()
-<<<<<<< HEAD
         self.gen_max_feasible = [0.] * self.site.n_timesteps
-=======
->>>>>>> 387f18db
 
     def initialize_financial_values(self):
         """
@@ -49,7 +45,7 @@
         self._financial_model.value("months_working_reserve", 0)
         self._financial_model.value("insurance_rate", 0)
         self._financial_model.value("construction_financing_cost", 0)
-<<<<<<< HEAD
+        self._financial_model.value("om_land_lease", (0,))
         # turn off LCOS calculation
         self._financial_model.unassign("battery_total_cost_lcos")
         self._financial_model.value("cp_battery_nameplate", 0)
@@ -63,11 +59,6 @@
 
             If system and financial models contain a variable with the same name, only the system model variable will
             be set.
-=======
-        self._financial_model.value("om_land_lease", (0,))
-        self._financial_model.unassign("battery_total_cost_lcos")
-        self._financial_model.value("cp_battery_nameplate", 0)
->>>>>>> 387f18db
 
         ``value(var_name)`` Gets variable value
 
@@ -337,23 +328,7 @@
 
     @property
     def om_capacity(self):
-<<<<<<< HEAD
         """Capacity-based O&M amount [$/kWcap]"""
-        return self._financial_model.value("om_capacity")
-
-    @om_capacity.setter
-    def om_capacity(self, om_dollar_per_kw: float):
-        self._financial_model.value("om_capacity", om_dollar_per_kw)
-
-    @property
-    def construction_financing_cost(self) -> float:
-        """Construction financing total [$]"""
-        return self._financial_model.value("construction_financing_cost")
-
-    @construction_financing_cost.setter
-    def construction_financing_cost(self, construction_financing_cost):
-        self._financial_model.value("construction_financing_cost", construction_financing_cost)
-=======
         if self.name != "Battery":
             return self._financial_model.value("om_capacity")
         return self._financial_model.value("om_batt_capacity_cost")
@@ -369,6 +344,7 @@
 
     @property
     def om_fixed(self):
+        """Fixed O&M annual amount [$/year]"""
         if self.name != "Battery":
             return self._financial_model.value("om_fixed")
         return self._financial_model.value("om_batt_fixed_cost")
@@ -385,22 +361,23 @@
     @property
     def om_variable(self):
         """
-        Variable cost per kW of production
+        For non-battery technologies: Production-based O&M amount [$/kWh]
+        For battery: production-based System Costs amount [$/kWh-discharged]
         """
         if self.name != "Battery":
-            return self._financial_model.value("om_production")
+            return [i * 1e3 for i in self._financial_model.value("om_production")]
         else:
             return [i * 1e3 for i in self._financial_model.value("om_batt_variable_cost")]
 
     @om_variable.setter
-    def om_variable(self, om_variable_per_kw: Sequence):
-        if not isinstance(om_variable_per_kw, Sequence):
-            om_variable_per_kw = (om_variable_per_kw,)
+    def om_variable(self, om_variable_per_kwh: Sequence):
+        if not isinstance(om_variable_per_kwh, Sequence):
+            om_variable_per_kwh = (om_variable_per_kwh,)
         if self.name != "Battery":
-            self._financial_model.value("om_production", om_variable_per_kw)
-        else:
-            self._financial_model.value("om_batt_variable_cost", [i * 1e-3 for i in om_variable_per_kw])
-
+            self._financial_model.value("om_production", [i * 1e-3 for i in om_variable_per_kwh])
+        else:
+            self._financial_model.value("om_batt_variable_cost", [i * 1e-3 for i in om_variable_per_kwh])
+   
     @property
     def construction_financing_cost(self) -> float:
         return self._financial_model.value("construction_financing_cost")
@@ -451,7 +428,6 @@
         self.simulate_financials(project_life)
         
         logger.info(f"{self.name} simulation executed with AEP {self.annual_energy_kw}")
->>>>>>> 387f18db
 
     #
     # Outputs
@@ -566,12 +542,8 @@
             return (0, )
 
     @property
-<<<<<<< HEAD
     def tax_incentives(self) -> list:
         """The sum of Federal and State PTC and ITC tax incentives [$]"""
-=======
-    def tax_incentives(self):
->>>>>>> 387f18db
         if self.system_capacity_kw > 0 and self._financial_model:
             tc = np.array(self._financial_model.value("cf_ptc_fed"))
             tc += np.array(self._financial_model.value("cf_ptc_sta"))
@@ -584,23 +556,8 @@
             return (0,)
 
     @property
-<<<<<<< HEAD
-    def om_expense(self) -> list:
-        """Sum of O&M expenses which includes capacity, fixed, and production-based O&M expenses for batteries,
-        fuel cell, fuel, biomass(feedstock), and coal(feedstock)"""
-        if self.system_capacity_kw > 0 and self._financial_model:
-            om_exp = np.array(0.)
-            om_types = ("batt_capacity", "batt_fixed", "batt_production", "capacity1", "capacity2", "capacity",
-                        "fixed1", "fixed2", "fixed", "fuel", "opt_fuel_1", "opt_fuel_2"
-                        "production1", "production2", "production")
-            for om in om_types:
-                try:
-                    om_exp = om_exp + np.array(self._financial_model.value("cf_om_" + om + "_expense"))
-                except:
-                    pass
-            return om_exp.tolist()
-=======
     def om_capacity_expense(self):
+        """O&M capacity-based expense [$]"""
         if self.system_capacity_kw > 0 and self._financial_model:
             if self.name == "Battery":
                 return self._financial_model.value("cf_om_capacity1_expense")
@@ -610,6 +567,7 @@
 
     @property
     def om_fixed_expense(self):
+        """O&M fixed expense [$]"""
         if self.system_capacity_kw > 0 and self._financial_model:
             if self.name == "Battery":
                 return self._financial_model.value("cf_om_fixed1_expense")
@@ -619,6 +577,7 @@
 
     @property
     def om_variable_expense(self):
+        """O&M production-based expense [$]"""
         if self.system_capacity_kw > 0 and self._financial_model:
             if self.name == "Battery":
                 return self._financial_model.value("cf_om_production1_expense")
@@ -632,13 +591,13 @@
 
     @property
     def om_total_expense(self):
+        """Total operating expenses [$]"""
         if self.system_capacity_kw > 0 and self._financial_model:
             op_exp = self._financial_model.value("cf_operating_expenses")
             if self.name != "Battery" and self.name != "Grid":
                 return op_exp
             # Battery's operating costs include electricity purchased to charge the battery
             return [op_exp[i] - self._financial_model.value("cf_utility_bill")[i] for i in range(len(op_exp))]
->>>>>>> 387f18db
         else:
             return [0, ]
 
