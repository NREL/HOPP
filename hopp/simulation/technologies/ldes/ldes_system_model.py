from attrs import define, field, validators, fields_dict, setters

from typing import Optional, Tuple, Union, Sequence
from hopp.simulation.technologies.financial import CustomFinancialModel, FinancialModelType

from hopp.simulation.technologies.power_source import PowerSource
from hopp.utilities.validators import range_val

# from hopp.simulation.technologies.battery import BatteryConfig

@define
class Params:
    # cp: float # specific heat capacity [J/KgK]
    # h: float # Heat transfer between battery and environment [W/m2K]
    nominal_energy: float # nominal installed energy [kWh]
    nominal_voltage: float # nominal DC voltage [V] - > not used for dispatch
    duration: float
    # charge_rate: float
    # discharge_rate: float
    # mass: float 
    # surface_area: float

@define
class LDES(PowerSource):

    config = field(default=None)
    site = field(default=None)
    fin_model: Optional[Union[dict, FinancialModelType]] = field(default=None)
    chemistry: str = field(default="LDES", validator=validators.in_(["LDES", "AES"]))
    valid_control_modes = [0.0, 1.0] # control mode 0 is power in kW, control mode 1 is current in A
    control_mode: float = field(default=1.0, validator=validators.in_(valid_control_modes))

    dt_hr: float = field(default=1.0, validator=validators.gt(0.0))
    input_current: float = field(default=0.0)
    minimum_SOC: float = field(default=10, validator=range_val(0, 100))
    maximum_SOC: float = field(default=90, validator=range_val(0, 100))
    initial_SOC: float = field(default=10, validator=range_val(0, 100))

    system_capacity_kw: float = field(default=0.0)
    system_capacity_kwh: float = field(default=0.0)

    SOC: float = field(default=minimum_SOC)

<<<<<<< HEAD
    params: Params = Params(nominal_energy=system_capacity_kwh, nominal_voltage=None, duration=None)
=======
    params: Params = Params(nominal_energy=system_capacity_kwh, nominal_voltage=None)
>>>>>>> 2b4c7250

    def __attrs_post_init__(self):

        if self.config.fin_model is None:
            raise AttributeError("Financial model must be set in `config.fin_model`")

        if isinstance(self.config.fin_model, dict):
            financial_model = CustomFinancialModel(self.config.fin_model, name=self.config.name)
        else:
            financial_model = self.config.fin_model
        financial_model._system_model = self
        system_model = self
        financial_model = self.import_financial_model(financial_model, system_model, self.config.name)
        self.sizing(self.config.system_capacity_kw, rating_kwh=self.config.system_capacity_kwh)
        super().__init__(self.config.name, self.site, None, financial_model)
        self.sizing(self.config.system_capacity_kw, rating_kwh=self.config.system_capacity_kwh)

    @classmethod
    def default(cls, config, site):
        return cls(config=config, site=site, fin_model=config.fin_model)
    
    # def __attrs_post_init__(self):
    #     """Auto-populate _parameters with class attributes on initialization. Method generated using ChatGPT"""
    #     self._parameters = {name: getattr(self, name) for name in fields_dict(self.__class__) if not name.startswith("_")}

    # def value(self, key: str, val=None):
    #     """Getter and setter for attributes using _parameters. Method generated using ChatGPT"""
    #     if val is None:
    #         return getattr(self, key)  # Get the attribute directly
    #     setattr(self, key, val)  # Set attribute, which auto-updates _parameters

    def export(self):
        """Export class data as a dictionary. Method generated using ChatGPT"""
        # Create a dictionary of the instance's attributes
        data = {name: getattr(self, name) for name in fields_dict(self.__class__) if not name.startswith("_")}
        return data
    
    def model_type(self):
        if self.chemistry == "LDES":
            return 0
        elif self.chemistry == "AES":
            return 1
        
    def sizing(self, rating_kw, rating_kwh):
        self.system_capacity_kw = rating_kw
        self.system_capacity_kwh = rating_kwh
        self.params.nominal_energy = rating_kwh
        self.params.duration = rating_kwh/rating_kw

    def calc_degradation_rate_eff_per_hour(lifetime_yrs: float, eol_efficiency: float) -> float:
        """Calculate the degradation rate per hour of operation

        Args:
            lifetime_yrs (float): number of year the battery is expected to operate
            eol_efficiency (float): end of life efficiency. Should be between 0 and 1

        Returns:
            float: efficiency loss expected per hour
        """
        
        days_pr_yr = 365.25
        hours_pr_day = 24.0
        hour_pr_yr = days_pr_yr*hours_pr_day
        hour_pr_life = hour_pr_yr*lifetime_yrs
        eff_loss_pr_hour = (1.0 - eol_efficiency)/hour_pr_life

        return eff_loss_pr_hour
    
    def calc_degradation_rate_per_cycle(lifetime_cycles: float, eol_efficiency: float):
        """Calculate degradation rate per cycle

        Args:
            lifetime_cycles (float): number of cycles for a lifetime
            eol_efficiency (float): efficiency at end of life, should be between 0 and 1

        Returns:
            float: efficiency loss expected per cycle
        """
        eff_loss_pr_cycle = (1.0 - eol_efficiency)/lifetime_cycles

        return eff_loss_pr_cycle
    
    def execute(verbosity=0):
        """Execute battery simulation with the specified level of verbosity. This
        mimics the PySAM battery model execute function.

        Args:
            verbosity (int, optional): Verbosity level (0, or 1). 
                0 means no extra printing, 1 means more printing. Defaults to 0.
        """

        # need to set
        # ['I', 'P', 'Q', 'SOC', 'T_batt', 'gen', 'n_cycles']
<<<<<<< HEAD
        import pdb; pdb.set_trace()


=======
        

        
>>>>>>> 2b4c7250
        #
        # - must have
        #     [x] power capacity
        #     [x] duration
        #     - dicharge penalty

        # - team agrees that
        #     - including degradation on time and degradation on cycles
        #         - should be able to do just time
        #         - should be able to do just cycles (rainflow - already in hopp)
        #         - should be able to combine time and cycles
        #     - need charge and discharge rates

        # stateful_attributes = ['I', 'P', 'Q', 'SOC', 'T_batt', 'gen', 'n_cycles']
        # what I get from dispatch


        # needed attributes set here
        # P (power/gen)


        # trying to figure out what to pull from for the battery model
        # following is from PySAM
        # energy_hourly_kW
        # Power output of array [kW]

        # Info: Lifetime system generation

        # INOUT: This variable is both an input and an output to the compute module.

        # Required: Required if en_wave_batt=1

        # Type
        # :
        # sequence
        # gen
        # System power generated [kW]

        # INOUT: This variable is both an input and an output to the compute module.

        # Type
        # :
        # sequence


    @property
    def nominal_voltage() -> float:
        return None
    
    @property
    def nominal_energy(self) -> float:
        return self.system_capacity_kwh

    # @ property
    # def footprint_area() -> float:
    #     return None
    
    # @property
    # def system_mas() -> float:
    #     return None

class LDESTools:

    dummy: 0<|MERGE_RESOLUTION|>--- conflicted
+++ resolved
@@ -41,11 +41,8 @@
 
     SOC: float = field(default=minimum_SOC)
 
-<<<<<<< HEAD
     params: Params = Params(nominal_energy=system_capacity_kwh, nominal_voltage=None, duration=None)
-=======
-    params: Params = Params(nominal_energy=system_capacity_kwh, nominal_voltage=None)
->>>>>>> 2b4c7250
+
 
     def __attrs_post_init__(self):
 
@@ -139,15 +136,7 @@
 
         # need to set
         # ['I', 'P', 'Q', 'SOC', 'T_batt', 'gen', 'n_cycles']
-<<<<<<< HEAD
-        import pdb; pdb.set_trace()
-
-
-=======
-        
-
-        
->>>>>>> 2b4c7250
+
         #
         # - must have
         #     [x] power capacity
