--- conflicted
+++ resolved
@@ -2,26 +2,16 @@
   mean_windspeed: False 
   depth: 45 #m
   wind_layout:
-<<<<<<< HEAD
-    row_spacing: 7  # Also defined in ORBIT config for offshore layout. Will need to update and consolidate to hopefully HOPP config file. This row_spacing and turbine_spacing are used for onshore layout.
-    turbine_spacing: 7 # Also defined in ORBIT config for offshore layout. Will need to update and consolidate to hopefully HOPP config file. This row_spacing and turbine_spacing are used for onshore layout.
-=======
     row_spacing: 7  # Also defined in ORBIT config for offshore layout. Greenheart config values override the values in ORBIT.
     turbine_spacing: 7 # Also defined in ORBIT config for offshore layout. Greenheart config values override the values in ORBIT.
->>>>>>> 9accf5ef
     grid_angle: 0 # wind layout grid angle in degrees where 0 is north, increasing clockwise
     row_phase_offset: 0 # wind layout offset of turbines along row from one row to the next
 project_parameters:
   project_lifetime: 30
   grid_connection: False # option, can be turned on or off
   ppa_price: 0.025 # $/kWh based on 2022 land based wind market report (ERCOT area ppa prices) https://www.energy.gov/sites/default/files/2022-08/land_based_wind_market_report_2202.pdf
-<<<<<<< HEAD
-  atb_year: 2025
-  cost_year: 2022 # to match ATB
-=======
   atb_year: 2030
   cost_year: 2020 # to match ATB
->>>>>>> 9accf5ef
 finance_parameters:
   costing_general_inflation: 0.025 # used to adjust modeled costs to cost_year
   profast_general_inflation: 0 # based on 2022 ATB
@@ -62,11 +52,7 @@
     h2_pipe_array: 2018 # ANL costs
     h2_transport_pipeline: 2018 # same model for costs as the h2_pipe_array
   wind:
-<<<<<<< HEAD
-    expected_plant_cost: 'none'
-=======
     expected_plant_cost: 'none' #4216.54 # $/kw 2030 GW scale
->>>>>>> 9accf5ef
 electrolyzer:
   sizing:
     resize_for_enduse: False
@@ -82,11 +68,7 @@
   electrolyzer_capex: 1600 # $/kW 
   time_between_replacement: 62320 # 62320 based on PEM Electrolysis H2A Production Case Study Documentation estimate of 7 years, 40000 based on current est (see unpublished report), 80000 hours based on OSW atb_year = 2025
   replacement_cost_percent: 0.15 # percent of capex - H2A default case
-<<<<<<< HEAD
-  model: "singlitico2021" # "basic" is a basic cost model based on H2a and HFTO program record for PEM electrolysis. "singlitico2021" uses cost estimates from that paper
-=======
   cost_model: "singlitico2021" # "basic" is a basic cost model based on H2a and HFTO program record for PEM electrolysis. "singlitico2021" uses cost estimates from that paper
->>>>>>> 9accf5ef
 h2_transport_compressor:
   outlet_pressure: 68 # bar based on HDSAM
 h2_storage_compressor:
@@ -101,13 +83,8 @@
   size_capacity_from_demand:
     flag: True # If True, then storage is sized to provide steady-state storage    
   capacity_from_max_on_turbine_storage: False # if True, then days of storage is ignored and storage capacity is based on how much h2 storage fits on the turbines in the plant using Kottenstete 2003.
-<<<<<<< HEAD
-  type: "none" # can be one of ["none", "pipe", "turbine", "pressure_vessel", "salt_cavern", "lined_rock_cavern"]  
-  days: 3 # [days] how many days worth of production we should be able to store (this is ignored if `capacity_from_max_on_turbine_storage` is set to True)
-=======
   type: "salt_cavern" # can be one of ["none", "pipe", "turbine", "pressure_vessel", "salt_cavern", "lined_rock_cavern"]  
   days: 0 # [days] how many days worth of production we should be able to store (this is ignored if `capacity_from_max_on_turbine_storage` is set to True)
->>>>>>> 9accf5ef
 # platform:
 #   opex_rate: 0.0111 # % of capex to determine opex (see table 5 in https://www.acm.nl/sites/default/files/documents/study-on-estimation-method-for-additional-efficient-offshore-grid-opex.pdf)
 #   installation_days: 14 # days
@@ -196,13 +173,8 @@
     transportation: "hvdc" # can be one of ["hvdc", "pipeline", "none", hvdc+pipeline, "colocated"]
     h2_storage_location: "onshore" # can be one of ["onshore", "turbine", "platform"]
     wind_location: "offshore" # can be one of ["onshore", "offshore"]
-<<<<<<< HEAD
-    pv_location: "none" # can be one of ["none", "onshore", "platform"]
-    battery_location: "none" # can be one of ["none", "onshore", "platform"]
-=======
     pv_location: "onshore" # can be one of ["none", "onshore", "platform"]
     battery_location: "onshore" # can be one of ["none", "onshore", "platform"]
->>>>>>> 9accf5ef
   scenario2:
     electrolyzer_location: "onshore" # can be one of ["onshore", "turbine", "platform"]
     transportation: "hvdc" # can be one of ["hvdc", "pipeline", "none", hvdc+pipeline, "colocated"]
@@ -258,9 +230,6 @@
     h2_storage_location: "onshore" # can be one of ["onshore", "turbine", "platform"]
     wind_location: "onshore" # can be one of ["onshore", "offshore"]
     pv_location: "none" # can be one of ["none", "onshore", "platform"]
-<<<<<<< HEAD
-    battery_location: "none" # can be one of ["none", "onshore", "platform"]
-=======
     battery_location: "none" # can be one of ["none", "onshore", "platform"]
   scenario10:
     electrolyzer_location: "platform" # can be one of ["onshore", "turbine", "platform"]
@@ -363,5 +332,4 @@
   recorder:
     flag: True
     file_name: "record.sql"
-    includes: False
->>>>>>> 9accf5ef
+    includes: False