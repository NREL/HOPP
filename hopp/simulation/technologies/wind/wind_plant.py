--- conflicted
+++ resolved
@@ -12,16 +12,11 @@
     WindBoundaryGridParameters, 
     WindBasicGridParameters,
     WindCustomParameters,
-<<<<<<< HEAD
-    WindGridParameters)
-from hopp.simulation.technologies.financial import CustomFinancialModel, FinancialModelType
-from hopp.utilities.log import hybrid_logger as logger
-=======
+    WindGridParameters,
 )
 from hopp.simulation.technologies.power_source import PowerSource
 from hopp.simulation.technologies.sites import SiteInfo
 from hopp.simulation.technologies.wind.floris import Floris
->>>>>>> 319d4264
 from hopp.tools.resource.wind_tools import calculate_air_density_losses
 from hopp.type_dec import resource_file_converter
 from hopp.utilities import load_yaml
@@ -44,16 +39,10 @@
             - 'boundarygrid': regular grid with boundary turbines, requires 
                 WindBoundaryGridParameters as 'layout_params'
             - 'grid': regular grid with dx, dy distance, 0 angle; does not require 'layout_params'
-<<<<<<< HEAD
-            - 'basicgrid': most-square grid layout, requires WindBasicGridParameters as 'layout_params'
-            - 'custom': use a user-provided layout. 
-            - 'floris_layout': use layout provided in `floris_config`
-=======
             - 'basicgrid': most-square grid layout, requires WindBasicGridParameters 
                 as 'layout_params'
             - 'custom': use a user-provided layout
             - 'floris_layout': use layout provided in `floris_config`.
->>>>>>> 319d4264
         model_name (str): which model to use. Options are 'floris' and 'pysam'
         model_input_file (str): file specifying a full PySAM input
         layout_params (obj | dict, Optional): layout configuration object corresponding to 
@@ -81,13 +70,6 @@
     num_turbines: int = field(validator=gt_zero)
     turbine_rating_kw: float = field(validator=gt_zero)
     rotor_diameter: Optional[float] = field(default=None)
-<<<<<<< HEAD
-    layout_params: Optional[Union[dict, WindBoundaryGridParameters, WindBasicGridParameters, WindCustomParameters]] = field(default=None)
-    hub_height: Optional[float] = field(default=None)
-    turbine_name: Optional[str] = field(default=None)
-    layout_mode: str = field(default="grid", validator=contains(["boundarygrid", "grid", "basicgrid", "custom", "floris_layout"]), converter=(str.strip, str.lower))
-    model_name: str = field(default="pysam", validator=contains(["pysam", "floris"]), converter=(str.strip, str.lower))
-=======
     layout_params: Optional[
         Union[
             dict, WindBoundaryGridParameters, WindBasicGridParameters, WindCustomParameters
@@ -105,7 +87,6 @@
         validator=contains(["pysam", "floris"]),
         converter=(str.strip, str.lower)
     )
->>>>>>> 319d4264
     model_input_file: Optional[str] = field(default=None)
     rating_range_kw: Tuple[int, int] = field(default=(1000, 3000))
     floris_config: Optional[Union[dict, str, Path]] = field(default=None)
@@ -160,15 +141,6 @@
         if self.config.model_name == 'floris':
             print('FLORIS is the system model...')
             system_model = Floris(self.site, self.config)
-<<<<<<< HEAD
-            if self.config.num_turbines == len(system_model.wind_farm_xCoordinates) and self.config.layout_mode == "floris_layout":
-                # use layout in floris config by using "floris_layout" layout params
-                x_coords,y_coords = system_model.wind_farm_layout
-                layout_params = WindCustomParameters(
-                    layout_x = x_coords,
-                    layout_y = y_coords
-                )
-=======
             if (
                 self.config.num_turbines == len(system_model.wind_farm_xCoordinates)
                 and self.config.layout_mode == "floris_layout"
@@ -176,7 +148,6 @@
                 # use layout in floris config by using "floris_layout" layout params
                 x_coords,y_coords = system_model.wind_farm_layout
                 layout_params = WindCustomParameters(layout_x=x_coords, layout_y=y_coords)
->>>>>>> 319d4264
                 # modify to custom for WindLayout
                 layout_mode = "custom"
 
@@ -209,13 +180,9 @@
                 # default
                 financial_model = Singleowner.from_existing(system_model, self.config_name)
             else:
-<<<<<<< HEAD
-                financial_model = self.import_financial_model(financial_model, system_model, self.config_name)
-=======
                 financial_model = self.import_financial_model(
                     financial_model, system_model, self.config_name
                 )
->>>>>>> 319d4264
 
         super().__init__("WindPlant", self.site, system_model, financial_model)
         self._system_model.value("wind_resource_data", self.site.wind_resource.data)
@@ -268,11 +235,6 @@
     @num_turbines.setter
     def num_turbines(self, n_turbines: int):
         
-<<<<<<< HEAD
-        if self._layout.layout_mode == "custom" and n_turbines != len(self._system_model.value("wind_farm_xCoordinates")):
-            n_turbs_layout = len(self._system_model.value("wind_farm_xCoordinates"))
-            raise UserWarning(f"using custom layout and input number of turbines ({n_turbines}) does not equal length of layout ({n_turbs_layout})")
-=======
         if (
             self._layout.layout_mode == "custom"
             and n_turbines != len(self._system_model.value("wind_farm_xCoordinates"))
@@ -282,7 +244,6 @@
                 f"Using custom layout and input number of turbines ({n_turbines}) does not equal "
                 f"length of layout ({n_turbs_layout})."
             )
->>>>>>> 319d4264
         self._layout.set_num_turbines(n_turbines)
 
     @property
@@ -368,20 +329,11 @@
         if len(xcoords) != len(ycoords):
             raise ValueError("WindPlant turbine coordinate arrays must have same length")
         if self.config.model_name=="floris":
-<<<<<<< HEAD
-            self._system_model.wind_farm_layout(xcoords,ycoords)
-=======
             self._system_model.wind_farm_layout(xcoords, ycoords)
->>>>>>> 319d4264
         else:
             self._system_model.value("wind_farm_xCoordinates", xcoords)
             self._system_model.value("wind_farm_yCoordinates", ycoords)
             self._system_model.value("system_capacity", self.turb_rating * len(xcoords))
-<<<<<<< HEAD
-        
-=======
-
->>>>>>> 319d4264
         logger.debug("WindPlant set xcoords to {}".format(xcoords))
         logger.debug("WindPlant set ycoords to {}".format(ycoords))
         logger.info("WindPlant set system_capacity to {} kW".format(self.system_capacity_kw))
