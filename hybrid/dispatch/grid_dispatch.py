--- conflicted
+++ resolved
@@ -64,15 +64,6 @@
             within=pyomo.NonNegativeReals,
             mutable=True,
             units=u.MW)
-<<<<<<< HEAD
-        grid.electricity_sales_tax = pyomo.Param(
-            doc="Total tax on electricity sales [0-1]",
-            default=0.0,
-            within=pyomo.PercentFraction,
-            mutable=True
-        )
-=======
->>>>>>> 940d9ccf
 
     def _create_grid_variables(self, grid):
         ##################################
