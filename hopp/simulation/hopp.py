--- conflicted
+++ resolved
@@ -12,19 +12,12 @@
 
 @define
 class Hopp(BaseClass):
-<<<<<<< HEAD
-    name: str = field(converter=str)
-    config: dict = field(converter=dict)
-    site: SiteInfo = field(converter=SiteInfo.from_dict)
-    technologies: dict = field(converter=dict)
-=======
     site: Union[dict, SiteInfo] = field()
     technologies: dict = field()
     name: Optional[str] = field(converter=str, default="HOPP Simulation")
     config: Optional[dict] = field(default=None)
 
     system: HybridSimulation = field(init=False)
->>>>>>> f5b871d1
 
     def __attrs_post_init__(self) -> None:
         # self.interconnection_size_mw = self.config['grid_config']['interconnection_size_mw']
