--- conflicted
+++ resolved
@@ -190,9 +190,6 @@
     electrolyzer_location: "platform" # can be one of ["onshore", "turbine", "platform"]
     transportation: "hvdc+pipeline" # can be one of ["hvdc", "pipeline", "none", hvdc+pipeline]
     h2_storage_location: "onshore" # can be one of ["onshore", "turbine", "platform"]
-<<<<<<< HEAD
-
-=======
     pv_location: "none" # can be one of ["none", "onshore", "platform"]
     battery_location: "none" # can be one of ["none", "onshore", "platform"]
   scenario9:
@@ -206,5 +203,4 @@
     transportation: "pipeline" # can be one of ["hvdc", "pipeline", "none", hvdc+pipeline]
     h2_storage_location: "onshore" # can be one of ["onshore", "turbine", "platform"]
     pv_location: "platform" # can be one of ["none", "onshore", "platform"]
-    battery_location: "platform" # can be one of ["none", "onshore", "platform"]
->>>>>>> 097812e8
+    battery_location: "platform" # can be one of ["none", "onshore", "platform"]