from typing import Optional, Union
from pathlib import Path

from attrs import define, field
import matplotlib.pyplot as plt
import numpy as np
from numpy.typing import NDArray
from shapely.geometry import Polygon, MultiPolygon, Point 
from shapely.geometry.base import BaseGeometry
from shapely.ops import transform
from shapely.validation import make_valid
from fastkml import kml, KML
import pyproj
import utm

from hopp.simulation.technologies.resource import (
    SolarResource,
    WindResource,
    WaveResource,
    ElectricityPrices
)
from hopp.simulation.technologies.layout.plot_tools import plot_shape
from hopp.utilities.log import hybrid_logger as logger
from hopp.utilities.keys import set_nrel_key_dot_env
from hopp.type_dec import (
    hopp_array_converter as converter, NDArrayFloat, resource_file_converter,
    hopp_float_type
)
from hopp.simulation.base import BaseClass
from hopp.utilities.validators import contains

def plot_site(verts, plt_style, labels):
    for i in range(len(verts)):
        if i == 0:
            plt.plot([verts[0][0], verts[len(verts) - 1][0]], [verts[0][1], verts[len(verts) - 1][1]],
                     plt_style, label=labels)
        else:
            plt.plot([verts[i][0], verts[i - 1][0]], [verts[i][1], verts[i - 1][1]], plt_style)

    plt.grid()

@define
class SiteInfo(BaseClass):
    """
    Represents site-specific information needed by the hybrid simulation class and layout optimization.

    Args:
<<<<<<< HEAD
        data (dict): Dictionary containing site-specific information.
        solar_resource_file (Union[Path, str], optional): Path to solar resource file. Defaults to "".
        wind_resource_file (Union[Path, str], optional): Path to wind resource file. Defaults to "".
        wave_resource_file (Union[Path, str], optional): Path to wave resource file. Defaults to "".
        grid_resource_file (Union[Path, str], optional): Path to grid pricing data file. Defaults to "".
        hub_height (float, optional): Turbine hub height for resource download in meters. Defaults to 97.0.
        capacity_hours (:obj:`NDArray`, optional): Boolean list indicating hours for capacity payments. Defaults to [].
        desired_schedule (:obj:`NDArray`, optional): Absolute desired load profile in MWe. Defaults to [].
        solar (bool, optional): Whether to set solar data for this site. Defaults to True.
        wind (bool, optional): Whether to set wind data for this site. Defaults to True.
        wave (bool, optional): Whether to set wave data for this site. Defaults to False.
=======
        data: Dictionary containing site-specific information.
        solar_resource_file: Path to solar resource file. Defaults to "".
        wind_resource_file: Path to wind resource file. Defaults to "".
        grid_resource_file: Path to grid pricing data file. Defaults to "".
        hub_height: Turbine hub height for resource download in meters. Defaults to 97.0.
        capacity_hours: Boolean list indicating hours for capacity payments. Defaults to [].
        desired_schedule: Absolute desired load profile in MWe. Defaults to [].
        solar: Whether to set solar data for this site. Defaults to True.
        wind: Whether to set wind data for this site. Defaults to True.
        wave: Whether to set wave data for this site. Defaults to True.
        wind_resource_origin: Which wind resource API to use, defaults to WIND Toolkit
>>>>>>> f5b871d1
    """
    # User provided
    data: dict
    solar_resource_file: Union[Path, str] = field(default="", converter=resource_file_converter)
    wind_resource_file: Union[Path, str] = field(default="", converter=resource_file_converter)
    wave_resource_file: Union[Path, str] = field(default="", converter=resource_file_converter)
    grid_resource_file: Union[Path, str] = field(default="", converter=resource_file_converter)
    hub_height: hopp_float_type = field(default=97., converter=hopp_float_type)
    capacity_hours: NDArray = field(default=[], converter=converter(bool))
    desired_schedule: NDArrayFloat = field(default=[], converter=converter())
    solar: bool = field(default=True)
    wind: bool = field(default=True)
    wave: bool = field(default=False)
    wind_resource_origin: str = field(default="WTK", validator=contains(["WTK", "TAP"]))

    # Set in post init hook
    n_timesteps: int = field(init=False, default=None)
    lat: hopp_float_type = field(init=False)
    lon: hopp_float_type = field(init=False)
    year: int = field(init=False, default=2012)
    tz: Optional[int] = field(init=False, default=None)
    solar_resource: Optional[SolarResource] = field(init=False, default=None)
    wind_resource: Optional[WindResource] = field(init=False, default=None)
    wave_resource: Optional[WaveResource] = field(init=False, default=None)
    elec_prices: Optional[ElectricityPrices] = field(init=False, default=None)
    n_periods_per_day: int = field(init=False)
    interval: int = field(init=False)
    follow_desired_schedule: bool = field(init=False)
    polygon: Union[Polygon, BaseGeometry] = field(init=False)
    vertices: NDArrayFloat = field(init=False)
    kml_data: Optional[KML] = field(init=False, default=None)

    # .. TODO: Can we get rid of verts_simple and simplify site_boundaries

    def __attrs_post_init__(self):
        """
        The following are set in this post init hook:
            lat: Site latitude in decimal degrees.
            lon: Site longitude in decimal degrees.
            tz: Timezone code for metadata purposes only. Defaults to None.
            vertices: Site boundary vertices in meters.
            polygon: Site polygon.
            valid_region: Tidy site polygon.
            solar_resource: Class containing solar resource data.
            wind_resource: Class containing wind resource data.
            wave_resource: Class containing wave resource data.
            elec_prices: Class containing electricity prices.
            n_timesteps: Number of timesteps in resource data.
            n_periods_per_day: Number of time periods per day.
            interval: Number of minutes per time interval.
            urdb_label: Link to `Utility Rate DataBase <https://openei.org/wiki/Utility_Rate_Database>`_ label for REopt runs.
            follow_desired_schedule: Indicates if a desired schedule was provided. Defaults to False.
        """
        set_nrel_key_dot_env()

        data = self.data
        if 'site_boundaries' in data:
            self.vertices = np.array([np.array(v) for v in data['site_boundaries']['verts']])
            self.polygon = Polygon(self.vertices)
            self.polygon = self.polygon.buffer(1e-8)
        if 'kml_file' in data:
            self.kml_data, self.polygon, data['lat'], data['lon'] = self.kml_read(data['kml_file'])
            self.polygon = self.polygon.buffer(1e-8)

        if 'lat' not in data or 'lon' not in data:
            raise ValueError("SiteInfo requires lat and lon")
        self.lat = data['lat']
        self.lon = data['lon']

        if 'year' not in data:
            data['year'] = 2012
        if 'tz' in data:
            self.tz = data['tz']
        
        if self.solar:
            self.solar_resource = SolarResource(data['lat'], data['lon'], data['year'], filepath=self.solar_resource_file)
            self.n_timesteps = len(self.solar_resource.data['gh']) // 8760 * 8760
        if self.wave:
            self.wave_resource = WaveResource(data['lat'], data['lon'], data['year'], filepath = self.wave_resource_file)
            self.n_timesteps = 8760

        if self.wind:
            # TODO: allow hub height to be used as an optimization variable
            self.wind_resource = WindResource(data['lat'], data['lon'], data['year'], wind_turbine_hub_ht=self.hub_height,
                                            filepath=self.wind_resource_file, source=self.wind_resource_origin)
            n_timesteps = len(self.wind_resource.data['data']) // 8760 * 8760
            if self.n_timesteps is None:
                self.n_timesteps = n_timesteps
            elif self.n_timesteps != n_timesteps:
                raise ValueError(f"Wind resource timesteps of {n_timesteps} different than other resource timesteps of {self.n_timesteps}")

        self.elec_prices = ElectricityPrices(data['lat'], data['lon'], data['year'], filepath=self.grid_resource_file)
        self.n_periods_per_day = self.n_timesteps // 365  # TODO: Does not handle leap years well
        self.interval = int((60*24)/self.n_periods_per_day)
        self.urdb_label = self.data['urdb_label'] if 'urdb_label' in self.data.keys() else None

        if len(self.capacity_hours) != self.n_timesteps:
            self.capacity_hours = np.array([False] * self.n_timesteps)

        # Desired load schedule for the system to dispatch against
        self.follow_desired_schedule = len(self.desired_schedule) == self.n_timesteps
        if len(self.desired_schedule) > 0 and len(self.desired_schedule) != self.n_timesteps:
            raise ValueError('The provided desired schedule does not match length of the simulation horizon.')
            # FIXME: this a hack

        if self.wind:
            logger.info("Set up SiteInfo with wind resource files: {}".format(self.wind_resource.filename))
        if self.solar:
            logger.info("Set up SiteInfo with solar resource files: {}".format(self.solar_resource.filename))
        if self.wave:
            logger.info("Set up SiteInfo with wave resource files: {}".format(self.wave_resource.filename))

    # TODO: determine if the below functions are obsolete

    @property
    def boundary(self) -> BaseGeometry:
        # TODO: remove boundaries of interior holes
        # return self.polygon.boundary.difference(self.polygon.interiors)
        return self.polygon.exterior
    
    @property
    def bounding_box(self) -> np.ndarray:
        return np.array([np.min(self.vertices, 0), np.max(self.vertices, 0)])
    
    @property
    def center(self) -> Point:
        bounding_box = self.bounding_box
        return (bounding_box[1] - bounding_box[0]) * .5
    
    def plot(self,
             figure=None,
             axes=None,
             border_color=(0, 0, 0),
             alpha=0.95,
             linewidth=4.0
             ):
        bounds = self.polygon.bounds
        site_sw_bound = np.array([bounds[0], bounds[1]])
        site_ne_bound = np.array([bounds[2], bounds[3]])
        site_center = .5 * (site_sw_bound + site_ne_bound)
        max_delta = max(bounds[2] - bounds[0], bounds[3] - bounds[1])
        reach = (max_delta / 2) * 1.3
        min_plot_bound = site_center - reach
        max_plot_bound = site_center + reach

        if not figure and not axes:
            figure = plt.figure(1)
            axes = figure.add_subplot(111)

        axes.set_aspect('equal')
        axes.set(xlim=(min_plot_bound[0], max_plot_bound[0]), ylim=(min_plot_bound[1], max_plot_bound[1]))
        plot_shape(figure, axes, self.polygon, '--', color=border_color, alpha=alpha, linewidth=linewidth / 2)
        if isinstance(self.polygon, Polygon):
            shape = [self.polygon]
        elif isinstance(self.polygon, MultiPolygon):
            shape = self.polygon.geoms
        for geom in shape:    
            xs, ys = geom.exterior.xy    
            plt.fill(xs, ys, alpha=0.3, fc='g', ec='none')

        plt.tick_params(which='both', labelsize=15)
        plt.xlabel('x (m)', fontsize=15)
        plt.ylabel('y (m)', fontsize=15)

        return figure, axes

    def kml_write(self, filepath, turb_coords=None, solar_region=None, wind_radius=200):
        if self.kml_data is None:
            raise AttributeError("No KML data to write.")

        if turb_coords is not None:
            turb_coords = np.atleast_2d(turb_coords)
            for n, (x, y) in enumerate(turb_coords):
                self.append_kml_data(self.kml_data, Point(x, y).buffer(wind_radius), f"Wind Turbine {n + 1}")
        if solar_region is not None:
            if isinstance(solar_region, Polygon):
                solar_region = [solar_region]
            elif isinstance(solar_region, MultiPolygon):
                solar_region = solar_region.geoms
            for n, poly in enumerate(solar_region):
                self.append_kml_data(self.kml_data, poly, f"Solar Region {n + 1}")
        with open(filepath, 'w') as kml_file:
            kml_str = self.kml_data.to_string(prettyprint=True)
            kml_file.write(kml_str)

    @staticmethod
    def kml_read(filepath):
        k = kml.KML()
        with open(filepath) as kml_file:
            k.from_string(kml_file.read().encode("utf-8"))
        features = list(k.features())[0]
        placemarks = list(list(features.features())[0].features())
        
        gmaps_epsg = pyproj.CRS("EPSG:4326")
        project = None

        valid_region = None
        for pm in placemarks:
            if "boundary" in pm.name.lower():
                valid_region = make_valid(pm.geometry)
                lon, lat = valid_region.centroid.x, valid_region.centroid.y
                if project is None:
                    zone_num = utm.from_latlon(lat, lon)[2]
                    utm_proj= pyproj.CRS(f'EPSG:326{zone_num}')
                    project = pyproj.Transformer.from_crs(gmaps_epsg, utm_proj, always_xy=True).transform
                valid_region = transform(project, valid_region)
                break
        if valid_region is None:
            raise ValueError("KML file needs to have a placemark with a name containing 'Boundary'")
        for pm in placemarks:
            if 'exclusion' in pm.name.lower():
                try:
                    valid_region = valid_region.difference(transform(project, pm.geometry.buffer(0)))
                except:
                    valid_region = valid_region.difference(transform(project, make_valid(pm.geometry)))
        return k, valid_region, lat, lon

    @staticmethod
    def append_kml_data(kml_data, polygon, name):
        folder = kml_data._features[0]._features[0]
        new_pm = kml.Placemark(name=name)
        new_pm.geometry = polygon
        folder.append(new_pm)<|MERGE_RESOLUTION|>--- conflicted
+++ resolved
@@ -45,19 +45,6 @@
     Represents site-specific information needed by the hybrid simulation class and layout optimization.
 
     Args:
-<<<<<<< HEAD
-        data (dict): Dictionary containing site-specific information.
-        solar_resource_file (Union[Path, str], optional): Path to solar resource file. Defaults to "".
-        wind_resource_file (Union[Path, str], optional): Path to wind resource file. Defaults to "".
-        wave_resource_file (Union[Path, str], optional): Path to wave resource file. Defaults to "".
-        grid_resource_file (Union[Path, str], optional): Path to grid pricing data file. Defaults to "".
-        hub_height (float, optional): Turbine hub height for resource download in meters. Defaults to 97.0.
-        capacity_hours (:obj:`NDArray`, optional): Boolean list indicating hours for capacity payments. Defaults to [].
-        desired_schedule (:obj:`NDArray`, optional): Absolute desired load profile in MWe. Defaults to [].
-        solar (bool, optional): Whether to set solar data for this site. Defaults to True.
-        wind (bool, optional): Whether to set wind data for this site. Defaults to True.
-        wave (bool, optional): Whether to set wave data for this site. Defaults to False.
-=======
         data: Dictionary containing site-specific information.
         solar_resource_file: Path to solar resource file. Defaults to "".
         wind_resource_file: Path to wind resource file. Defaults to "".
@@ -69,7 +56,6 @@
         wind: Whether to set wind data for this site. Defaults to True.
         wave: Whether to set wave data for this site. Defaults to True.
         wind_resource_origin: Which wind resource API to use, defaults to WIND Toolkit
->>>>>>> f5b871d1
     """
     # User provided
     data: dict
