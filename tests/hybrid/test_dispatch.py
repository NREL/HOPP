--- conflicted
+++ resolved
@@ -409,13 +409,8 @@
         rule=create_test_objective_rule,
         sense=pyomo.maximize)
 
-<<<<<<< HEAD
     battery.dispatch.initialize_parameters()
     battery.dispatch.update_time_series_parameters(0)
-=======
-    battery.dispatch.initialize_dispatch_model_parameters()
-    battery.dispatch.update_time_series_dispatch_model_parameters(0)
->>>>>>> fd0e5cdd
     battery.dispatch.update_dispatch_initial_soc(battery.dispatch.minimum_soc)   # Set initial SOC to minimum
     assert_units_consistent(model)
     results = HybridDispatchBuilderSolver.glpk_solve_call(model)
@@ -563,29 +558,19 @@
     # TODO: model cheats too much where last test fails
 
 
-def test_hybrid_dispatch(site):
+def test_pv_wind_battery_hybrid_dispatch(site):
     expected_objective = 42073.267
 
-<<<<<<< HEAD
-    # TODO: update with csp
     wind_solar_battery = {key: technologies[key] for key in ('pv', 'wind', 'battery', 'grid')}
     hybrid_plant = HybridSimulation(wind_solar_battery, site, technologies['grid'] * 1000,
-=======
-    hybrid_plant = HybridSimulation(technologies, site, technologies['grid'] * 1000,
->>>>>>> fd0e5cdd
                                     dispatch_options={'grid_charging': False})
     hybrid_plant.grid.value("federal_tax_rate", (0., ))
     hybrid_plant.grid.value("state_tax_rate", (0., ))
     hybrid_plant.pv.simulate(1)
     hybrid_plant.wind.simulate(1)
 
-<<<<<<< HEAD
     hybrid_plant.dispatch_builder.dispatch.initialize_parameters()
     hybrid_plant.dispatch_builder.dispatch.update_time_series_parameters(0)
-=======
-    hybrid_plant.dispatch_builder.dispatch.initialize_dispatch_model_parameters()
-    hybrid_plant.dispatch_builder.dispatch.update_time_series_dispatch_model_parameters(0)
->>>>>>> fd0e5cdd
     hybrid_plant.battery.dispatch.initial_SOC = hybrid_plant.battery.dispatch.minimum_soc   # Set to min SOC
 
     results = HybridDispatchBuilderSolver.glpk_solve_call(hybrid_plant.dispatch_builder.pyomo_model)
@@ -621,13 +606,9 @@
 def test_hybrid_dispatch_heuristic(site):
     dispatch_options = {'battery_dispatch': 'heuristic',
                         'grid_charging': False}
-<<<<<<< HEAD
     wind_solar_battery = {key: technologies[key] for key in ('pv', 'wind', 'battery', 'grid')}
 
     hybrid_plant = HybridSimulation(wind_solar_battery, site, technologies['grid'] * 1000,
-=======
-    hybrid_plant = HybridSimulation(technologies, site, technologies['grid'] * 1000,
->>>>>>> fd0e5cdd
                                     dispatch_options=dispatch_options)
     fixed_dispatch = [0.0]*6
     fixed_dispatch.extend([-1.0]*6)
@@ -646,12 +627,8 @@
     dispatch_options = {'battery_dispatch': 'one_cycle_heuristic',
                         'grid_charging': False}
 
-<<<<<<< HEAD
     wind_solar_battery = {key: technologies[key] for key in ('pv', 'wind', 'battery', 'grid')}
     hybrid_plant = HybridSimulation(wind_solar_battery, site, technologies['grid'] * 1000,
-=======
-    hybrid_plant = HybridSimulation(technologies, site, technologies['grid'] * 1000,
->>>>>>> fd0e5cdd
                                     dispatch_options=dispatch_options)
     hybrid_plant.simulate(1)
 
@@ -668,13 +645,8 @@
     hybrid_plant.grid.value("state_tax_rate", (0., ))
     hybrid_plant.pv.simulate(1)
 
-<<<<<<< HEAD
     hybrid_plant.dispatch_builder.dispatch.initialize_parameters()
     hybrid_plant.dispatch_builder.dispatch.update_time_series_parameters(0)
-=======
-    hybrid_plant.dispatch_builder.dispatch.initialize_dispatch_model_parameters()
-    hybrid_plant.dispatch_builder.dispatch.update_time_series_dispatch_model_parameters(0)
->>>>>>> fd0e5cdd
     hybrid_plant.battery.dispatch.initial_SOC = hybrid_plant.battery.dispatch.minimum_soc   # Set to min SOC
 
     n_look_ahead_periods = hybrid_plant.dispatch_builder.options.n_look_ahead_periods
@@ -715,12 +687,8 @@
 
 
 def test_hybrid_dispatch_financials(site):
-<<<<<<< HEAD
     wind_solar_battery = {key: technologies[key] for key in ('pv', 'wind', 'battery', 'grid')}
     hybrid_plant = HybridSimulation(wind_solar_battery, site, technologies['grid'] * 1000,
-=======
-    hybrid_plant = HybridSimulation(technologies, site, technologies['grid'] * 1000,
->>>>>>> fd0e5cdd
                                     dispatch_options={'grid_charging': True})
     hybrid_plant.simulate(1)
 
