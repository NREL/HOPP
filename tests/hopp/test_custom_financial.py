from pytest import approx, fixture
import json

from hopp import ROOT_DIR
from hopp.simulation import HoppInterface
from hopp.simulation.technologies.financial.custom_financial_model import CustomFinancialModel

from tests.hopp.utils import create_default_site_info, DEFAULT_FIN_CONFIG
import copy
import numpy as np
<<<<<<< HEAD
=======

>>>>>>> abe7af76
DEFAULT_FIN_CONFIG_LOCAL = copy.deepcopy(DEFAULT_FIN_CONFIG)
DEFAULT_FIN_CONFIG_LOCAL.pop("revenue") # these tests were written before the revenue section was added to the default financial config

from hopp.utilities import load_yaml

from hopp.simulation.technologies.financial.mhk_cost_model import MHKCostModelInputs

pvsamv1_defaults_file = ROOT_DIR.parent / "tests" / "hopp" / "pvsamv1_basic_params.json"

mhk_yaml_path = (
    ROOT_DIR.parent / "tests" / "hopp" / "inputs" / "wave" / "wave_device.yaml"
)
mhk_config = load_yaml(mhk_yaml_path)

wave_resource_file = (
    ROOT_DIR / "simulation" / "resource_files" / "wave" / "Wave_resource_timeseries.csv"
)

@fixture
def site():
    return create_default_site_info()


def test_custom_financial():
    discount_rate = 0.0906       # [1/year]
    cash_flow = [
        -4.8274e+07, 3.57154e+07, 7.7538e+06, 4.76858e+06, 2.96768e+06,
        2.94339e+06, 1.5851e+06, 227235, 202615, 176816,
        149414, 120856, 90563.4, 58964.5, 25609.9,
        378270, 1.20607e+06, 633062, 3.19583e+06, 6.01239e+06,
        5.78599e+06, 5.53565e+06, 5.49998e+06, 5.4857e+06, 5.47012e+06,
        6.84512e+06]
    npv = CustomFinancialModel.npv(discount_rate, cash_flow)
    assert npv == approx(7412807, 1e-3)


def test_detailed_pv(site, subtests):
    # Run detailed PV model (pvsamv1) using a custom financial model
    annual_energy_expected = 8884369
    npv_expected = -4066396

    with open(pvsamv1_defaults_file, 'r') as f:
        tech_config = json.load(f)

    interconnect_kw = 150e6
    hopp_config = {
        "site": site,
        "technologies": {
            "pv": {
                'use_pvwatts': False,
                'tech_config': tech_config,
                'layout_params': {
                    "x_position": 0.5,
                    "y_position": 0.5,
                    "aspect_power": 0,
                    "gcr": 0.3,
                    "s_buffer": 2,
                    "x_buffer": 2
                },
                'fin_model': DEFAULT_FIN_CONFIG_LOCAL,
                'dc_degradation': [0] * 25,
            },
            "grid": {
                'interconnect_kw': interconnect_kw,
                'fin_model': DEFAULT_FIN_CONFIG_LOCAL,
                'ppa_price': 0.01
            }
        },
        # "config": {
        #     "cost_info": {
        #         # based on 2023 ATB moderate case for utility-scale pv
        #         "solar_installed_cost_mw": 1331.353 * 1000
        #     }
        # }
    }

    hi = HoppInterface(hopp_config)
    hybrid_plant = hi.system

    # Verify technology and financial parameters are linked, specifically testing 'analysis_period'

    hybrid_plant.layout.plot()

    hybrid_plant.simulate()
    with subtests.test("with minimal params"):
        analysis_period_orig = hybrid_plant.pv.value('analysis_period')
        assert analysis_period_orig == hybrid_plant.pv._system_model.value('analysis_period')
        assert analysis_period_orig == hybrid_plant.pv._financial_model.value('analysis_period')
        analysis_period_new = 7
        assert analysis_period_orig != analysis_period_new
        hybrid_plant.pv.value('analysis_period', analysis_period_new)                   # modify via plant setter
        assert analysis_period_new == hybrid_plant.pv._system_model.value('analysis_period')
        assert analysis_period_new == hybrid_plant.pv._financial_model.value('analysis_period')
        hybrid_plant.pv._system_model.value('analysis_period', analysis_period_orig)    # modify via system model setter
        assert analysis_period_orig == hybrid_plant.pv.value('analysis_period')
        assert analysis_period_orig != hybrid_plant.pv._financial_model.value('analysis_period')    # NOTE: this is updated just before execute
        hybrid_plant.pv._financial_model.value('analysis_period', analysis_period_new)  # modify via financial model setter
        assert analysis_period_new == hybrid_plant.pv.value('analysis_period')
        assert analysis_period_new == hybrid_plant.pv._system_model.value('analysis_period')
        hybrid_plant.pv.value('analysis_period', analysis_period_orig)                  # reset value

        aeps = hybrid_plant.annual_energies
        npvs = hybrid_plant.net_present_values
        assert aeps.pv == approx(annual_energy_expected, 1e-3)
        assert aeps.hybrid == approx(annual_energy_expected, 1e-3)
        assert npvs.pv == approx(npv_expected, 1e-3)
        assert npvs.hybrid == approx(npv_expected, 1e-3)
        assert npvs.hybrid == approx(npvs.pv, 1e-10)


def test_hybrid_simple_pv_with_wind(site, subtests):
    # Run wind + simple PV (pvwattsv8) hybrid plant with custom financial model
    annual_energy_expected_pv = 107705270
    annual_energy_expected_wind = 32440267
    annual_energy_expected_hybrid = 140145538
    npv_expected_pv = -39184550
    npv_expected_wind = -11884863
    npv_expected_hybrid = -51069413

    interconnect_kw = 150e6
    pv_kw = 50000
    wind_kw = 10000

    power_sources = {
        'pv': {
            'system_capacity_kw': pv_kw,
            'layout_params': {
                "x_position": 0.5, 
                "y_position": 0.5, 
                "aspect_power": 0, 
                "gcr": 0.5, 
                "s_buffer": 2, 
                "x_buffer": 2
            },
            'fin_model': DEFAULT_FIN_CONFIG_LOCAL,
            'dc_degradation': [0] * 25
        },
        'wind': {
            'num_turbines': 5,
            'turbine_rating_kw': wind_kw / 5,
            'layout_mode': 'boundarygrid',
            'layout_params': {
                "border_spacing": 2, 
                "border_offset": 0.5, 
                "grid_angle": np.rad2deg(0.5), 
                "grid_aspect_power": 0.5, 
                "row_phase_offset": 0.5
            }, 
            'fin_model': DEFAULT_FIN_CONFIG_LOCAL,
        },
        'grid': {
            'interconnect_kw': interconnect_kw,
            'fin_model': DEFAULT_FIN_CONFIG_LOCAL,
            'ppa_price': 0.01
        },
    }

    hopp_config = {
        "site": site,
        "technologies": power_sources
    }
    hi = HoppInterface(hopp_config)
    hybrid_plant = hi.system
    hybrid_plant.layout.plot()

    hybrid_plant.simulate()

    aeps = hybrid_plant.annual_energies
    npvs = hybrid_plant.net_present_values
    with subtests.test("minimal params pv aep"):
        assert aeps.pv == approx(annual_energy_expected_pv, 1e-3)
    with subtests.test("minimal params wind aep"):
        assert aeps.wind == approx(annual_energy_expected_wind, 1e-3)
    with subtests.test("minimal params hybrid aep"):
        assert aeps.hybrid == approx(annual_energy_expected_hybrid, 1e-3)
    with subtests.test("minimal params pv npv"):
        assert npvs.pv == approx(npv_expected_pv, 1e-3)
    with subtests.test("minimal params wind npv"):
        assert npvs.wind == approx(npv_expected_wind, 1e-3)
    with subtests.test("minimal params hybrid npv"):
        assert npvs.hybrid == approx(npv_expected_hybrid, 1e-3)


def test_hybrid_detailed_pv_with_wind(site, subtests):
    # Test wind + detailed PV (pvsamv1) hybrid plant with custom financial model
    annual_energy_expected_pv = 8863135
    annual_energy_expected_wind = 31453286
    annual_energy_expected_hybrid = 40316422
    npv_expected_pv = -4068134
    npv_expected_wind = -11965644
    npv_expected_hybrid = -16033778

    interconnect_kw = 150e6
    wind_kw = 10000

    with open(pvsamv1_defaults_file, 'r') as f:
        tech_config = json.load(f)

    layout_params = {
        "x_position": 0.5, 
        "y_position": 0.5, 
        "aspect_power": 0, 
        "gcr": 0.3, 
        "s_buffer": 2, 
        "x_buffer": 2
    }

    power_sources = {
        'pv': {
            'use_pvwatts': False,
            'tech_config': tech_config,
            'layout_params': layout_params,
            'fin_model': DEFAULT_FIN_CONFIG_LOCAL,
            'dc_degradation': [0] * 25
        },
        'wind': {
            'num_turbines': 5,
            'turbine_rating_kw': wind_kw / 5,
            'layout_mode': 'boundarygrid',
            'layout_params': {
                "border_spacing": 2, 
                "border_offset": 0.5, 
                "grid_angle": np.rad2deg(0.5), 
                "grid_aspect_power": 0.5, 
                "row_phase_offset": 0.5
            },
            'fin_model': DEFAULT_FIN_CONFIG_LOCAL,
        },
        'grid': {
            'interconnect_kw': interconnect_kw,
            'fin_model': DEFAULT_FIN_CONFIG_LOCAL,
            'ppa_price': 0.01
        }
    }
    hopp_config = {
        "site": site,
        "technologies": power_sources
    }

    hi = HoppInterface(hopp_config)
    hybrid_plant = hi.system
    hybrid_plant.layout.plot()

    hybrid_plant.simulate()

    sizes = hybrid_plant.system_capacity_kw
    aeps = hybrid_plant.annual_energies
    npvs = hybrid_plant.net_present_values

    with subtests.test("with minimal params"):
        assert sizes.pv == approx(4993, 1e-3)
        assert sizes.wind == approx(wind_kw, 1e-3)
        assert aeps.wind == approx(annual_energy_expected_wind, 1e-3)
        assert aeps.pv == approx(annual_energy_expected_pv, 1e-3)
        assert aeps.hybrid == approx(annual_energy_expected_hybrid, 1e-3)
        assert npvs.pv == approx(npv_expected_pv, 1e-3)
        assert npvs.wind == approx(npv_expected_wind, 1e-3)
        assert npvs.hybrid == approx(npv_expected_hybrid, 1e-3)

def test_hybrid_simple_pv_with_wind_wave_storage_dispatch(subtests):

    site_internal = create_default_site_info(wave=True, wave_resource_file=wave_resource_file)
    # Test wind + simple PV (pvwattsv8) + storage with dispatch hybrid plant with custom financial model
    annual_energy_expected_pv = 10761987
    annual_energy_expected_wind = 31951719
    annual_energy_expected_wave = 12132526
    annual_energy_expected_battery = -103752
    annual_energy_expected_hybrid = 54747904

    npv_expected_pv = -1640023
    npv_expected_wind = -5159400
    npv_expected_wave = -62903172
    npv_expected_battery = -8183543
    npv_expected_hybrid = -77887529

    lcoe_expected_pv = 3.104064331441355
    lcoe_expected_wind = 3.162940789633178
    lcoe_expected_wave = 35.719370712383856
    lcoe_expected_battery = 13.333128855903514
    lcoe_expected_hybrid = 11.337551789830751

    total_installed_cost_expected = 93959704.39847898

    interconnect_kw = 20000
    pv_kw = 5000
    wind_kw = 10000
    batt_kw = 5000
    wave_kw = 2860

    power_sources = {
        'pv': {
            'system_capacity_kw': pv_kw,
            'layout_params': {
                "x_position": 0.5, 
                "y_position": 0.5, 
                "aspect_power": 0, 
                "gcr": 0.5, 
                "s_buffer": 2, 
                "x_buffer": 2
            },
            'fin_model': DEFAULT_FIN_CONFIG_LOCAL,
            'dc_degradation': [0] * 25
        },
        'wind': {
            'num_turbines': 5,
            'turbine_rating_kw': wind_kw / 5,
            'layout_mode': 'boundarygrid',
            'layout_params': {
                "border_spacing": 2, 
                "border_offset": 0.5, 
                "grid_angle": np.rad2deg(0.5), 
                "grid_aspect_power": 0.5, 
                "row_phase_offset": 0.5
            },
            'fin_model': DEFAULT_FIN_CONFIG_LOCAL,
        },
        "wave": {
            "device_rating_kw": wave_kw/10,
            "num_devices": 10,
            "wave_power_matrix": mhk_config["wave_power_matrix"],
            "fin_model": DEFAULT_FIN_CONFIG_LOCAL,
        },
        'battery': {
            'system_capacity_kwh': batt_kw * 4,
            'system_capacity_kw': batt_kw,
            'fin_model': DEFAULT_FIN_CONFIG_LOCAL,
        },
        'grid': {
            'interconnect_kw': interconnect_kw,
            'fin_model': DEFAULT_FIN_CONFIG_LOCAL,
            'ppa_price': 0.03
        }
    }
    config = {
        "simulation_options": {
            "wind": {
                "skip_financial": False # test that setting this to false allows financial calculations to run
            }
        }
    }
    hopp_config = {
        "site": site_internal,
        "technologies": power_sources,
        "config": config
    }

    mhk_cost_model_inputs = MHKCostModelInputs.from_dict(
        {
            "reference_model_num": 3,
            "water_depth": 100,
            "distance_to_shore": 80,
            "number_rows": 10,
            "device_spacing": 600,
            "row_spacing": 600,
            "cable_system_overbuild": 20,
        }
    )
    
    hi = HoppInterface(hopp_config)
    hybrid_plant = hi.system
    hybrid_plant.layout.plot()
    hybrid_plant.battery.dispatch.lifecycle_cost_per_kWh_cycle = 0.01
    hybrid_plant.battery._financial_model.om_batt_variable_cost = [0.75]
    hybrid_plant.wave.create_mhk_cost_calculator(mhk_cost_model_inputs)

    hybrid_plant.simulate()

    sizes = hybrid_plant.system_capacity_kw
    aeps = hybrid_plant.annual_energies
    npvs = hybrid_plant.net_present_values
    lcoes = hybrid_plant.lcoe_nom # cents/kWh

    with subtests.test("with minimal params pv size"):
        assert sizes.pv == approx(pv_kw, 1e-3)
    with subtests.test("with minimal params wind size"):
        assert sizes.wind == approx(wind_kw, 1e-3)
    with subtests.test("with minimal params wave size"):
        assert sizes.wave == approx(wave_kw, 1e-3)
    with subtests.test("with minimal params batt kw size"):
        assert sizes.battery == approx(batt_kw, 1e-3)

    with subtests.test("with minimal params pv aep"):
        assert aeps.pv == approx(annual_energy_expected_pv, 1e-3)
    with subtests.test("with minimal params wind aep"):
        assert aeps.wind == approx(annual_energy_expected_wind, 1e-3)
    with subtests.test("with minimal params wave aep"):
        assert aeps.wave == approx(annual_energy_expected_wave, 1e-3)
    with subtests.test("with minimal params battery aep"):
        assert aeps.battery == approx(annual_energy_expected_battery, 1e-3)
    with subtests.test("with minimal params hybrid aep"):
        assert aeps.hybrid == approx(annual_energy_expected_hybrid, 1e-3)

    with subtests.test("with minimal params pv npv"):
        assert npvs.pv == approx(npv_expected_pv, 1e-3)
    with subtests.test("with minimal params wind npv"):
        assert npvs.wind == approx(npv_expected_wind, 1e-3)
    with subtests.test("with minimal params wave npv"):
        assert npvs.wave == approx(npv_expected_wave, 1e-3)
    with subtests.test("with minimal params batt npv"):
        assert npvs.battery == approx(npv_expected_battery, 1e-3)
    with subtests.test("with minimal params hybrid npv"):
        assert npvs.hybrid == approx(npv_expected_hybrid, 1e-3)

    with subtests.test("lcoe pv"):
        assert lcoes.pv == approx(lcoe_expected_pv, 1e-3)
    with subtests.test("lcoe wind"):
        assert lcoes.wind == approx(lcoe_expected_wind, 1e-3)
    with subtests.test("lcoe wave"):
        assert lcoes.wave == approx(lcoe_expected_wave, 1e-3)
    with subtests.test("lcoe battery"): ############## left commented since I'm not sure calculating LCOE for battery this way makes sense
        assert lcoes.battery == approx(lcoe_expected_battery, 1e-3)
    with subtests.test("lcoe hybrid"):
        assert lcoes.hybrid == approx(lcoe_expected_hybrid, 1e-3)

    with subtests.test("total installed cost"):
        assert hybrid_plant.grid.total_installed_cost == approx(total_installed_cost_expected, 1E-6)


def test_hybrid_detailed_pv_with_wind_storage_dispatch(site, subtests):
    # Test wind + detailed PV (pvsamv1) + storage with dispatch hybrid plant with custom financial model
    annual_energy_expected_pv = 8851251
    annual_energy_expected_wind = 31559803
    annual_energy_expected_battery = -102220
    annual_energy_expected_hybrid = 40308834
    npv_expected_pv = -2194945
    npv_expected_wind = -5274461
    npv_expected_battery = -8181700
    npv_expected_hybrid = -15654417

    interconnect_kw = 15000
    wind_kw = 10000
    batt_kw = 5000

    with open(pvsamv1_defaults_file, 'r') as f:
        tech_config = json.load(f)

    power_sources = {
        'pv': {
            'use_pvwatts': False,
            'tech_config': tech_config,
            'layout_params': {
                "x_position": 0.5, 
                "y_position": 0.5, 
                "aspect_power": 0, 
                "gcr": 0.5, 
                "s_buffer": 2, 
                "x_buffer": 2
            },
            'fin_model': DEFAULT_FIN_CONFIG_LOCAL,
            'dc_degradation': [0] * 25
        },
        'wind': {
            'num_turbines': 5,
            'turbine_rating_kw': wind_kw / 5,
            'layout_mode': 'boundarygrid',
            'layout_params': {
                "border_spacing": 2, 
                "border_offset": 0.5, 
                "grid_angle": np.rad2deg(0.5), 
                "grid_aspect_power": 0.5, 
                "row_phase_offset": 0.5
            },
            'fin_model': DEFAULT_FIN_CONFIG_LOCAL,
        },
        'battery': {
            'system_capacity_kwh': batt_kw * 4,
            'system_capacity_kw': batt_kw,
            'fin_model': DEFAULT_FIN_CONFIG_LOCAL,
        },
        'grid': {
            'interconnect_kw': interconnect_kw,
            'fin_model': DEFAULT_FIN_CONFIG_LOCAL,
            'ppa_price': 0.03
        }
    }
    hopp_config = {
        "site": site,
        "technologies": power_sources
    } 
    hi = HoppInterface(hopp_config)
    hybrid_plant = hi.system
    hybrid_plant.layout.plot()
    hybrid_plant.battery.dispatch.lifecycle_cost_per_kWh_cycle = 0.01
    hybrid_plant.battery._financial_model.om_batt_variable_cost = [0.75]

    hybrid_plant.simulate()

    sizes = hybrid_plant.system_capacity_kw
    aeps = hybrid_plant.annual_energies
    npvs = hybrid_plant.net_present_values
    with subtests.test("with minimal params"):
        assert sizes.pv == approx(4993, 1e-3)
        assert sizes.wind == approx(wind_kw, 1e-3)
        assert sizes.battery == approx(batt_kw, 1e-3)
        assert aeps.pv == approx(annual_energy_expected_pv, 1e-3)
        assert aeps.wind == approx(annual_energy_expected_wind, 1e-3)
        assert aeps.battery == approx(annual_energy_expected_battery, 1e-3)
        assert aeps.hybrid == approx(annual_energy_expected_hybrid, 1e-3)
        assert npvs.pv == approx(npv_expected_pv, 1e-3)
        assert npvs.wind == approx(npv_expected_wind, 1e-3)
        assert npvs.battery == approx(npv_expected_battery, 1e-3)
        assert npvs.hybrid == approx(npv_expected_hybrid, 1e-3)<|MERGE_RESOLUTION|>--- conflicted
+++ resolved
@@ -8,10 +8,7 @@
 from tests.hopp.utils import create_default_site_info, DEFAULT_FIN_CONFIG
 import copy
 import numpy as np
-<<<<<<< HEAD
-=======
-
->>>>>>> abe7af76
+
 DEFAULT_FIN_CONFIG_LOCAL = copy.deepcopy(DEFAULT_FIN_CONFIG)
 DEFAULT_FIN_CONFIG_LOCAL.pop("revenue") # these tests were written before the revenue section was added to the default financial config
 
