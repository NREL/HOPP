# extra function in the osw_h2 file
from math import floor
import numpy as np 
import pandas as pd
import copy  
import os
import matplotlib.pyplot as plt
import yaml
import re
from yamlinclude import YamlIncludeConstructor 
from pathlib import Path

PATH = Path(__file__).parent
YamlIncludeConstructor.add_to_loader_class(loader_class=yaml.FullLoader, base_dir=PATH / 'floris_input_files/')


# HOPP functionss
from examples.H2_Analysis.hopp_for_h2 import hopp_for_h2
from hybrid.sites import SiteInfo
from examples.H2_Analysis.simple_dispatch import SimpleDispatch
from examples.H2_Analysis.compressor import Compressor
from examples.H2_Analysis.desal_model import RO_desal
# import examples.H2_Analysis.run_h2_PEM as run_h2_PEM
# import examples.H2_Analysis.run_h2_PEM_MAIN as run_h2_PEM
import examples.H2_Analysis.run_h2_PEM_PowerLosses as run_h2_PEM
from lcoe.lcoe import lcoe as lcoe_calc
import numpy_financial as npf
import inspect
from datetime import datetime

import LCA_single_scenario



def todict(obj, classkey=None):
    if isinstance(obj, dict):
        data = {}
        for (k, v) in obj.items():
            data[k] = todict(v, classkey)
        return data
    elif isinstance(obj, np.ndarray):
        return obj.tolist()
    elif isinstance(obj, np.generic):
        return float(obj)
    elif isinstance(obj, pd.DataFrame):
        return obj.to_dict()
    elif hasattr(obj, "_ast"):
        return todict(obj._ast())
    elif hasattr(obj, "__iter__") and not isinstance(obj, str):
        return [todict(v, classkey) for v in obj]
    elif hasattr(obj, "__dict__"):
        data = dict([(key, todict(value, classkey)) 
            for key, value in obj.__dict__.items() 
            if not inspect.ismethod(value) and not key.startswith('_')])
        if classkey is not None and hasattr(obj, "__class__"):
            data[classkey] = obj.__class__.__name__
        return data
    elif isinstance(obj, datetime):
        return obj.strftime("%Y-%m-%d %H:%M:%S%z")
    else:
        return obj

class hoppDict():
    def __init__(self, save_model_input_yaml=True, save_model_output_yaml=True) -> None:
        self.save_model_input_yaml = save_model_input_yaml
        self.save_model_output_yaml = save_model_output_yaml
        self.main_dict = {'Configuration': {}, 'Models': {}}

        # for tech in technologies:
        #     self.main_dict['Models'][tech] = {
        #         'inputs': {},
        #         'outputs': {},
        #         'debug': {},
        #     }

    def __str__(self) -> str:
        """
        Overloaded __str__ method to pretty-print the dictionary in yaml format.

        Returns:
            str: The main dictionary in yaml format.
        """
        tmp = copy.deepcopy(self.main_dict)
        return yaml.dump(todict(tmp))

    def save(self, file_name) -> None:
        tmp = copy.deepcopy(self.main_dict)
        with open(file_name, 'w') as file:
            # documents = yaml.dump(iterdict(tmp), file)
            yaml.dump(todict(tmp), file)

    def add(self, sub_dict_name, sub_dict) -> None:
        if sub_dict_name in self.main_dict.keys():
            self.main_dict[sub_dict_name] = self.update(self.main_dict[sub_dict_name], sub_dict)
        else:
            self.main_dict[sub_dict_name] = sub_dict
    
    def update(self, d, u):
        for k, v in u.items():
            if isinstance(v, dict):
                d[k] = self.update(d.get(k, {}), v)
            else:
                d[k] = v
        return d

def set_site_info(hopp_dict, site_df, sample_site):

    # turbinesheet = turbine_model[-4:]
    # scenario_df = xl.parse(turbinesheet)
    # scenario_df.set_index(["Parameter"], inplace = True)

    # site_df = scenario_df[site_location]

    latlon = site_df['Representative coordinates']
    lat, lon = (latlon.split(','))
    lat = float(lat)
    lon = float(lon)
    sample_site['lat'] = lat
    sample_site['lon'] = lon
    sample_site['no_solar'] = False
    # if hopp_dict.main_dict['Configuration']['solar_size'] > 0:
    #     sample_site['no_solar'] = False
    # else:
    #     sample_site['no_solar'] = True

    hopp_dict.add('Configuration', {'sample_site': sample_site})

    return hopp_dict, site_df, sample_site


def set_financial_info(
    hopp_dict,
    scenario,
    debt_equity_split,
    discount_rate):

    scenario['Debt Equity'] = debt_equity_split
    scenario['Discount Rate'] = discount_rate

    sub_dict ={
        'scenario':
        {
            'Debt Equity': debt_equity_split,
            'Discount Rate': discount_rate,
        }
    }
    hopp_dict.add('Configuration', sub_dict)

    return hopp_dict, scenario

def set_electrolyzer_info(hopp_dict, atb_year, electrolysis_scale,grid_connection_scenario,turbine_rating,direct_coupling=True):
    
    if grid_connection_scenario == 'grid-only' or grid_connection_scenario == 'hybrid-grid':
        electrolyzer_replacement_scenario = 'Standard'
    elif grid_connection_scenario == 'off-grid':
        electrolyzer_replacement_scenario = 'Conservative'
    
    
    component_scaling_factors = {'Stack':0.89,'Power Electronics':0.75,'BOP':0.73,'H2 Conditioning':0.6}
    
    #Apply PEM Cost Estimates based on year based on GPRA pathway (H2New)
    if atb_year == 2020:
        
        electrolyzer_energy_kWh_per_kg = 55
        
        # Centralized costs and scales for 2020
        component_costs_centralized = {'Stack':370.6,'Power Electronics':145.3,'BOP':83.7,'H2 Conditioning':42.6}
        component_scales_centralized = {'Stack':10000,'Power Electronics':40000,'BOP':40000,'H2 Conditioning':40000}
        component_scales_distributed = {'Stack':turbine_rating*1000,'Power Electronics':turbine_rating*1000,'BOP':turbine_rating*1000,'H2 Conditioning':turbine_rating*1000}
          
        # Stack durability for 2020
        if electrolyzer_replacement_scenario == 'Standard':
            time_between_replacement = 40000    #[hrs] 
        elif electrolyzer_replacement_scenario == 'Conservative':
            time_between_replacement = 13334    #[hrs]
            
    elif atb_year == 2025:
        
        electrolyzer_energy_kWh_per_kg = 55
        
        # Centralized costs and scales for 2025
        component_costs_centralized = {'Stack':103.9,'Power Electronics':100.1,'BOP':67.7,'H2 Conditioning':28.3}
        component_scales_centralized = {'Stack':10000,'Power Electronics':40000,'BOP':40000,'H2 Conditioning':40000}
        component_scales_distributed = {'Stack':turbine_rating*1000,'Power Electronics':turbine_rating*1000,'BOP':turbine_rating*1000,'H2 Conditioning':turbine_rating*1000}

        # Stack durability for 2025  
        if electrolyzer_replacement_scenario == 'Standard':
            time_between_replacement = 80000    #[hrs]
        elif electrolyzer_replacement_scenario == 'Conservative':
            time_between_replacement = 26667    #[hrs]
            
    elif atb_year == 2030:
        
        electrolyzer_energy_kWh_per_kg = 46
        
        # Centralized costs and scales for 2030
        component_costs_centralized = {'Stack':73.3,'Power Electronics':74.2,'BOP':57.1,'H2 Conditioning':20.5}
        component_scales_centralized = {'Stack':10000,'Power Electronics':40000,'BOP':40000,'H2 Conditioning':40000}
        component_scales_distributed = {'Stack':turbine_rating*1000,'Power Electronics':turbine_rating*1000,'BOP':turbine_rating*1000,'H2 Conditioning':turbine_rating*1000}
        
        # Stack durability for 2030  
        if electrolyzer_replacement_scenario == 'Standard':
            time_between_replacement = 80000    #[hrs]
        elif electrolyzer_replacement_scenario == 'Conservative':
            time_between_replacement = 26667    #[hrs]
            
    elif atb_year == 2035:
        
        electrolyzer_energy_kWh_per_kg = 46
        
        # Centralized costs and scales for 2035
        component_costs_centralized = {'Stack':45.1,'Power Electronics':47.8,'BOP':44.5,'H2 Conditioning':12.7}
        component_scales_centralized = {'Stack':10000,'Power Electronics':40000,'BOP':40000,'H2 Conditioning':40000}
        component_scales_distributed = {'Stack':turbine_rating*1000,'Power Electronics':turbine_rating*1000,'BOP':turbine_rating*1000,'H2 Conditioning':turbine_rating*1000}
        
        # Stack durability for 2035    
        if electrolyzer_replacement_scenario == 'Standard':
            time_between_replacement = 80000    #[hrs]
        elif electrolyzer_replacement_scenario == 'Conservative':
            time_between_replacement = 26667    #[hrs]
     
    # Calculate component and system costs if distributed scale
    if electrolysis_scale == 'Distributed':
        component_costs_distributed = {
            'Stack':component_costs_centralized['Stack']*(component_scales_centralized['Stack']/component_scales_distributed['Stack'])*(component_scales_distributed['Stack']/component_scales_centralized['Stack'])**component_scaling_factors['Stack'],
            'Power Electronics':component_costs_centralized['Power Electronics']*(component_scales_centralized['Power Electronics']/component_scales_distributed['Power Electronics'])*(component_scales_distributed['Power Electronics']/component_scales_centralized['Power Electronics'])**component_scaling_factors['Power Electronics'],
            'BOP':component_costs_centralized['BOP']*(component_scales_centralized['BOP']/component_scales_distributed['BOP'])*(component_scales_distributed['BOP']/component_scales_centralized['BOP'])**component_scaling_factors['BOP'],
            'H2 Conditioning':component_costs_centralized['H2 Conditioning']*(component_scales_centralized['H2 Conditioning']/component_scales_distributed['H2 Conditioning'])*(component_scales_distributed['H2 Conditioning']/component_scales_centralized['H2 Conditioning'])**component_scaling_factors['H2 Conditioning']}

        electrolyzer_capex_kw = sum(component_costs_distributed.values())
        electrolyzer_costing_dict = component_costs_distributed
        
        # Calculate power electronics cost savings and correct total electrolyzer system capex accordingly
        if direct_coupling:
            power_electronics_savings = component_costs_distributed['Power Electronics'] * 0.3
        else:
            power_electronics_savings = 0.0
        electrolyzer_capex_kw = electrolyzer_capex_kw - power_electronics_savings

    # Calculate system cost if centralized scale
    elif electrolysis_scale == 'Centralized':
        electrolyzer_capex_kw = sum(component_costs_centralized.values())
        electrolyzer_costing_dict = component_costs_centralized

    # Difference in installation cost per kW assuming same total installation cost
    if electrolysis_scale == 'Distributed':
        capex_ratio_dist = electrolyzer_capex_kw/sum(component_costs_centralized.values())
    elif electrolysis_scale == 'Centralized':
        capex_ratio_dist = 1
    
    # Apply markup
    markup = 1.5
    electrolyzer_costing_dict.update({'time_between_replacement':time_between_replacement,'electrolyzer_energy_kWh_per_kg':electrolyzer_energy_kWh_per_kg,'markup':markup})
    
    electrolyzer_capex_kw = electrolyzer_capex_kw*markup
    sub_dict = {
        'scenario':
            {
                'electrolyzer_capex_kw': electrolyzer_capex_kw,
                'time_between_replacement': time_between_replacement,
            }
    }

    hopp_dict.add('Configuration', sub_dict)
    hopp_dict.add('Configuration', {'PEM Costing Info':electrolyzer_costing_dict})

    return hopp_dict, electrolyzer_capex_kw, capex_ratio_dist, electrolyzer_energy_kWh_per_kg, time_between_replacement

def set_turbine_model(hopp_dict, turbine_model, scenario, parent_path, floris_dir, floris):
    if floris == True:    
        # Define Turbine Characteristics based on user selected turbine.
        ########## TEMPERARY ###########
        site_number = 'base'
        site_number = 'singleT'
        site_number = 'lbw' #'osw'
        ################################

        turbine_file = floris_dir + 'floris_input' + turbine_model + '_' + site_number + '.yaml'
        with open(turbine_file, 'r') as f:
            floris_config = yaml.load(f, yaml.FullLoader)
            # floris_config = yaml.load(f, yaml.SafeLoader)
        nTurbs = len(floris_config['farm']['layout_x'])
        # turbine_type = floris_config['farm']['turbine_type'][0]
        turbine_type = floris_config['farm']['turbine_type'][0]['turbine_type']
        # print(floris_config['farm']['turbine_type'][0]['turbine_type'])
        turbine_rating_mw = float(re.findall('[0-9]+', turbine_type)[0])
    else:
        floris_config = 0
        turbine_rating_mw = float(re.findall('[0-9]+', turbine_model)[0])
        # TODO: replace nTurbs placeholder value with real value
        nTurbs = 0

    

    # Scaled from reference 15MW turbine: https://github.com/IEAWindTask37/IEA-15-240-RWT
    if turbine_model == '12MW':
        custom_powercurve_path = '2022atb_osw_12MW.csv' 
        tower_height = 136
        rotor_diameter = 215

    elif turbine_model == '15MW':
        custom_powercurve_path = '2022atb_osw_15MW.csv'
        tower_height = 150
        rotor_diameter = 240

    elif turbine_model == '18MW':
        custom_powercurve_path = '2022atb_osw_18MW.csv' 
        tower_height = 161
        rotor_diameter = 263

    elif turbine_model == '4MW':
        #TODO: replace with correct power curve
        custom_powercurve_path = '2020ATB_NREL_Reference_7MW_200.csv'
        tower_height = 130
        rotor_diameter = 185

    elif turbine_model == '6MW':
        #TODO: replace with correct power curve
        custom_powercurve_path = '2020ATB_NREL_Reference_7MW_200.csv'
        tower_height = 115
        rotor_diameter = 170

    elif turbine_model == '8MW':
        #TODO: replace with correct power curve
        custom_powercurve_path = '2020ATB_NREL_Reference_7MW_200.csv'
        tower_height = 160
        rotor_diameter = 225

    scenario['Tower Height'] = tower_height
    scenario['Turbine Rating'] = turbine_rating_mw
    scenario['Powercurve File'] = custom_powercurve_path
    scenario['Rotor Diameter'] = rotor_diameter

    # print("Powercurve Path: ", custom_powercurve_path)

    sub_dict = {
        'scenario':
            {
                'turbine_model': turbine_model,
                'Tower Height': tower_height,
                'Turbine Rating': turbine_rating_mw,
                'Powercurve File': custom_powercurve_path,
                'Rotor Diameter': rotor_diameter,
            },
        'nTurbs': nTurbs,
        'floris_config': floris_config,
    }
    hopp_dict.add('Configuration', sub_dict)

    return hopp_dict, scenario, nTurbs, floris_config #custom_powercurve_path, tower_height, rotor_diameter, turbine_rating_mw, wind_cost_kw, floating_cost_reductions_df, fixed_cost_reductions_df

def set_export_financials(wind_size_mw, 
                        wind_cost_kw,
                        wind_om_cost_kw,
                        useful_life,
                        site_df):
    # HVDC Export System
    export_system_cost_kw = site_df['Export System'] + site_df['Offshore Substation']
    export_system_installation_cost_kw = site_df['Export System Installation'] + site_df['Offshore Substation Installation']
    total_export_system_cost_kw = export_system_cost_kw + export_system_installation_cost_kw
    
    wind_cost_kw = wind_cost_kw - total_export_system_cost_kw # Wind System Cost per KW ($US/kW) with no HVDC export system  

    # Export System CapEx $US
    export_system_cost = export_system_cost_kw * wind_size_mw * 1000
    export_system_installation_cost = export_system_installation_cost_kw * wind_size_mw * 1000
    total_export_system_cost = export_system_cost + export_system_installation_cost

    # Rough OpEx Estimation 
    # https://www.sciencedirect.com/science/article/pii/S0360319921009137?via%3Dihub = 0.5% CapEx per lifetime for offshore cables 
    export_om_cost_kw = 0.5/100 * total_export_system_cost_kw / useful_life  # US/kW-yr (assume 30 year lifetime)
    
    wind_om_cost_kw = wind_om_cost_kw - export_om_cost_kw # Wind System OM Cost with no HVDC OM cost estimates
    
    total_export_om_cost = 0.5/100 * total_export_system_cost / useful_life # $US total (assume 30 year lifetime))

    return wind_cost_kw, wind_om_cost_kw, total_export_system_cost, total_export_om_cost

def set_turbine_financials(turbine_model, 
                            fixed_or_floating_wind,
                            atb_year,
                            wind_cost_kw,
                            wind_om_cost_kw,
                            wind_net_cf, 
                            parent_path):

    # Define Turbine Characteristics based on user selected turbine. 
    # Scaled from reference 15MW turbine: https://github.com/IEAWindTask37/IEA-15-240-RWT
    if turbine_model == '12MW':
        # Future Cost Reduction Estimates - ATB 2022: Class 4 Fixed, Class 11 Float
        floating_cost_reductions_df = pd.read_csv(os.path.join(parent_path,'examples/H2_Analysis/floating_cost_reductions_12MW.csv'))
        fixed_cost_reductions_df = pd.read_csv(os.path.join(parent_path,'examples/H2_Analysis/fixed_cost_reductions_12MW.csv'))

    elif turbine_model == '15MW':
        # Future Cost Reduction Estimates
        floating_cost_reductions_df = pd.read_csv(os.path.join(parent_path,'examples/H2_Analysis/floating_cost_reductions_15MW.csv'))
        fixed_cost_reductions_df = pd.read_csv(os.path.join(parent_path,'examples/H2_Analysis/fixed_cost_reductions_15MW.csv'))

    elif turbine_model == '18MW':
        # Future Cost Reduction Estimates
        floating_cost_reductions_df = pd.read_csv(os.path.join(parent_path,'examples/H2_Analysis/floating_cost_reductions_18MW.csv'))
        fixed_cost_reductions_df = pd.read_csv(os.path.join(parent_path,'examples/H2_Analysis/fixed_cost_reductions_18MW.csv'))

    #Display Future Cost Reduction Estimates per turbine
    # Fixed Wind Cost Reductions
    if fixed_or_floating_wind == 'Fixed - Monopile':
        capex_reduction = fixed_cost_reductions_df[str(atb_year)][0]
        opex_reduction = fixed_cost_reductions_df[str(atb_year)][1]
        net_cf_increase = fixed_cost_reductions_df[str(atb_year)][2]
    # Floating Wind Cost Reductions
    elif fixed_or_floating_wind == 'Floating - semisubmersible':
        capex_reduction = floating_cost_reductions_df[str(atb_year)][0]
        opex_reduction = floating_cost_reductions_df[str(atb_year)][1]
        net_cf_increase = floating_cost_reductions_df[str(atb_year)][2]

    # print("For {} wind in {}, capex reduction is estimated to be: {}, opex reduction is: {}, and net capacity factor increase is: {}.".format(fixed_or_floating_wind, str(atb_year), capex_reduction, opex_reduction, net_cf_increase))

    new_wind_cost_kw = wind_cost_kw * (100-float(capex_reduction[:-1]))/100
    new_wind_om_cost_kw = wind_om_cost_kw * (100-float(opex_reduction[:-1]))/100
    new_wind_net_cf = wind_net_cf * (100+float(net_cf_increase[:-1]))/100

    print_wind_info = False
    if print_wind_info:
        print("Wind Cost in baseline year was {}, reduced to {} in {}".format(wind_cost_kw, new_wind_cost_kw, atb_year))
        print("Operation and Maintain Cost, reduced from {} to {}".format(wind_om_cost_kw, new_wind_om_cost_kw))
        print("Net Capacity Factor increased from {} to {}".format(wind_net_cf, new_wind_net_cf))
        wind_cost_kw = new_wind_cost_kw
        wind_om_cost_kw = new_wind_om_cost_kw
        wind_net_cf = new_wind_net_cf
        print("wind om cost ORBIT:",wind_om_cost_kw)

    return new_wind_cost_kw, new_wind_om_cost_kw, new_wind_net_cf


def set_policy_values(hopp_dict, scenario, policy, option):

    # Set policy values
    policy_option = option.__str__()
    scenario = policy[policy_option]

    sub_dict = {
        'scenario': scenario,
        'policy_option': policy_option
    }

    hopp_dict.add('Configuration', sub_dict)
    
    return hopp_dict, scenario, policy_option

def print_results2(scenario, 
                  H2_Results, 
                  wind_size_mw, 
                  solar_size_mw, 
                  storage_size_mw, 
                  storage_size_mwh, 
                  lcoe, 
                  total_elec_production, 
                  print_it):

    if print_it: 
        # ------------------------- #
        #TODO: Tidy up these print statements
        print("Future Scenario: {}".format(scenario['Scenario Name']))
        print("Wind Cost per KW: {}".format(scenario['Wind Cost KW']))
        print("PV Cost per KW: {}".format(scenario['Solar Cost KW']))
        print("Storage Cost per KW: {}".format(scenario['Storage Cost kW']))
        print("Storage Cost per KWh: {}".format(scenario['Storage Cost kWh']))
        print("Wind Size built: {}".format(wind_size_mw))
        print("PV Size built: {}".format(solar_size_mw))
        print("Storage Size built: {}".format(storage_size_mw))
        print("Storage Size built: {}".format(storage_size_mwh))
        print("Levelized cost of Electricity (HOPP): {}".format(lcoe))
        print("Total Yearly Electrical Output: {}".format(total_elec_production))
        print("Total Yearly Hydrogen Production: {}".format(H2_Results['hydrogen_annual_output']))
        #print("Levelized Cost H2/kg (new method - no operational costs)".format(h_lcoe_no_op_cost))
        print("Capacity Factor of Electrolyzer: {}".format(H2_Results['cap_factor']))

def print_h2_results2(lifetime_h2_production,
                     gut_check_h2_cost_kg,
                     LCOH_cf_method,
                     LCOH_cf_method_w_operating_costs,
                     forced_wind_size,
                     electrolyzer_size,
                     site_name,
                     wind_speed,
                     atb_year,
                     site_df,
                     electrolyzer_capex_kw,
                     print_it):

    if print_it: 
        print('Total Lifetime H2(kg) produced: {}'.format(lifetime_h2_production))
        print("Gut-check H2 cost/kg: {}".format(gut_check_h2_cost_kg))
    #     print("h_lcoe: ", h_lcoe)
        print("LCOH CF Method (doesn't include grid electricity cost if used)", LCOH_cf_method)
        print("LCOH CF Method (includes operating costs + electricity)", LCOH_cf_method_w_operating_costs)
        # print("Levelized cost of H2 (electricity feedstock) (HOPP): {}".format(
        #     H2_Results['feedstock_cost_h2_levelized_hopp']))
        # print("Levelized cost of H2 (excl. electricity) (H2A): {}".format(H2A_Results['Total Hydrogen Cost ($/kgH2)']))
        # print("Total unit cost of H2 ($/kg) : {}".format(H2_Results['total_unit_cost_of_hydrogen']))
        # print("kg H2 cost from net cap cost/lifetime h2 production (HOPP): {}".format(
        #     H2_Results['feedstock_cost_h2_via_net_cap_cost_lifetime_h2_hopp']))

        #Step 9: Summarize Results
        print('For a {}MW Offshore Wind Plant with {}MW electrolyzer located at {} \n (average wind speed {}m/s) in {}, with a Wind CAPEX cost of {},\n and an Electrolyzer cost of {}$/kW:\n The levelized cost of hydrogen was {} /kg '.
                    format(forced_wind_size,electrolyzer_size,site_name,np.average(wind_speed),atb_year,site_df['Total CapEx'],electrolyzer_capex_kw,LCOH_cf_method_w_operating_costs))

        print("LCOH CF Method (doesn't include grid electricity cost if used)", LCOH_cf_method)
        print("LCOH CF Method (includes operating costs + electricity)", LCOH_cf_method_w_operating_costs)

def run_HOPP(
    hopp_dict,
    scenario,
    site,
    sample_site,
    forced_sizes,
    forced_solar_size,
    forced_wind_size,
    forced_storage_size_mw,
    forced_storage_size_mwh,
    wind_cost_kw, 
    solar_cost_kw, 
    storage_cost_kw, 
    storage_cost_kwh,
    kw_continuous, 
    load,
    electrolyzer_size,
    wind_om_cost_kw,
    nTurbs,
    floris_config,
    floris, solar_om_cost_kw
):

    if hopp_dict.save_model_input_yaml:
        input_dict = {
            'scenario': scenario,
            'site': site,
            'sample_site': sample_site,
            'forced_sizes': forced_sizes,
            'forced_solar_size': forced_solar_size,
            'forced_wind_size': forced_wind_size,
            'forced_storage_size_mw': forced_storage_size_mw,
            'forced_storage_size_mwh': forced_storage_size_mwh,
            'wind_cost_kw': wind_cost_kw, 
            'solar_cost_kw': solar_cost_kw, 
            'storage_cost_kw': storage_cost_kw, 
            'storage_cost_kwh': storage_cost_kwh,
            'kw_continuous': kw_continuous, 
            'load': load,
            'electrolyzer_size': electrolyzer_size,
            'wind_om_cost_kw': wind_om_cost_kw,
            'nTurbs': nTurbs,
            'floris_config': floris_config,
            'floris': floris,
            'solar_om_cost_kw':solar_om_cost_kw,
        }

        hopp_dict.add('Models', {'run_hopp': {'input_dict': input_dict}})

    # hopp_dict.save('script_debug_output/test_dict.yaml')
    # lkj

    if forced_sizes:
        solar_size_mw = forced_solar_size
        wind_size_mw = forced_wind_size
        storage_size_mw = forced_storage_size_mw
        storage_size_mwh = forced_storage_size_mwh
        if storage_size_mw>0:
            storage_hours = storage_size_mwh/storage_size_mw
        else:
            storage_hours = 0

    turbine_rating_mw = scenario['Turbine Rating']
    tower_height = scenario['Tower Height']
    rotor_diameter = scenario['Rotor Diameter']
    
    if floris == False:
        if storage_size_mw > 0:
            technologies = {'pv':
                               {'system_capacity_kw': solar_size_mw * 1000},
                            'wind':
                                {'num_turbines': np.floor(wind_size_mw / turbine_rating_mw),
                                    'turbine_rating_kw': turbine_rating_mw*1000,
                                    'hub_height': tower_height,
                                    'rotor_diameter': rotor_diameter},
                            'battery': {
                                'system_capacity_kwh': storage_size_mwh * 1000,
                                'system_capacity_kw': storage_size_mw * 1000
                                }
                            }
        else:
                    technologies = {'pv':
                                {'system_capacity_kw': solar_size_mw * 1000},
                            'wind':
                                {'num_turbines': np.floor(wind_size_mw / turbine_rating_mw),
                                    'turbine_rating_kw': turbine_rating_mw*1000,
                                    'hub_height': tower_height,
                                    'rotor_diameter': rotor_diameter},
            #                 'battery': {
            #                     'system_capacity_kwh': storage_size_mwh * 1000,
            #                     'system_capacity_kw': storage_size_mw * 1000
            #                     }
                            }
        custom_powercurve=True
        hybrid_plant, combined_pv_wind_power_production_hopp, combined_pv_wind_curtailment_hopp, \
           energy_shortfall_hopp,\
           annual_energies, wind_plus_solar_npv, npvs, lcoe, lcoe_nom =  \
        hopp_for_h2(site, scenario, technologies,
                    wind_size_mw, solar_size_mw, storage_size_mw, storage_size_mwh, storage_hours,
                    wind_cost_kw, solar_cost_kw, storage_cost_kw, storage_cost_kwh,
                    kw_continuous, load,
                    custom_powercurve,
                    electrolyzer_size, grid_connected_hopp=True, wind_om_cost_kw=wind_om_cost_kw,solar_om_cost_kw=solar_om_cost_kw)
    if floris == True: 
        if storage_size_mw > 0:
            technologies = {'pv':
                              {'system_capacity_kw': solar_size_mw * 1000},
                            'wind': {
                                'num_turbines': nTurbs,
                                'turbine_rating_kw': turbine_rating_mw*1000,
                                'model_name': 'floris',
                                'timestep': [0,8760],
                                'floris_config': floris_config # if not specified, use default SAM models
                            },
                            'battery': {
                                'system_capacity_kwh': storage_size_mwh * 1000,
                                'system_capacity_kw': storage_size_mw * 1000
                                }
                            }
        else:
                    technologies = {'pv':
                                {'system_capacity_kw': solar_size_mw * 1000},
                            'wind': {
                                'num_turbines': nTurbs,
                                'turbine_rating_kw': turbine_rating_mw*1000,
                                'model_name': 'floris',
                                'timestep': [0,8760],
                                'floris_config': floris_config # if not specified, use default SAM models
                            }}

        from examples.H2_Analysis.hopp_for_h2_floris import hopp_for_h2_floris
        custom_powercurve=False
        hybrid_plant, combined_pv_wind_power_production_hopp, combined_pv_wind_curtailment_hopp,\
                energy_shortfall_hopp, annual_energies, wind_plus_solar_npv, npvs, lcoe, lcoe_nom =  \
                    hopp_for_h2_floris(site, scenario, technologies,
                                wind_size_mw, solar_size_mw, storage_size_mw, storage_size_mwh, storage_hours,
                    wind_cost_kw, solar_cost_kw, storage_cost_kw, storage_cost_kwh,
                    kw_continuous, load,
                    custom_powercurve,
                    electrolyzer_size, grid_connected_hopp=False, wind_om_cost_kw=wind_om_cost_kw,solar_om_cost_kw=solar_om_cost_kw)

    

    wind_installed_cost = copy.deepcopy(hybrid_plant.wind.total_installed_cost)
    if solar_size_mw > 0:
        solar_installed_cost = copy.deepcopy(hybrid_plant.pv.total_installed_cost)
    else:
        solar_installed_cost = 0
    hybrid_installed_cost = copy.deepcopy(hybrid_plant.grid.total_installed_cost)

    # print("HOPP run complete")
    # print(hybrid_plant.om_capacity_expenses)

    if hopp_dict.save_model_output_yaml:
        output_dict = {
            'combined_pv_wind_power_production_hopp': combined_pv_wind_power_production_hopp,
            'energy_shortfall_hopp': energy_shortfall_hopp,
            'combined_pv_wind_curtailment_hopp': combined_pv_wind_curtailment_hopp,
            'wind_size_mw': wind_size_mw,
            'solar_size_mw': solar_size_mw,
            'lcoe': lcoe,
        }

        hopp_dict.add('Models', {'run_hopp': {'output_dict': output_dict}})

    return hopp_dict, combined_pv_wind_power_production_hopp, energy_shortfall_hopp, combined_pv_wind_curtailment_hopp, hybrid_plant, wind_size_mw, solar_size_mw, lcoe

def run_battery(
    hopp_dict,
    energy_shortfall_hopp,
    combined_pv_wind_curtailment_hopp,
    combined_pv_wind_power_production_hopp
):

    if hopp_dict.save_model_input_yaml:
        input_dict = {
            'energy_shortfall_hopp': energy_shortfall_hopp,
            'combined_pv_wind_curtailment_hopp': combined_pv_wind_curtailment_hopp,
            'combined_pv_wind_power_production_hopp': combined_pv_wind_power_production_hopp,
        }

        hopp_dict.add('Models', {'run_battery': {'input_dict': input_dict}})

    bat_model = SimpleDispatch()
    bat_model.Nt = len(energy_shortfall_hopp)
    bat_model.curtailment = combined_pv_wind_curtailment_hopp
    bat_model.shortfall = energy_shortfall_hopp
    # print(combined_pv_wind_curtailment_hopp)
    # print(energy_shortfall_hopp)
    bat_model.charge_rate=hopp_dict.main_dict['Configuration']['storage_size_mw'] * 1000
    bat_model.discharge_rate=hopp_dict.main_dict['Configuration']['storage_size_mw'] * 1000
    bat_model.battery_storage=hopp_dict.main_dict['Configuration']['storage_size_mwh'] * 1000

    # bat_model.battery_storage = 100 * 1000
    # bat_model.charge_rate = 100 * 1000
    # bat_model.discharge_rate = 100 * 1000

    battery_used, excess_energy, battery_SOC = bat_model.run()
    combined_pv_wind_storage_power_production_hopp = combined_pv_wind_power_production_hopp + battery_used

    if hopp_dict.save_model_output_yaml:
        output_dict = {
            'combined_pv_wind_storage_power_production_hopp': combined_pv_wind_storage_power_production_hopp,
            'battery_SOC': battery_SOC,
            'battery_used': battery_used,
            'excess_energy': excess_energy,
        }

        hopp_dict.add('Models', {'run_battery': {'output_dict': output_dict}})
        hopp_dict.add('Models', {'run_battery': {'bat_model': bat_model}})

    return hopp_dict, combined_pv_wind_storage_power_production_hopp, battery_SOC, battery_used, excess_energy

def compressor_model(hopp_dict):

    #Compressor Model
    in_dict = dict()
    in_dict['flow_rate_kg_hr'] = 89
    in_dict['P_outlet'] = 100
    in_dict['compressor_rating_kWe'] = 802
    in_dict['mean_time_between_failure'] = 200
    in_dict['total_hydrogen_throughput'] = 18750
    compressor_results = dict()
    compressor = Compressor(in_dict, compressor_results)
    compressor.compressor_power()
    compressor.compressor_costs()
    # print("compressor_power (kW): ", compressor_results['compressor_power'])
    # print("Compressor capex [USD]: ", compressor_results['compressor_capex'])
    # print("Compressor opex [USD/yr]: ", compressor_results['compressor_opex'])

    if hopp_dict.save_model_input_yaml or hopp_dict.save_model_output_yaml:
        hopp_dict.add('Models', {'compressor_model': compressor})

    return hopp_dict, compressor, compressor_results

def pressure_vessel(hopp_dict):

    #Pressure Vessel Model Example
    from examples.H2_Analysis.underground_pipe_storage import Underground_Pipe_Storage
    storage_input = dict()
    storage_input['H2_storage_kg'] = 18750
    # storage_input['storage_duration_hrs'] = 4
    # storage_input['flow_rate_kg_hr'] = 89        #[kg-H2/hr]
    storage_input['compressor_output_pressure'] = 100
    storage_output = dict()
    underground_pipe_storage = Underground_Pipe_Storage(storage_input, storage_output)
    underground_pipe_storage.pipe_storage_costs()

    # print('Underground pipe storage capex: ${0:,.0f}'.format(storage_output['pipe_storage_capex']))
    # print('Underground pipe storage opex: ${0:,.0f}/yr'.format(storage_output['pipe_storage_opex']))

    if hopp_dict.save_model_input_yaml or hopp_dict.save_model_output_yaml:
        hopp_dict.add('Models', {'pressure_vessel': underground_pipe_storage})

    return hopp_dict, storage_input, storage_output

def pipeline(site_df, 
            H2_Results, 
            useful_life, 
            storage_input):

    print("Distance to port: ",site_df['Approx. distance to port'])
    dist_to_port_value = site_df['Approx. distance to port']
    pipe_flow_rate = max(H2_Results['hydrogen_hourly_production'])
    dist_to_port = ""
    for m in dist_to_port_value:
        if m.isdigit():
            dist_to_port = dist_to_port + m
    dist_to_port = int(dist_to_port)
    print("Water depth: ",site_df['Approx. water depth'])
    site_depth_value = site_df['Approx. water depth']
    site_depth = ""
    for m in site_depth_value:
        if m.isdigit():
            site_depth = site_depth + m
    site_depth = int(site_depth)

    #from examples.H2_Analysis.pipeline_model import Pipeline
    from examples.H2_Analysis.pipelineASME import PipelineASME
    in_dict = dict()
    #in_dict['pipeline_model'] = 'nrwl'
    #in_dict['pipeline_model'] = 'nexant'
    #in_dict['pipe_diam_in'] = 24.0
    in_dict['pipe_diam_in'] = np.linspace(12.0, 48.0, 20)
    in_dict['pipe_thic_in'] = np.linspace(0.1, 2.0, 50)
    #in_dict['offshore_bool'] = True 
    in_dict['flow_rate_kg_hr'] = pipe_flow_rate
    in_dict['plant_life'] = useful_life
    in_dict['useful_life'] = useful_life
    in_dict['dist_to_h2_load_km'] = int(dist_to_port)
    in_dict['site_depth_m'] = int(site_depth)
    in_dict['steel_cost_ton'] = 900.0 # $ US/ton searching for seamless FBE X52 carbon steel > $500-$1000 per ton
    in_dict['pressure_bar'] = storage_input['compressor_output_pressure']
    
    out_dict = dict()

    print("Pipeline flow rate: ", pipe_flow_rate, "kg/hr")
    #pipeline_model = Pipeline(in_dict, out_dict)
    #capex_pipeline, opex_pipeline, pipeline_annuals = pipeline_model.pipeline_cost()
    #pipeline_cost_kw = capex_pipeline / (wind_size_mw*1000)
    #print("Pipeline CAPEX: ${0:,.0f}".format(capex_pipeline))
    #print("Pipeline Cost/kW: ${0:,.0f}/kW".format(pipeline_cost_kw))
    pipeline_model = PipelineASME(in_dict, out_dict)
    pipeline_model.pipelineDesign()
    pipeline_model.pipelineCost()
    capex_pipeline = np.min(out_dict['pipeline_capex'])
    opex_pipeline = np.min(out_dict['pipeline_opex'])
    capex_substation = out_dict['substation_capex']

    total_h2export_system_cost = capex_pipeline + capex_substation
    #print('Pipeline Model:', in_dict['pipeline_model'])
    #print('Pipeline length (miles):', out_dict['len_pipeline_miles'])
    #print('Pipeline CapEx Cost ($USD):', out_dict['pipeline_capex'])
    #print('Pipeline OpEx Cost ($USD):', out_dict['pipeline_opex'])
    print("Pipeline Length (km):", out_dict['total_pipeline_length_km'])
    print("Pipeline Design Pressure (bar):",in_dict['pressure_bar'])
    print("Pipeline Diameter: {} in, Thickness {} in".format(out_dict['design_diam_in'][0],out_dict['design_thic_in'][0]))
    print("Pipeline CapEx ($US): ", capex_pipeline)
    print("Pipeline Opex ($US/year)", opex_pipeline)
    print("Substation CapEx ($US): ", capex_substation)
    print("Total H2-Export CapEx:", total_h2export_system_cost)

    return total_h2export_system_cost, opex_pipeline, dist_to_port_value

def pipeline_vs_hvdc(site_df, wind_size_mw, total_h2export_system_cost):

    #Pipeline vs HVDC cost
    #Get Equivalent cost of HVDC export system from Orbit runs and remove it
    export_system_cost_kw = site_df['Export System'] + site_df['Offshore Substation']
    export_system_installation_cost_kw = site_df['Export System Installation'] + site_df['Offshore Substation Installation']
    total_export_system_cost_kw = export_system_cost_kw + export_system_installation_cost_kw
    export_system_cost = export_system_cost_kw * wind_size_mw * 1000
    export_system_installation_cost = export_system_installation_cost_kw * wind_size_mw * 1000
    total_export_system_cost = export_system_cost + export_system_installation_cost
    print("Total HVDC Export System Cost is ${0:,.0f} vs ${1:,.0f} for H2 Pipeline".format(total_export_system_cost, total_h2export_system_cost))

    return total_export_system_cost_kw, total_export_system_cost

def desal_model(
    hopp_dict,
    H2_Results, 
    electrolyzer_size, 
    electrical_generation_timeseries, 
    useful_life,
):
    if hopp_dict.save_model_input_yaml:
        input_dict = {
            'H2_Results': H2_Results, 
            'electrolyzer_size': electrolyzer_size, 
            'electrical_generation_timeseries': electrical_generation_timeseries, 
            'useful_life': useful_life,
        }

        hopp_dict.add('Models', {'desal_model': {'input_dict': input_dict}})

    water_usage_electrolyzer = H2_Results['water_hourly_usage']
    m3_water_per_kg_h2 = 0.01
    desal_system_size_m3_hr = electrolyzer_size * (1000/55.5) * m3_water_per_kg_h2
    est_const_desal_power_mw_hr = desal_system_size_m3_hr * 4.2 /1000 # 4.2kWh/m^3 desal efficiency estimate
    # Power = [(est_const_desal_power_mw_hr) * 1000 for x in range(0, 8760)]
    Power = copy.deepcopy(electrical_generation_timeseries)
    fresh_water_flowrate, feed_water_flowrate, operational_flags, desal_capex, desal_opex, desal_annuals = RO_desal(Power, desal_system_size_m3_hr, useful_life, plant_life=30)
    print("For {}MW Electrolyzer, implementing {}m^3/hr desal system".format(electrolyzer_size, desal_system_size_m3_hr))
    print("Estimated constant desal power usage {0:.3f}MW".format(est_const_desal_power_mw_hr))
    print("Desal System CAPEX ($): {0:,.02f}".format(desal_capex))
    print("Desal System OPEX ($): {0:,.02f}".format(desal_opex))
    # print("Freshwater Flowrate (m^3/hr): {}".format(fresh_water_flowrate))
    print("Total Annual Feedwater Required (m^3): {0:,.02f}".format(np.sum(feed_water_flowrate)))

    if hopp_dict.save_model_output_yaml:
        ouput_dict = {
            'desal_capex': desal_capex,
            'desal_opex': desal_opex,
            'desal_annuals': desal_annuals,
        }

        hopp_dict.add('Models', {'desal_model': {'ouput_dict': ouput_dict}})

    return hopp_dict, desal_capex, desal_opex, desal_annuals

def run_H2_PEM_sim(
    hopp_dict,
    hybrid_plant,
    energy_to_electrolyzer,
    scenario,
    wind_size_mw,
    solar_size_mw,
    electrolyzer_size_mw,
    kw_continuous,
    electrolyzer_capex_kw,
    lcoe, n_pem_clusters,h2_model,electrolysis_scale,floris
):

    if hopp_dict.save_model_input_yaml:
        input_dict = {
            'energy_to_electrolyzer': energy_to_electrolyzer,
            'scenario': scenario,
            'wind_size_mw': wind_size_mw,
            'solar_size_mw': solar_size_mw,
            'electrolyzer_size_mw': electrolyzer_size_mw,
            'kw_continuous': kw_continuous,
            'electrolyzer_capex_kw': electrolyzer_capex_kw,
            'lcoe': lcoe,
        }

        hopp_dict.add('Models', {'run_H2_PEM_sim': {'input_dict': input_dict}})

    #TODO: Refactor H2A model call
    # Should take as input (electrolyzer size, cost, electrical timeseries, total system electrical usage (kwh/kg),
    # Should give as ouptut (h2 costs by net cap cost, levelized, total_unit_cost of hydrogen etc)   )

    # electrical_generation_timeseries = combined_pv_wind_storage_power_production_hopp
    electrical_generation_timeseries = np.zeros_like(energy_to_electrolyzer)
    electrical_generation_timeseries[:] = energy_to_electrolyzer[:]

    adjusted_installed_cost = hybrid_plant.grid._financial_model.Outputs.adjusted_installed_cost
    #NB: adjusted_installed_cost does NOT include the electrolyzer cost
    useful_life = scenario['Useful Life']
    net_capital_costs = 0

    # system_rating = electrolyzer_size
    system_rating = wind_size_mw + solar_size_mw
    H2_Results, H2A_Results = run_h2_PEM.run_h2_PEM(electrical_generation_timeseries,electrolyzer_size_mw,
                    kw_continuous,electrolyzer_capex_kw,lcoe,adjusted_installed_cost,useful_life,
                    net_capital_costs,n_pem_clusters,h2_model,electrolysis_scale,hybrid_plant,floris,hopp_dict)


    H2_Results['hydrogen_annual_output'] = H2_Results['hydrogen_annual_output']
    H2_Results['cap_factor'] = H2_Results['cap_factor']
    
    print("Total power input to electrolyzer: {}".format(np.sum(electrical_generation_timeseries)))
    print("Hydrogen Annual Output (kg): {}".format(H2_Results['hydrogen_annual_output']))
    print("Water Consumption (kg) Total: {}".format(H2_Results['water_annual_usage']))

    if hopp_dict.save_model_output_yaml:
        ouput_dict = {
            'H2_Results': H2_Results,
            'H2A_Results': H2A_Results,
            'electrical_generation_timeseries': electrical_generation_timeseries,
        }

        hopp_dict.add('Models', {'run_H2_PEM_sim': {'ouput_dict': ouput_dict}})

    return hopp_dict, H2_Results, H2A_Results, electrical_generation_timeseries

def grid(
    hopp_dict,
    combined_pv_wind_storage_power_production_hopp,
    sell_price,
    excess_energy,
    buy_price,
    kw_continuous,
    plot_grid
):

    if hopp_dict.save_model_input_yaml:
        input_dict = {
            'combined_pv_wind_storage_power_production_hopp': combined_pv_wind_storage_power_production_hopp,
            'sell_price': sell_price,
            'excess_energy': excess_energy,
            'buy_price': buy_price,
            'kw_continuous': kw_continuous,
            'plot_grid': plot_grid,
        }

        hopp_dict.add('Models', {'grid': {'input_dict': input_dict}})

    # if plot_grid:
        # plt.plot(combined_pv_wind_storage_power_production_hopp[200:300],label="before buy from grid")
        # plt.suptitle("Power Signal Before Purchasing From Grid")

    if sell_price:
        profit_from_selling_to_grid = np.sum(excess_energy)*sell_price
    else:
        profit_from_selling_to_grid = 0.0

    # buy_price = False # if you want to force no buy from grid
    if buy_price:
        cost_to_buy_from_grid = buy_price

        for i in range(len(combined_pv_wind_storage_power_production_hopp)):
            if combined_pv_wind_storage_power_production_hopp[i] < kw_continuous:
                cost_to_buy_from_grid += (kw_continuous-combined_pv_wind_storage_power_production_hopp[i])*buy_price
                combined_pv_wind_storage_power_production_hopp[i] = kw_continuous
    else:
        cost_to_buy_from_grid = 0.0

    energy_to_electrolyzer = [x if x < kw_continuous else kw_continuous for x in combined_pv_wind_storage_power_production_hopp]

    #Plot Dispatch Results

    # if plot_grid:
    #     plt.figure(figsize=(9,6))
    #     plt.plot(combined_pv_wind_storage_power_production_hopp[200:300],"--",label="after buy from grid")
    #     plt.plot(energy_to_electrolyzer[200:300],"--",label="energy to electrolyzer")
    #     plt.legend()
    #     plt.title('Power available after purchasing from grid (if enabled)')
    #     # plt.show()

    if hopp_dict.save_model_output_yaml:
        ouput_dict = {
            'cost_to_buy_from_grid': cost_to_buy_from_grid,
            'profit_from_selling_to_grid': profit_from_selling_to_grid,
            'energy_to_electrolyzer': energy_to_electrolyzer,
        }

        hopp_dict.add('Models', {'grid': {'ouput_dict': ouput_dict}})

    return hopp_dict, cost_to_buy_from_grid, profit_from_selling_to_grid, energy_to_electrolyzer

def calculate_financials(
    hopp_dict,
    electrical_generation_timeseries,
    hybrid_plant,
    H2A_Results,
    H2_Results,
    desal_opex,
    desal_annuals,
    total_h2export_system_cost,
    opex_pipeline,
    total_export_system_cost,
    total_export_om_cost,
    electrolyzer_capex_kw, 
    time_between_replacement,
    cost_to_buy_from_grid,
    profit_from_selling_to_grid,
    useful_life,
    atb_year,
    policy_option,
    scenario,
    h2_model,
    desal_capex,
    wind_cost_kw,
    solar_cost_kw,
    discount_rate,
    solar_size_mw,
    electrolyzer_size_mw,
    results_dir,
    site_name,
    turbine_model,
    scenario_choice,
):

    if hopp_dict.save_model_input_yaml:
        input_dict = {
            'electrical_generation_timeseries': electrical_generation_timeseries,
            # hybrid_plant, # commented out as it needs special treatment for SAM objects
            'H2A_Results': H2A_Results,
            'H2_Results': H2_Results,
            'desal_opex': desal_opex,
            'desal_annuals': desal_annuals,
            'total_h2export_system_cost': total_h2export_system_cost,
            'opex_pipeline': opex_pipeline,
            'total_export_system_cost': total_export_system_cost,
            'total_export_om_cost': total_export_om_cost,
            'electrolyzer_capex_kw': electrolyzer_capex_kw, 
            'time_between_replacement': time_between_replacement,
            'cost_to_buy_from_grid': cost_to_buy_from_grid,
            'profit_from_selling_to_grid': profit_from_selling_to_grid,
            'useful_life': useful_life,
            'atb_year': atb_year,
            'policy_option': policy_option,
            'scenario': scenario,
            'h2_model': h2_model,
            'desal_capex': desal_capex,
            'wind_cost_kw': wind_cost_kw,
            'solar_cost_kw': solar_cost_kw,
            'discount_rate': discount_rate,
            'solar_size_mw': solar_size_mw,
            'electrolyzer_size_mw': electrolyzer_size_mw,
            'results_dir': results_dir,
            'site_name': site_name,
            'turbine_model': turbine_model,
            'scenario_choice': scenario_choice,
        }

        hopp_dict.add('Models', {'calculate_financials': {'input_dict': input_dict}})

    turbine_rating_mw = scenario['Turbine Rating']
    from examples.H2_Analysis.simple_cash_annuals import simple_cash_annuals

    #Electrolyzer financial model
    if h2_model == 'H2A':
        #cf_h2_annuals = H2A_Results['expenses_annual_cashflow'] # This is unreliable.
        pass  
    elif h2_model == 'Simple':
        from examples.H2_Analysis.H2_cost_model import basic_H2_cost_model
        
        cf_h2_annuals, electrolyzer_total_capital_cost, electrolyzer_OM_cost, electrolyzer_capex_kw, time_between_replacement, h2_tax_credit, h2_itc = \
            basic_H2_cost_model(
                electrolyzer_capex_kw, 
                time_between_replacement,
                electrolyzer_size_mw,
                useful_life,
                atb_year,
                electrical_generation_timeseries,
                H2_Results['hydrogen_annual_output'],
                scenario['H2 PTC'],
                scenario['Wind ITC'],
            )

    total_elec_production = np.sum(electrical_generation_timeseries)
    total_hopp_installed_cost = hybrid_plant.grid._financial_model.SystemCosts.total_installed_cost
    total_electrolyzer_cost = electrolyzer_total_capital_cost
    total_desal_cost = desal_capex
    total_system_installed_cost_pipeline = total_hopp_installed_cost + total_electrolyzer_cost + total_desal_cost + total_h2export_system_cost
    total_system_installed_cost_hvdc = total_hopp_installed_cost + total_electrolyzer_cost + total_desal_cost + total_export_system_cost
    annual_operating_cost_wind = np.average(hybrid_plant.wind.om_total_expense)
    fixed_om_cost_wind = np.average(hybrid_plant.wind.om_fixed_expense)
    annual_operating_cost_h2 = electrolyzer_OM_cost
    annual_operating_cost_desal = desal_opex
    total_annual_operating_costs_pipeline =  annual_operating_cost_wind + annual_operating_cost_h2 + annual_operating_cost_desal + opex_pipeline + cost_to_buy_from_grid - profit_from_selling_to_grid
    total_annual_operating_costs_hvdc = annual_operating_cost_wind + annual_operating_cost_h2 + annual_operating_cost_desal + total_export_om_cost + cost_to_buy_from_grid - profit_from_selling_to_grid

    h_lcoe_no_op_cost_pipeline = lcoe_calc((H2_Results['hydrogen_annual_output']), total_system_installed_cost_pipeline,
                        0, discount_rate, useful_life)
    h_lcoe_no_op_cost_hvdc = lcoe_calc((H2_Results['hydrogen_annual_output']), total_system_installed_cost_hvdc,
                        0, discount_rate, useful_life)                                
    
    annual_energies = copy.deepcopy(hybrid_plant.annual_energies)
    lcoe_test = lcoe_calc((annual_energies.wind/1000),total_hopp_installed_cost, annual_operating_cost_wind, discount_rate, useful_life)
    # print('LCOE energy: ',lcoe_test, '$/MWh')

    #Requires capital costs and operating cost to be seperate just a check
    #****Only works when there is no policy options (capex in this calc is the same irregardless of ITC)
    h_lcoe_pipeline = lcoe_calc((H2_Results['hydrogen_annual_output']), total_system_installed_cost_pipeline,
                        total_annual_operating_costs_pipeline, discount_rate, useful_life)
    h_lcoe_hvdc = lcoe_calc((H2_Results['hydrogen_annual_output']), total_system_installed_cost_hvdc,
                        total_annual_operating_costs_hvdc, discount_rate, useful_life)                                    
    # print('Pipeline H_LCOE no op cost', h_lcoe_no_op_cost_pipeline,'Pipeline H_LCOE w/op cost',h_lcoe_pipeline)
    # print('HVDC H_LCOE no op cost', h_lcoe_no_op_cost_hvdc,'Pipeline H_LCOE w/op cost',h_lcoe_hvdc)


    # Cashflow Financial Calculation
    discount_rate = scenario['Discount Rate']

    # Create cashflows for pipeline and HVDC
    cf_pipeline_annuals = -simple_cash_annuals(useful_life,useful_life,total_h2export_system_cost,opex_pipeline,0.03)
    cf_hvdc_annuals = - simple_cash_annuals(useful_life,useful_life,total_export_system_cost,total_export_om_cost,0.03)

    #Implement ITC for pipeline and hvdc 
    pipeline_itc = (scenario['Wind ITC']/100) * total_h2export_system_cost
    cf_pipeline_itc = [0]*30
    cf_pipeline_itc[1] = pipeline_itc
    cf_pipeline_annuals = np.add(cf_pipeline_annuals,cf_pipeline_itc)

    hvdc_itc = (scenario['Wind ITC']/100) * total_export_system_cost
    cf_hvdc_itc = [0]*30
    cf_hvdc_itc[1] = hvdc_itc
    cf_hvdc_annuals = np.add(cf_hvdc_annuals,cf_hvdc_itc)
    # print("capex pipeline, hvdc:", total_h2export_system_cost,total_export_system_cost)
    # print('opex pipeline, hvdc', opex_pipeline,total_export_om_cost)
    # print('pipeline annuals:', cf_pipeline_annuals)
    # print('hvdc annauls', cf_hvdc_annuals)

    cf_wind_annuals = hybrid_plant.wind._financial_model.Outputs.cf_annual_costs
    if solar_size_mw > 0:
        cf_solar_annuals = hybrid_plant.pv._financial_model.Outputs.cf_annual_costs
    else:
        cf_solar_annuals = np.zeros(30)
    cf_desal_annuals = -desal_annuals

    cf_df = pd.DataFrame([cf_wind_annuals, cf_solar_annuals, cf_h2_annuals, cf_desal_annuals],['Wind', 'Solar', 'H2', 'Desal'])

    cf_df.to_csv(os.path.join(results_dir, "Annual Cashflows_{}_{}_{}_discount_{}_{}MW.csv".format(site_name, scenario_choice, atb_year, discount_rate,turbine_rating_mw)))

    #Basic steps in calculating the LCOH
    #More nuanced calculation than h_lcoe b/c it uses yearly cashflows which change year to year rather than total capex and opex
    #file:///Applications/SAM_2021.12.02/SAM.app/Contents/runtime/help/html/index.html?mtf_lcoe.htm

    #Calculate total lifecycle cost for each technology (TLCC)
    tlcc_wind_costs = npf.npv(discount_rate, cf_wind_annuals)
    #print('npv wind: ',tlcc_wind_costs)
    tlcc_solar_costs = npf.npv(discount_rate, cf_solar_annuals)
    tlcc_h2_costs = npf.npv(discount_rate, cf_h2_annuals)
    #print("NPV H2 Costs using {} model: {}".format(h2_model,tlcc_h2_costs))
    tlcc_desal_costs = -npf.npv(discount_rate, cf_desal_annuals)
    #print("NPV desal: ", tlcc_desal_costs)
    tlcc_pipeline_costs = npf.npv(discount_rate, cf_pipeline_annuals)
    tlcc_hvdc_costs = npf.npv(discount_rate, cf_hvdc_annuals)

    tlcc_total_costs = tlcc_wind_costs+tlcc_solar_costs+tlcc_h2_costs + tlcc_desal_costs + tlcc_hvdc_costs
    tlcc_total_costs_pipeline = tlcc_wind_costs + tlcc_solar_costs + tlcc_h2_costs + tlcc_desal_costs + tlcc_pipeline_costs
    
    # Manipulate h2 production for LCOH calculation
    # Note. This equation makes it appear that the energy term in the denominator is discounted. 
    # That is a result of the algebraic solution of the equation, not an indication of the physical performance of the system.
    discounted_h2_production = npf.npv(discount_rate, [H2_Results['hydrogen_annual_output']]*30)
   # print('discounted h2 production',discounted_h2_production)

    #Individual technology LCOH contribution
    LCOH_cf_method_wind = -tlcc_wind_costs / discounted_h2_production
    LCOH_cf_method_pipeline = -tlcc_pipeline_costs / discounted_h2_production
    LCOH_cf_method_hvdc = -tlcc_hvdc_costs / discounted_h2_production
    LCOH_cf_method_solar = -tlcc_solar_costs / discounted_h2_production
    LCOH_cf_method_h2_costs = -tlcc_h2_costs / discounted_h2_production
    LCOH_cf_method_desal_costs = -tlcc_desal_costs / discounted_h2_production
    
    # Total LCOH for pipeline and hvdc export scenarios
    LCOH_cf_method_total_hvdc = -tlcc_total_costs / discounted_h2_production
    LCOH_cf_method_total_pipeline = -tlcc_total_costs_pipeline / discounted_h2_production

    financial_summary_df = pd.DataFrame([policy_option,turbine_model,scenario['Useful Life'], wind_cost_kw, solar_cost_kw, electrolyzer_capex_kw,
                                            scenario['Debt Equity'], atb_year, scenario['H2 PTC'],scenario['Wind ITC'],
                                            discount_rate, tlcc_wind_costs, tlcc_solar_costs, tlcc_h2_costs, tlcc_desal_costs, tlcc_pipeline_costs, tlcc_hvdc_costs,
                                            LCOH_cf_method_wind,LCOH_cf_method_h2_costs,LCOH_cf_method_desal_costs, LCOH_cf_method_pipeline, LCOH_cf_method_hvdc, 
                                            LCOH_cf_method_total_hvdc, LCOH_cf_method_total_pipeline],
                                        ['Policy Option','Turbine Model','Useful Life', 'Wind Cost KW', 'Solar Cost KW', 'Electrolyzer Cost KW', 'Debt Equity',
                                            'ATB Year', 'H2 PTC', 'Wind ITC', 'Discount Rate', 'NPV Wind Expenses', 
                                            'NPV Solar Expenses', 'NPV H2 Expenses','NPV Desal Expenses', 'NPV Pipeline Expenses','NPV HVDC Expenses',
                                            'LCOH Wind HVDC', 'LCOH H2', 'LCOH Desal', 'LCOH Pipeline','LCOH HVDC',
                                            'LCOH cf method HVDC','LCOH cf method Pipeline'])
    financial_summary_df.to_csv(os.path.join(results_dir, 'Financial Summary_{}_{}_{}_{}.csv'.format(site_name,atb_year,turbine_model,policy_option)))

    # Gut Check H2 calculation Pipeline (non-levelized)
    total_installed_and_operational_lifetime_cost_pipeline = total_system_installed_cost_pipeline + (30 * total_annual_operating_costs_pipeline)
    lifetime_h2_production = 30 * H2_Results['hydrogen_annual_output']
    gut_check_h2_cost_kg_pipeline = total_installed_and_operational_lifetime_cost_pipeline / lifetime_h2_production
    
    total_installed_and_operational_lifetime_cost_hvdc = total_system_installed_cost_hvdc + (30 * total_annual_operating_costs_hvdc)
    lifetime_h2_production = 30 * H2_Results['hydrogen_annual_output']
    gut_check_h2_cost_kg_hvdc = total_installed_and_operational_lifetime_cost_hvdc / lifetime_h2_production

    # Total amount of ITC [USD]
    wind_itc_total = hybrid_plant.wind._financial_model.Outputs.itc_total
    total_itc_pipeline = wind_itc_total + pipeline_itc + h2_itc
    total_itc_hvdc = wind_itc_total + hvdc_itc + h2_itc

    # print("Gut Check H2 Cost Pipeline:",gut_check_h2_cost_kg_pipeline)
    # print("Gut Check H2 Cost HVDC:",gut_check_h2_cost_kg_hvdc)
    print("HVDC Scenario: LCOH for H2, Desal, Grid Electrical Cost:", LCOH_cf_method_total_hvdc)
    
    print("Pipeline Scenario: LCOH for H2, Desal, Grid Electrical Cost:", LCOH_cf_method_total_pipeline)

    if hopp_dict.save_model_output_yaml:
        ouput_dict = {
            'LCOH_cf_method_wind': LCOH_cf_method_wind,
            'LCOH_cf_method_pipeline': LCOH_cf_method_pipeline,
            'LCOH_cf_method_hvdc': LCOH_cf_method_hvdc,
            'LCOH_cf_method_solar': LCOH_cf_method_solar,
            'LCOH_cf_method_h2_costs': LCOH_cf_method_h2_costs,
            'LCOH_cf_method_desal_costs': LCOH_cf_method_desal_costs,
            'LCOH_cf_method_total_hvdc': LCOH_cf_method_total_hvdc,
            'LCOH_cf_method_total_pipeline': LCOH_cf_method_total_pipeline,
            'total_elec_production': total_elec_production,
            'lifetime_h2_production': lifetime_h2_production,
            'gut_check_h2_cost_kg_pipeline': gut_check_h2_cost_kg_pipeline,
            'gut_check_h2_cost_kg_hvdc': gut_check_h2_cost_kg_hvdc,
            'wind_itc_total': wind_itc_total,
            'total_itc_pipeline': total_itc_pipeline,
            'total_itc_hvdc': total_itc_hvdc,
            'total_annual_operating_costs_hvdc': total_annual_operating_costs_hvdc,
            'total_annual_operating_costs_pipeline': total_annual_operating_costs_pipeline,
            'h_lcoe_hvdc': h_lcoe_hvdc,
            'h_lcoe_pipeline': h_lcoe_pipeline,
            'tlcc_wind_costs': tlcc_wind_costs,
            'tlcc_solar_costs': tlcc_solar_costs,
            'tlcc_h2_costs': tlcc_h2_costs,
            'tlcc_desal_costs': tlcc_desal_costs,
            'tlcc_pipeline_costs': tlcc_pipeline_costs,
            'tlcc_hvdc_costs': tlcc_hvdc_costs,
            'tlcc_total_costs': tlcc_total_costs,
            'tlcc_total_costs_pipeline': tlcc_total_costs_pipeline,
            'electrolyzer_total_capital_cost': electrolyzer_total_capital_cost,
            'electrolyzer_OM_cost': electrolyzer_OM_cost,
            'electrolyzer_capex_kw': electrolyzer_capex_kw,
            'time_between_replacement': time_between_replacement,
            'h2_tax_credit': h2_tax_credit,
            'h2_itc': h2_itc,
        }

        hopp_dict.add('Models', {'calculate_financials': {'ouput_dict': ouput_dict}})

    return hopp_dict, LCOH_cf_method_wind, LCOH_cf_method_pipeline, LCOH_cf_method_hvdc, LCOH_cf_method_solar,\
        LCOH_cf_method_h2_costs, LCOH_cf_method_desal_costs, LCOH_cf_method_total_hvdc, LCOH_cf_method_total_pipeline, \
        total_elec_production, lifetime_h2_production, gut_check_h2_cost_kg_pipeline, gut_check_h2_cost_kg_hvdc, \
        wind_itc_total, total_itc_pipeline, total_itc_hvdc, total_annual_operating_costs_hvdc, total_annual_operating_costs_pipeline, \
        h_lcoe_hvdc, h_lcoe_pipeline, tlcc_wind_costs, tlcc_solar_costs, tlcc_h2_costs, tlcc_desal_costs, tlcc_pipeline_costs,\
        tlcc_hvdc_costs, tlcc_total_costs, tlcc_total_costs_pipeline, electrolyzer_total_capital_cost, electrolyzer_OM_cost, electrolyzer_capex_kw, time_between_replacement, h2_tax_credit, h2_itc

def write_outputs_RODeO(electrical_generation_timeseries,
                         hybrid_plant,
                         total_export_system_cost,
                         total_export_om_cost,
                         cost_to_buy_from_grid,
                         electrolyzer_capex_kw,
                         electrolyzer_installed_cost_kw,
                         hydrogen_storage_cost_USDprkg,
                         time_between_replacement,
                         profit_from_selling_to_grid,
                         useful_life,
                         atb_year,
                         policy_option,
                         scenario,
                         wind_cost_kw,
                         solar_cost_kw,
                         discount_rate,
                         solar_size_mw,
                         results_dir,
                         fin_sum_dir,
                         site_name,
                         turbine_model,
                         electrolysis_scale,
                         scenario_choice,
                         lcoe,
                         run_RODeO_selector,
                         grid_connection_scenario,
                         grid_price_scenario,
                         lcoh,
                         h2_transmission_price,
                         lcoh_reduction_Ren_PTC,
                         lcoh_reduction_H2_PTC,
                         electrolyzer_capacity_factor,
                         storage_duration_hr,
                         hydrogen_storage_capacity_kg,
                         hydrogen_annual_production,
                         water_consumption_hourly,
                         RODeO_summary_results_dict,
                         steel_annual_production_mtpy,
                         steel_breakeven_price,
                         steel_price_breakdown,
                         steel_breakeven_price_integration,
                        ammonia_annual_production_kgpy,
                        ammonia_breakeven_price,
                        ammonia_price_breakdown):

    turbine_rating_mw = scenario['Turbine Rating']
    from examples.H2_Analysis.simple_cash_annuals import simple_cash_annuals
    
    total_elec_production = np.sum(electrical_generation_timeseries)
    total_hopp_installed_cost = hybrid_plant.grid._financial_model.SystemCosts.total_installed_cost
    annual_operating_cost_wind = np.average(hybrid_plant.wind.om_total_expense)
    fixed_om_cost_wind = np.average(hybrid_plant.wind.om_fixed_expense)
    
    # Cashflow Financial Calculation
    discount_rate = scenario['Discount Rate']
    
    cf_hvdc_annuals = - simple_cash_annuals(useful_life,useful_life,total_export_system_cost,total_export_om_cost,0.03)
    
    hvdc_itc = (scenario['Wind ITC']/100) * total_export_system_cost
    cf_hvdc_itc = [0]*30
    cf_hvdc_itc[1] = hvdc_itc
    cf_hvdc_annuals = np.add(cf_hvdc_annuals,cf_hvdc_itc)
    
    cf_wind_annuals = hybrid_plant.wind._financial_model.Outputs.cf_annual_costs
    if solar_size_mw > 0:
        cf_solar_annuals = hybrid_plant.pv._financial_model.Outputs.cf_annual_costs
    else:
        cf_solar_annuals = np.zeros(30)

    cf_df = pd.DataFrame([cf_wind_annuals, cf_solar_annuals],['Wind', 'Solar'])

    #cf_df.to_csv(os.path.join(results_dir, "Annual Cashflows_{}_{}_{}_discount_{}_{}MW.csv".format(site_name, scenario_choice, atb_year, discount_rate,turbine_rating_mw)))

    #Calculate total lifecycle cost for each technology (TLCC)
    tlcc_wind_costs = npf.npv(discount_rate, cf_wind_annuals)
    #print('npv wind: ',tlcc_wind_costs)
    tlcc_solar_costs = npf.npv(discount_rate, cf_solar_annuals)

    tlcc_hvdc_costs = npf.npv(discount_rate, cf_hvdc_annuals)
    
    tlcc_total_costs = tlcc_wind_costs+tlcc_solar_costs + tlcc_hvdc_costs     
    
    
    # Total amount of ITC [USD]
    wind_itc_total = hybrid_plant.wind._financial_model.Outputs.itc_total
    total_itc_hvdc = wind_itc_total + hvdc_itc 
    
    # Define grid connection scenario for naming
    if grid_connection_scenario == 'off-grid':
        grid_string = grid_connection_scenario
    elif grid_connection_scenario == 'grid-only':
        grid_string = grid_connection_scenario+'-'+grid_price_scenario
    elif grid_connection_scenario == 'hybrid-grid':
        grid_string = grid_connection_scenario+'-'+grid_price_scenario
    
    
  
    financial_summary_df = pd.DataFrame([scenario['Useful Life'], wind_cost_kw, solar_cost_kw, 
                                            electrolyzer_installed_cost_kw,total_elec_production,scenario['Debt Equity'], atb_year, scenario['H2 PTC'],scenario['Wind ITC'],
                                            discount_rate, tlcc_wind_costs, tlcc_solar_costs, tlcc_hvdc_costs,lcoe*10,lcoh,
                                            electrolyzer_capacity_factor,storage_duration_hr,hydrogen_storage_capacity_kg,hydrogen_storage_cost_USDprkg,hydrogen_annual_production,
                                            RODeO_summary_results_dict['Renewable Electricity Input (MWh)'],RODeO_summary_results_dict['Electricity Import (MWh)'],
                                            RODeO_summary_results_dict['Curtailment (MWh)'],
                                            RODeO_summary_results_dict['Electricity costs (US$/kg)'],RODeO_summary_results_dict['Compression & storage cost (US$/kg)'],
                                            RODeO_summary_results_dict['Input CAPEX (US$/kg)'],RODeO_summary_results_dict['Desalination capital cost (US$/kg)'],
                                            RODeO_summary_results_dict['Input FOM (US$/kg)'],RODeO_summary_results_dict['Desalination FOM (US$/kg)'],
                                            RODeO_summary_results_dict['Input VOM (US$/kg)'],RODeO_summary_results_dict['Renewable capital cost (US$/kg)'],
                                            RODeO_summary_results_dict['Renewable FOM (US$/kg)'],RODeO_summary_results_dict['Taxes (US$/kg)'],
                                            RODeO_summary_results_dict['Water charges (US$/kg)'],h2_transmission_price,
                                            lcoh_reduction_Ren_PTC,lcoh_reduction_H2_PTC,
                                            steel_annual_production_mtpy,ammonia_annual_production_kgpy,steel_breakeven_price_integration],
                                        ['Useful Life', 'Wind Cost ($/kW)', 'Solar Cost ($/kW)', 'Electrolyzer Installed Cost ($/kW)','Total Electricity Production (kWh)','Debt Equity',
                                            'ATB Year', 'H2 PTC', 'Wind ITC', 'Discount Rate', 'NPV Wind Expenses', 
                                            'NPV Solar Expenses', 'NPV HVDC Expenses','LCOE ($/MWh)','LCOH ($/kg)',
                                            'Electrolyzer CF (-)','Hydrogen storage duration (hr)','Hydrogen storage capacity (kg)','Hydrogen storage CAPEX ($/kg)','Hydrogen annual production (kg)',
                                            'Renewable electricity used annually (MWh)','Grid electricity used annually (MWh)','Renewable curtailment annually',
                                            'LCOH: Grid Electricity ($/kg)','LCOH: Compression & storage ($/kg)',
                                            'LCOH: Electrolyzer CAPEX ($/kg)','LCOH: Desalination CAPEX ($/kg)',
                                            'LCOH: Electrolyzer FOM ($/kg)','LCOH:Desalination FOM ($/kg)','LCOH: Electrolyzer VOM ($/kg)',
                                            'LCOH: Renewable CAPEX ($/kg)','LCOH: Renewable FOM ($/kg)','LCOH: Taxes and Finances ($/kg)','LCOH: Water consumption ($/kg)',
                                            'LCOH: Bulk H2 Transmission ($/kg)', 'LCOH: Renewable PTC Reduction ($/kg)','LCOH: H2PTC Reduction ($/kg)',
                                            'Steel annual production (tonne/year)',
                                            'Ammonia annual production (kg/year)','Steel Price with Integration ($/tonne)'])
    
    steel_price_breakdown_df = pd.DataFrame.from_dict(steel_price_breakdown,orient='index')
    ammonia_price_breakdown_df = pd.DataFrame.from_dict(ammonia_price_breakdown,orient='index')
    
    financial_summary_df = pd.concat([financial_summary_df,steel_price_breakdown_df,ammonia_price_breakdown_df])
    financial_summary_df.to_csv(os.path.join(fin_sum_dir, 'Financial_Summary_RODeO_{}_{}_{}_{}_{}_{}.csv'.format(site_name,atb_year,turbine_model,electrolysis_scale,policy_option,grid_string)))
    
    return policy_option,turbine_model,scenario['Useful Life'], wind_cost_kw, solar_cost_kw,\
           scenario['Debt Equity'], atb_year, scenario['H2 PTC'],scenario['Wind ITC'],\
           discount_rate, tlcc_wind_costs, tlcc_solar_costs, tlcc_hvdc_costs, tlcc_total_costs,run_RODeO_selector,lcoh,\
           wind_itc_total, total_itc_hvdc\

def write_outputs_ProFAST(electrical_generation_timeseries,
                         hybrid_plant,
                         total_export_system_cost,
                         total_export_om_cost,
                         cost_to_buy_from_grid,
                         electrolyzer_capex_kw, 
                         electrolyzer_installed_cost_kw,
                         hydrogen_storage_cost_USDprkg,
                         time_between_replacement,
                         profit_from_selling_to_grid,
                         useful_life,
                         atb_year,
                         policy_option,
                         scenario,
                         wind_cost_kw,
                         solar_cost_kw,
                         wind_size_mw,
                         solar_size_mw,
                         electrolyzer_size_mw,
                         discount_rate,
                         results_dir,
                         fin_sum_dir,
                         site_name,
                         turbine_model,
                         electrolysis_scale,
                         scenario_choice,
                         lcoe,
                         run_RODeO_selector,
                         grid_connection_scenario,
                         grid_price_scenario,
                         lcoh,
                         h2_transmission_price,
                         H2_Results,
                         hydrogen_storage_duration_hr,
                         hydrogen_storage_capacity_kg,
                         lcoh_breakdown,
                         steel_annual_production_mtpy,
                         steel_breakeven_price,
                         steel_price_breakdown,
                         steel_breakeven_price_integration,
                         ammonia_annual_production_kgpy,
                         ammonia_breakeven_price,
                         ammonia_price_breakdown):

    turbine_rating_mw = scenario['Turbine Rating']
    from examples.H2_Analysis.simple_cash_annuals import simple_cash_annuals
    
    total_elec_production = np.sum(electrical_generation_timeseries)
    total_hopp_installed_cost = hybrid_plant.grid._financial_model.SystemCosts.total_installed_cost
    annual_operating_cost_wind = np.average(hybrid_plant.wind.om_total_expense)
    fixed_om_cost_wind = np.average(hybrid_plant.wind.om_fixed_expense)
    
    # Cashflow Financial Calculation
    discount_rate = scenario['Discount Rate']
    
    cf_hvdc_annuals = - simple_cash_annuals(useful_life,useful_life,total_export_system_cost,total_export_om_cost,0.03)
    
    hvdc_itc = (scenario['Wind ITC']/100) * total_export_system_cost
    cf_hvdc_itc = [0]*30
    cf_hvdc_itc[1] = hvdc_itc
    cf_hvdc_annuals = np.add(cf_hvdc_annuals,cf_hvdc_itc)
    
    cf_wind_annuals = hybrid_plant.wind._financial_model.Outputs.cf_annual_costs
    if solar_size_mw > 0:
        cf_solar_annuals = hybrid_plant.pv._financial_model.Outputs.cf_annual_costs
    else:
        cf_solar_annuals = np.zeros(30)

    cf_df = pd.DataFrame([cf_wind_annuals, cf_solar_annuals],['Wind', 'Solar'])

    #cf_df.to_csv(os.path.join(results_dir, "Annual Cashflows_{}_{}_{}_discount_{}_{}MW.csv".format(site_name, scenario_choice, atb_year, discount_rate,turbine_rating_mw)))

    #Calculate total lifecycle cost for each technology (TLCC)
    tlcc_wind_costs = npf.npv(discount_rate, cf_wind_annuals)
    #print('npv wind: ',tlcc_wind_costs)
    tlcc_solar_costs = npf.npv(discount_rate, cf_solar_annuals)

    tlcc_hvdc_costs = npf.npv(discount_rate, cf_hvdc_annuals)
    
    tlcc_total_costs = tlcc_wind_costs+tlcc_solar_costs + tlcc_hvdc_costs     
    
    
    # Total amount of ITC [USD]
    wind_itc_total = hybrid_plant.wind._financial_model.Outputs.itc_total
    total_itc_hvdc = wind_itc_total + hvdc_itc 
    
    # Define grid connection scenario for naming
    if grid_connection_scenario == 'off-grid':
        grid_string = grid_connection_scenario
    elif grid_connection_scenario == 'grid-only':
        grid_string = grid_connection_scenario+'-'+grid_price_scenario
    elif grid_connection_scenario == 'hybrid-grid':
        grid_string = grid_connection_scenario+'-'+grid_price_scenario

    # policy_savings = apply_policy_credits(scenario, total_elec_production, hydrogen_storage_cost_USDprkg, H2_Results, steel_annual_production_mtpy, hydrogen_storage_capacity_kg)

    # # add integration savings
    # integration_savings = 0
    # if electrolysis_scale == 'Distributed':
    #     # add cabling_savings 
    #     if site_name == 'TX':
    #         cabling_vs_pipeline = 42760000
    #     if site_name == 'IA':
    #         cabling_vs_pipeline = 41738271
    #     if site_name == 'IN':
    #         cabling_vs_pipeline = 41858939
    #     if site_name == 'WY': 
    #         cabling_vs_pipeline =42760517
    #     if site_name == 'MS':
    #         cabling_vs_pipeline = 60299221
    #     integration_savings = integration_savings + cabling_vs_pipeline

    # if grid_string == 'hybrid-grid' or grid_string == 'grid-only':
    #     # add to capex cost for post processing 
    #     if site_name == 'TX':
    #         transmission_cost = 83409258
    #     if site_name == 'IA':
    #         transmission_cost = 68034484
    #     if site_name == 'IN':
    #         transmission_cost = 81060771
    #     if site_name == 'WY': 
    #         transmission_cost = 68034484
    #     if site_name == 'MS':
    #         transmission_cost = 77274704
    # else:
    #     transmission_cost = 0

    # transmission_cost = transmission_cost / (steel_annual_production_mtpy * scenario['Useful Life'])
    
    # if grid_string == 'integration':
    #     # estimated BOS savings 
    #     h2_capex = lcoh_breakdown['LCOH: Electrolyzer CAPEX ($/kg)'] * H2_Results['hydrogen_annual_output'] * scenario['Useful Life'] 
    #     h2_opex = lcoh_breakdown['LCOH: Electrolyzer FOM ($/kg)'] * H2_Results['hydrogen_annual_output'] * scenario['Useful Life']
    #     renewable_capex = lcoh_breakdown['LCOH: Renewable plant ($/kg)'] * H2_Results['hydrogen_annual_output'] * scenario['Useful Life']
    #     renewable_opex = lcoh_breakdown['LCOH: Renewable FOM ($/kg)'] * H2_Results['hydrogen_annual_output'] * scenario['Useful Life']
    #     bos_savings = ((h2_capex + renewable_capex) * 0.3 + (h2_opex + renewable_opex) * 0.3) * 0.1
    # else:
    #     bos_savings = 0
    # integration_savings = integration_savings + bos_savings
    # integration_savings = integration_savings / (steel_annual_production_mtpy * scenario['Useful Life'])
    financial_summary_df = pd.DataFrame([scenario['Useful Life'], wind_cost_kw, solar_cost_kw,electrolyzer_installed_cost_kw,
                                            wind_size_mw,solar_size_mw,electrolyzer_size_mw,
                                            total_elec_production,scenario['Debt Equity'], 
                                            atb_year,scenario['H2 PTC'],scenario['Wind PTC'],
                                            discount_rate, tlcc_wind_costs, tlcc_solar_costs, tlcc_hvdc_costs,lcoe*10,lcoh,
                                            H2_Results['cap_factor'],hydrogen_storage_duration_hr,hydrogen_storage_capacity_kg,hydrogen_storage_cost_USDprkg,
                                            H2_Results['hydrogen_annual_output'],
                                            lcoh_breakdown['LCOH: Compression & storage ($/kg)'],
                                            lcoh_breakdown['LCOH: Electrolyzer CAPEX ($/kg)'],lcoh_breakdown['LCOH: Desalination CAPEX ($/kg)'],
                                            lcoh_breakdown['LCOH: Electrolyzer FOM ($/kg)'],lcoh_breakdown['LCOH: Desalination FOM ($/kg)'],
                                            lcoh_breakdown['LCOH: Electrolyzer VOM ($/kg)'],lcoh_breakdown['LCOH: Wind plant ($/kg)'],lcoh_breakdown['LCOH: Wind Plant FOM ($/kg)'],#lcoh_breakdown['LCOH: Renewable plant ($/kg)'],lcoh_breakdown['LCOH: Renewable FOM ($/kg)'],
                                            lcoh_breakdown['LCOH: Solar Plant ($/kg)'],lcoh_breakdown['LCOH: Solar Plant FOM ($/kg)'],lcoh_breakdown['LCOH: Battery Storage ($/kg)'],lcoh_breakdown['LCOH: Battery Storage FOM ($/kg)'],
                                            lcoh_breakdown['LCOH: Taxes ($/kg)']+lcoh_breakdown['LCOH: Finances ($/kg)'],lcoh_breakdown['LCOH: Water consumption ($/kg)'],
                                            lcoh_breakdown['LCOH: Grid electricity ($/kg)'],
                                            h2_transmission_price,
                                            steel_annual_production_mtpy, ammonia_annual_production_kgpy, steel_breakeven_price_integration],
                                            ['Useful Life', 'Wind Cost ($/kW)', 'Solar Cost ($/kW)', 'Electrolyzer Installed Cost ($/kW)',
                                             'Wind capacity (MW)','Solar capacity (MW)','Electrolyzer capacity (MW)',
                                            'Total Electricity Production (kWh)','Debt Equity',
                                            'ATB Year','H2 PTC', 'Wind PTC', 
                                            'Discount Rate', 'NPV Wind Expenses', 'NPV Solar Expenses', 'NPV HVDC Expenses','LCOE ($/MWh)','LCOH ($/kg)',
                                            'Electrolyzer CF (-)','Hydrogen storage duration (hr)','Hydrogen storage capacity (kg)','Hydrogen storage CAPEX ($/kg)',
                                            'Hydrogen annual production (kg)',
                                            'LCOH: Compression & storage ($/kg)',
                                            'LCOH: Electrolyzer CAPEX ($/kg)', 'LCOH: Desalination CAPEX ($/kg)',
                                            'LCOH: Electrolyzer FOM ($/kg)','LCOH:Desalination FOM ($/kg)',
<<<<<<< HEAD
                                            'LCOH: Electrolyzer VOM ($/kg)','LCOH: Wind Plant CAPEX ($/kg)','LCOH: Wind Plant FOM ($/kg)','LCOH: Solar Plant CAPEX ($/kg)','LCOH: Solar Plant FOM ($/kg)',
                                            'LCOH: Battery Storage CAPEX ($/kg)','LCOH: Battery Storage FOM ($/kg)',
                                            'LCOH: Taxes and Financies ($/kg)','LCOH: Water consumption ($/kg)','LCOH: Bulk H2 Transmission ($/kg)',
=======
                                            'LCOH: Electrolyzer VOM ($/kg)','LCOH: Renewable CAPEX ($/kg)','LCOH: Renewable FOM ($/kg)',
                                            'LCOH: Taxes and Financies ($/kg)','LCOH: Water consumption ($/kg)','LCOH: Grid electricity ($/kg)','LCOH: Bulk H2 Transmission ($/kg)',
>>>>>>> c0aa78e0
                                            'Steel annual production (tonne/year)','Ammonia annual production (kg/year)','Steel Price with Integration ($/tonne)'])
    
    steel_price_breakdown_df = pd.DataFrame.from_dict(steel_price_breakdown,orient='index')
    ammonia_price_breakdown_df = pd.DataFrame.from_dict(ammonia_price_breakdown,orient='index')
    financial_summary_df = pd.concat([financial_summary_df,steel_price_breakdown_df,ammonia_price_breakdown_df])
    
    financial_summary_df.to_csv(os.path.join(fin_sum_dir, 'Financial_Summary_ProFAST_{}_{}_{}_{}_{}_{}.csv'.format(site_name,atb_year,turbine_model,electrolysis_scale,policy_option,grid_string)))
   

    
   
    return policy_option,turbine_model,scenario['Useful Life'], wind_cost_kw, solar_cost_kw,\
           scenario['Debt Equity'], atb_year, scenario['H2 PTC'],scenario['Wind ITC'],\
           discount_rate, tlcc_wind_costs, tlcc_solar_costs, tlcc_hvdc_costs, tlcc_total_costs,run_RODeO_selector,lcoh,\
           wind_itc_total, total_itc_hvdc\

def write_outputs_ProFAST_SMR(fin_sum_dir,atb_year,
                     site_name,
                     lcoe,
                     lcoh,
                     hydrogen_storage_duration_hr,
                     hydrogen_annual_production,
                     price_breakdown_storage,price_breakdown_compression,
                     price_breakdown_SMR_plant,
                     price_breakdown_SMR_FOM, price_breakdown_SMR_VOM,
                     price_breakdown_taxes,
                     price_breakdown_water_charges,
                     remaining_financial,
                     steel_annual_production_mtpy,
                     steel_breakeven_price,
                     steel_price_breakdown,
                     ammonia_annual_production_kgpy,
                     ammonia_breakeven_price,
                     ammonia_price_breakdown,policy_case,CCS_option,o2_heat_integration
                     ):

    financial_summary_SMR_df = pd.DataFrame([atb_year,
                                            lcoe,
                                            lcoh,
                                            hydrogen_storage_duration_hr,
                                            hydrogen_annual_production,
                                            price_breakdown_storage,
                                            price_breakdown_compression,
                                            price_breakdown_SMR_plant,
                                            price_breakdown_SMR_FOM, 
                                            price_breakdown_SMR_VOM,
                                            price_breakdown_taxes,
                                            price_breakdown_water_charges,
                                            remaining_financial,                                    
                                            steel_annual_production_mtpy, 
                                            ammonia_annual_production_kgpy],
                                            ['ATB Year',
                                            'LCOE ($/MWh)',
                                            'LCOH ($/kg)',
                                            'Hydrogen storage duration (hr)',
                                            'Hydrogen annual production (kg)',
                                            'LCOH: Hydrogen Storage ($/kg)',
                                            'LCOH: Compression ($/kg)',
                                            'LCOH: SMR plant CAPEX ($/kg)', 
                                            'LCOH: SMR plant FOM ($/kg)',
                                            'LCOH: SMR plant VOM ($/kg)',
                                            'LCOH: Taxes ($/kg)', 
                                            'LCOH: Water charges ($/kg)',
                                            'LCOH: Financial ($/kg)', 
                                            'Steel annual production (tonne steel/year)',
                                            'Ammonia annual production (kgNH3/year)'])


    steel_price_breakdown_df = pd.DataFrame.from_dict(steel_price_breakdown,orient='index')
    ammonia_price_breakdown_df = pd.DataFrame.from_dict(ammonia_price_breakdown,orient='index')
    financial_summary_df = pd.concat([financial_summary_SMR_df,steel_price_breakdown_df,ammonia_price_breakdown_df])
    
    financial_summary_df.to_csv(os.path.join(fin_sum_dir, 'Financial_Summary_ProFAST_SMR_{}_{}_{}_{}_heat_integration_{}.csv'.format(site_name,atb_year,policy_case,CCS_option,o2_heat_integration)))
      
    return (atb_year,site_name)


def steel_LCOS(
    hopp_dict,
    levelized_cost_hydrogen,
    hydrogen_annual_production,
    lime_unitcost,
    carbon_unitcost,
    iron_ore_pellet_unitcost,o2_heat_integration,atb_year,site_name
):
    if hopp_dict.save_model_input_yaml:
        input_dict = {
            'levelized_cost_hydrogen': levelized_cost_hydrogen,
            'hydrogen_annual_production': hydrogen_annual_production,
            'lime_unitcost': lime_unitcost,
            'carbon_unitcost': carbon_unitcost,
            'iron_ore_pellet_unitcost': iron_ore_pellet_unitcost,
            'o2_heat_integration':o2_heat_integration,
            'atb_year':atb_year,
            'site_name':site_name
        }

        hopp_dict.add('Models', {'steel_LCOS': {'input_dict': input_dict}})

    from run_profast_for_steel import run_profast_for_steel
    
    import ProFAST
    
    # Specify file path to PyFAST
    # import sys
    # #sys.path.insert(1,'../PyFAST/')

    # sys.path.append('../PyFAST/')

    # import src.PyFAST as PyFAST

    # Steel production break-even price analysis
    
    hydrogen_consumption_for_steel = 0.06596              # metric tonnes of hydrogen/metric tonne of steel productio
    # Could be good to make this more conservative, but it is probably fine if demand profile is flat
    max_steel_production_capacity_mtpy = hydrogen_annual_production/1000/hydrogen_consumption_for_steel
    
    # Could connect these to other things in the model
    steel_capacity_factor = 0.9
    steel_plant_life = 30
    
    # Should connect these to something (AEO, Cambium, etc.)
    natural_gas_cost = 4                        # $/MMBTU

     # Specify grid cost year for ATB year
    if atb_year == 2020:
        grid_year = 2025
    elif atb_year == 2025:
        grid_year = 2030
    elif atb_year == 2030:
        grid_year = 2035
    elif atb_year == 2035:
        grid_year = 2040
        
    # Read in csv for grid prices
    grid_prices = pd.read_csv('examples/H2_Analysis/annual_average_retail_prices.csv',index_col = None,header = 0)
    elec_price = grid_prices.loc[grid_prices['Year']==grid_year,site_name].tolist()[0]

    #electricity_cost = lcoe - (((policy_option['Wind PTC']) * 100) / 3) # over the whole lifetime 
    
    steel_economics_from_profast,steel_economics_summary,steel_annual_capacity,steel_price_breakdown=\
        run_profast_for_steel(max_steel_production_capacity_mtpy,\
            steel_capacity_factor,steel_plant_life,levelized_cost_hydrogen,\
            elec_price,natural_gas_cost,lime_unitcost,
                carbon_unitcost,
                iron_ore_pellet_unitcost,
                o2_heat_integration)

    steel_breakeven_price = steel_economics_from_profast.get('price')

    if hopp_dict.save_model_output_yaml:
        ouput_dict = {
            'steel_economics_from_profast': steel_economics_from_profast,
            'steel_economics_summary': steel_economics_summary,
            'steel_breakeven_price': steel_breakeven_price,
            'steel_annual_capacity': steel_annual_capacity,
            'steel_price_breakdown': steel_price_breakdown
        }

        hopp_dict.add('Models', {'steel_LCOS': {'ouput_dict': ouput_dict}})

    return hopp_dict, steel_economics_from_profast, steel_economics_summary, steel_breakeven_price, steel_annual_capacity, steel_price_breakdown

def steel_LCOS_SMR(
    levelized_cost_hydrogen,
    hydrogen_annual_production,
    lime_unitcost,
    carbon_unitcost,
    iron_ore_pellet_unitcost, lcoe, policy_option, natural_gas_cost, o2_heat_integration
):
    # if hopp_dict.save_model_input_yaml:
    #     input_dict = {
    #         'levelized_cost_hydrogen': levelized_cost_hydrogen,
    #         'hydrogen_annual_production': hydrogen_annual_production,
    #         'lime_unitcost': lime_unitcost,
    #         'carbon_unitcost': carbon_unitcost,
    #         'iron_ore_pellet_unitcost': iron_ore_pellet_unitcost,
    #     }

    #     hopp_dict.add('Models', {'steel_LCOS': {'input_dict': input_dict}})

    from run_profast_for_steel import run_profast_for_steel
    
    import ProFAST
    
    # # Specify file path to PyFAST
    # import sys
    # #sys.path.insert(1,'../PyFAST/')

    # sys.path.append('../PyFAST/')

    # import src.PyFAST as PyFAST

    # Steel production break-even price analysis
    
    hydrogen_consumption_for_steel = 0.06596              # metric tonnes of hydrogen/metric tonne of steel productio
    # Could be good to make this more conservative, but it is probably fine if demand profile is flat
    max_steel_production_capacity_mtpy = hydrogen_annual_production/1000/hydrogen_consumption_for_steel
    
    # Could connect these to other things in the model
    steel_capacity_factor = 0.9
    steel_plant_life = 30
    
    # Should connect these to something (AEO, Cambium, etc.)
    electricity_cost = lcoe                    # $/MWh
    # print('==============================================================')
    # print('==============================================================')
    # print(lcoe, policy_option['Wind PTC']*100 / 3)
    # print('==============================================================')
    # print('==============================================================')
    # electricity_cost = lcoe - (((policy_option['Wind PTC']) * 100) / 3) # over the whole lifetime 
    
    steel_economics_from_profast,steel_economics_summary,steel_annual_capacity,steel_price_breakdown=\
        run_profast_for_steel(max_steel_production_capacity_mtpy,\
            steel_capacity_factor,steel_plant_life,levelized_cost_hydrogen,\
            electricity_cost,natural_gas_cost,lime_unitcost,
                carbon_unitcost,
                iron_ore_pellet_unitcost, o2_heat_integration)

    steel_breakeven_price = steel_economics_from_profast.get('price')

    # if hopp_dict.save_model_output_yaml:
    #     ouput_dict = {
    #         'steel_economics_from_profast': steel_economics_from_profast,
    #         'steel_economics_summary': steel_economics_summary,
    #         'steel_breakeven_price': steel_breakeven_price,
    #         'steel_annual_capacity': steel_annual_capacity,
    #         'steel_price_breakdown': steel_price_breakdown
    #     }

    #     hopp_dict.add('Models', {'steel_LCOS': {'ouput_dict': ouput_dict}})

    return steel_economics_from_profast, steel_economics_summary, steel_breakeven_price, steel_annual_capacity, steel_price_breakdown

def levelized_cost_of_ammonia(
    hopp_dict,
    levelized_cost_hydrogen,
    hydrogen_annual_production,
    cooling_water_unitcost,
    iron_based_catalyst_unitcost,
    oxygen_unitcost,atb_year,site_name
):
    if hopp_dict.save_model_input_yaml:
        input_dict = {
            'levelized_cost_hydrogen': levelized_cost_hydrogen,
            'hydrogen_annual_production': hydrogen_annual_production,
            'cooling_water_unitcost': cooling_water_unitcost,
            'iron_based_catalyst_unitcost': iron_based_catalyst_unitcost,
            'oxygen_unitcost': oxygen_unitcost,
            'atb_year':atb_year,
            'site_name':site_name
        }

        hopp_dict.add('Models', {'levelized_cost_of_ammonia': {'input_dict': input_dict}})

    from run_profast_for_ammonia import run_profast_for_ammonia
    # Specify file path to PyFAST
    # import sys
    # #sys.path.insert(1,'../PyFAST/')

    # sys.path.append('../PyFAST/')

    # import src.PyFAST as PyFAST
    
    import ProFAST

    # Ammonia production break-even price analysis

    hydrogen_consumption_for_ammonia = 0.197284403              # kg of hydrogen/kg of ammonia production
    # Could be good to make this more conservative, but it is probably fine if demand profile is flat
    max_ammonia_production_capacity_kgpy = hydrogen_annual_production/hydrogen_consumption_for_ammonia
    
    # Could connect these to other things in the model
    ammonia_capacity_factor = 0.9
    ammonia_plant_life = 30
    
     # Specify grid cost year for ATB year
    if atb_year == 2020:
        grid_year = 2025
    elif atb_year == 2025:
        grid_year = 2030
    elif atb_year == 2030:
        grid_year = 2035
    elif atb_year == 2035:
        grid_year = 2040
        
    # Read in csv for grid prices
    grid_prices = pd.read_csv('examples/H2_Analysis/annual_average_retail_prices.csv',index_col = None,header = 0)
    elec_price = grid_prices.loc[grid_prices['Year']==grid_year,site_name].tolist()[0]
    
    
    ammonia_economics_from_profast,ammonia_economics_summary,ammonia_annual_capacity,ammonia_price_breakdown=\
        run_profast_for_ammonia(max_ammonia_production_capacity_kgpy,ammonia_capacity_factor,ammonia_plant_life,\
                               levelized_cost_hydrogen, elec_price,
                               cooling_water_unitcost,iron_based_catalyst_unitcost,oxygen_unitcost)

    ammonia_breakeven_price = ammonia_economics_from_profast.get('price')

    if hopp_dict.save_model_output_yaml:
        ouput_dict = {
            'ammonia_economics_from_profast': ammonia_economics_from_profast,
            'ammonia_economics_summary': ammonia_economics_summary,
            'ammonia_breakeven_price': ammonia_breakeven_price,
            'sammonia_annual_capacity': ammonia_annual_capacity,
            'ammonia_price_breakdown': ammonia_price_breakdown
        }

        hopp_dict.add('Models', {'levelized_cost_of_ammonia': {'ouput_dict': ouput_dict}})

    return hopp_dict, ammonia_economics_from_profast, ammonia_economics_summary, ammonia_breakeven_price, ammonia_annual_capacity, ammonia_price_breakdown

def levelized_cost_of_ammonia_SMR(
    levelized_cost_hydrogen,
    hydrogen_annual_production,
    cooling_water_unitcost,
    iron_based_catalyst_unitcost,
    oxygen_unitcost, lcoe, policy_option
):
    # if hopp_dict.save_model_input_yaml:
    #     input_dict = {
    #         'levelized_cost_hydrogen': levelized_cost_hydrogen,
    #         'hydrogen_annual_production': hydrogen_annual_production,
    #         'cooling_water_unitcost': cooling_water_unitcost,
    #         'iron_based_catalyst_unitcost': iron_based_catalyst_unitcost,
    #         'oxygen_unitcost': oxygen_unitcost,
    #     }

    #     hopp_dict.add('Models', {'levelized_cost_of_ammonia': {'input_dict': input_dict}})

    from run_profast_for_ammonia import run_profast_for_ammonia
    
    import ProFAST
    
    # Specify file path to PyFAST
    # import sys
    # #sys.path.insert(1,'../PyFAST/')

    # sys.path.append('../PyFAST/')

    # import src.PyFAST as PyFAST

    # Ammonia production break-even price analysis

    hydrogen_consumption_for_ammonia = 0.197284403              # kg of hydrogen/kg of ammonia production
    # Could be good to make this more conservative, but it is probably fine if demand profile is flat
    max_ammonia_production_capacity_kgpy = hydrogen_annual_production/hydrogen_consumption_for_ammonia
    
    # Could connect these to other things in the model
    ammonia_capacity_factor = 0.9
    ammonia_plant_life = 30
    
    # Should connect these to something (AEO, Cambium, etc.)
    # electricity_cost = 48.92                    # $/MWh
    electricity_cost = lcoe 
    # cooling_water_cost = 0.000113349938601175 # $/Gal
    # iron_based_catalyist_cost = 23.19977341 # $/kg
    # oxygen_price = 0.0285210891617726       # $/kg
    
    
    ammonia_economics_from_profast,ammonia_economics_summary,ammonia_annual_capacity,ammonia_price_breakdown=\
        run_profast_for_ammonia(max_ammonia_production_capacity_kgpy,ammonia_capacity_factor,ammonia_plant_life,\
                               levelized_cost_hydrogen, electricity_cost,
                               cooling_water_unitcost,iron_based_catalyst_unitcost,oxygen_unitcost)

    ammonia_breakeven_price = ammonia_economics_from_profast.get('price')

    # if hopp_dict.save_model_output_yaml:
    #     ouput_dict = {
    #         'ammonia_economics_from_profast': ammonia_economics_from_profast,
    #         'ammonia_economics_summary': ammonia_economics_summary,
    #         'ammonia_breakeven_price': ammonia_breakeven_price,
    #         'sammonia_annual_capacity': ammonia_annual_capacity,
    #         'ammonia_price_breakdown': ammonia_price_breakdown
    #     }

    #     hopp_dict.add('Models', {'levelized_cost_of_ammonia': {'ouput_dict': ouput_dict}})

    return ammonia_economics_from_profast, ammonia_economics_summary, ammonia_breakeven_price, ammonia_annual_capacity, ammonia_price_breakdown


def levelized_cost_of_h2_transmission(
    hopp_dict,
    max_hydrogen_production_rate_kg_hr,
    max_hydrogen_delivery_rate_kg_hr,
    electrolyzer_capacity_factor,
    atb_year,
    site_name
):
    if hopp_dict.save_model_input_yaml:
        input_dict = {
            'Max hydrogen production rate [kg/hr]': max_hydrogen_production_rate_kg_hr,
            'Max hydrogen delivery rate [kg/hr]': max_hydrogen_delivery_rate_kg_hr,
            'Electrolyzer capacity factor': electrolyzer_capacity_factor,
            'ATB Year': atb_year,
            'Site Name':site_name
        }

        hopp_dict.add('Models', {'levelized_cost_of_h2_transmission': {'input_dict': input_dict}})

    from run_profast_for_h2_transmission import run_profast_for_h2_transmission
    
    import ProFAST
    # Specify file path to PyFAST
    # import sys
    # #sys.path.insert(1,'../PyFAST/')

    # sys.path.append('../PyFAST/')

    # import src.PyFAST as PyFAST

    pipeline_length_km = 50
    enduse_capacity_factor = 0.9
    before_after_storage = 'after'
    plant_life = 30
    
     # Specify grid cost year for ATB year
    if atb_year == 2020:
        grid_year = 2025
    elif atb_year == 2025:
        grid_year = 2030
    elif atb_year == 2030:
        grid_year = 2035
    elif atb_year == 2035:
        grid_year = 2040
        
    # Read in csv for grid prices
    grid_prices = pd.read_csv('examples/H2_Analysis/annual_average_retail_prices.csv',index_col = None,header = 0)
    elec_price = grid_prices.loc[grid_prices['Year']==grid_year,site_name]/1000

    h2_transmission_economics_from_profast,h2_transmission_economics_summary,h2_transmission_price_breakdown=\
    run_profast_for_h2_transmission(max_hydrogen_production_rate_kg_hr,max_hydrogen_delivery_rate_kg_hr,\
                                   pipeline_length_km,electrolyzer_capacity_factor,enduse_capacity_factor,
                                   before_after_storage,plant_life,elec_price)
    
    h2_transmission_price = h2_transmission_economics_from_profast['price']

    if hopp_dict.save_model_output_yaml:
        ouput_dict = {
            'H2 transmission economics': h2_transmission_economics_from_profast,
            'H2 transmission summary': h2_transmission_economics_summary,
            'H2 transmission price breakdown': h2_transmission_price_breakdown,
        }

        hopp_dict.add('Models', {'levelized_cost_of_h2_transmission': {'ouput_dict': ouput_dict}})

    return hopp_dict,  h2_transmission_economics_from_profast,  h2_transmission_economics_summary,  h2_transmission_price,  h2_transmission_price_breakdown

def policy_implementation_for_RODeO(grid_connection_scenario,atb_year,site_name,turbine_model,
                                    electrolysis_scale,policy_option,grid_price_scenario,
                                    electrolyzer_energy_kWh_per_kg,hydrogen_hourly_results_RODeO,
                                    RODeO_summary_results_dict,hydrogen_annual_production,useful_life,
                                    lcoh):
    
    
    
    electrolysis_total_EI_policy_grid,electrolysis_total_EI_policy_offgrid,h2prod_grid_frac = LCA_single_scenario.hydrogen_LCA_singlescenario(grid_connection_scenario,atb_year,site_name,turbine_model,
                                electrolysis_scale,policy_option,grid_price_scenario,electrolyzer_energy_kWh_per_kg,hydrogen_hourly_results_RODeO)
    
    H2_PTC_duration = 10 # years
    Ren_PTC_duration = 10 # years
    H2_PTC_grid = 0 # $/kg H2
    H2_PTC_offgrid = 0
    Ren_PTC = 0 # $/kWh
    Ren_PTC_frac = 0
    
    if policy_option == 'no policy':
        H2_PTC = 0 # $/kg H2
        Ren_PTC = 0 # $/kWh
        Ren_PTC_frac = 0
    elif policy_option == 'max':
        # Calculate H2 PTCs for both grid and renewably produced hydrogen and associated fractions
        if grid_connection_scenario == 'grid-only':
            
            if electrolysis_total_EI_policy_grid <= 0.45: # kg CO2e/kg H2
                H2_PTC_grid = 3 # $/kg H2
            elif electrolysis_total_EI_policy_grid > 0.45 and electrolysis_total_EI_policy_grid <= 1.5: # kg CO2e/kg H2
                H2_PTC_grid = 1 # $/kg H2
            elif electrolysis_total_EI_policy_grid > 1.5 and electrolysis_total_EI_policy_grid <= 2.5: # kg CO2e/kg H2     
                H2_PTC_grid = 0.75 # $/kg H2
            elif electrolysis_total_EI_policy_grid > 2.5 and electrolysis_total_EI_policy_grid <= 4: # kg CO2e/kg H2    
                H2_PTC_grid = 0.6 # $/kg H2    
            H2_PTC_offgrid = 0
            Ren_PTC = 0
            Ren_PTC_frac = 0
                
        if grid_connection_scenario == 'hybrid-grid':
            
            if electrolysis_total_EI_policy_grid <= 0.45: # kg CO2e/kg H2
                H2_PTC_grid = 3 # $/kg H2
            elif electrolysis_total_EI_policy_grid > 0.45 and electrolysis_total_EI_policy_grid <= 1.5: # kg CO2e/kg H2
                H2_PTC_grid = 1 # $/kg H2
            elif electrolysis_total_EI_policy_grid > 1.5 and electrolysis_total_EI_policy_grid <= 2.5: # kg CO2e/kg H2     
                H2_PTC_grid = 0.75 # $/kg H2
            elif electrolysis_total_EI_policy_grid > 2.5 and electrolysis_total_EI_policy_grid <= 4: # kg CO2e/kg H2    
                H2_PTC_grid = 0.6 # $/kg H2
            
                
            if electrolysis_total_EI_policy_offgrid <= 0.45: # kg CO2e/kg H2
                H2_PTC_offgrid = 3 # $/kg H2
            elif electrolysis_total_EI_policy_offgrid > 0.45 and electrolysis_total_EI_policy_offgrid <= 1.5: # kg CO2e/kg H2
                H2_PTC_offgrid = 1 # $/kg H2
            elif electrolysis_total_EI_policy_offgrid > 1.5 and electrolysis_total_EI_policy_offgrid <= 2.5: # kg CO2e/kg H2     
                H2_PTC_offgrid = 0.75 # $/kg H2
            elif electrolysis_total_EI_policy_offgrid > 2.5 and electrolysis_total_EI_policy_offgrid <= 4: # kg CO2e/kg H2    
                H2_PTC_offgrid = 0.6 # $/kg H2 
            
            Ren_PTC = 0.03072
            Ren_PTC_frac = 1-h2prod_grid_frac
            
            
        if grid_connection_scenario == 'off-grid':

            if electrolysis_total_EI_policy_offgrid <= 0.45: # kg CO2e/kg H2
                H2_PTC_offgrid = 3 # $/kg H2
            elif electrolysis_total_EI_policy_offgrid > 0.45 and electrolysis_total_EI_policy_offgrid <= 1.5: # kg CO2e/kg H2
                H2_PTC_offgrid = 1 # $/kg H2
            elif electrolysis_total_EI_policy_offgrid > 1.5 and electrolysis_total_EI_policy_offgrid <= 2.5: # kg CO2e/kg H2     
                H2_PTC_offgrid = 0.75 # $/kg H2
            elif electrolysis_total_EI_policy_offgrid > 2.5 and electrolysis_total_EI_policy_offgrid <= 4: # kg CO2e/kg H2    
                H2_PTC_offgrid = 0.6 # $/kg H2
            H2_PTC_grid = 0
            
            Ren_PTC = 0.03072 # $/kWh
            Ren_PTC_frac = 1
        
    elif policy_option == 'base':
        
        # Calculate H2 PTCs for both grid and renewably produced hydrogen and associated fractions
        if grid_connection_scenario == 'grid-only':
            
            if electrolysis_total_EI_policy_grid <= 0.45: # kg CO2e/kg H2
                H2_PTC_grid = 0.6 # $/kg H2
            elif electrolysis_total_EI_policy_grid > 0.45 and electrolysis_total_EI_policy_grid <= 1.5: # kg CO2e/kg H2
                H2_PTC_grid = 0.2 # $/kg H2
            elif electrolysis_total_EI_policy_grid > 1.5 and electrolysis_total_EI_policy_grid <= 2.5: # kg CO2e/kg H2     
                H2_PTC_grid = 0.15 # $/kg H2
            elif electrolysis_total_EI_policy_grid > 2.5 and electrolysis_total_EI_policy_grid <= 4: # kg CO2e/kg H2    
                H2_PTC_grid = 0.12 # $/kg H2    
            H2_PTC_offgrid = 0
            Ren_PTC = 0
            Ren_PTC_frac = 0
                
        if grid_connection_scenario == 'hybrid-grid':
            
            if electrolysis_total_EI_policy_grid <= 0.45: # kg CO2e/kg H2
                H2_PTC_grid = 0.6 # $/kg H2
            elif electrolysis_total_EI_policy_grid > 0.45 and electrolysis_total_EI_policy_grid <= 1.5: # kg CO2e/kg H2
                H2_PTC_grid = 0.2 # $/kg H2
            elif electrolysis_total_EI_policy_grid > 1.5 and electrolysis_total_EI_policy_grid <= 2.5: # kg CO2e/kg H2     
                H2_PTC_grid = 0.15 # $/kg H2
            elif electrolysis_total_EI_policy_grid > 2.5 and electrolysis_total_EI_policy_grid <= 4: # kg CO2e/kg H2    
                H2_PTC_grid = 0.12 # $/kg H2
            
                
            if electrolysis_total_EI_policy_offgrid <= 0.45: # kg CO2e/kg H2
                H2_PTC_offgrid = 0.6 # $/kg H2
            elif electrolysis_total_EI_policy_offgrid > 0.45 and electrolysis_total_EI_policy_offgrid <= 1.5: # kg CO2e/kg H2
                H2_PTC_offgrid = 0.2 # $/kg H2
            elif electrolysis_total_EI_policy_offgrid > 1.5 and electrolysis_total_EI_policy_offgrid <= 2.5: # kg CO2e/kg H2     
                H2_PTC_offgrid = 0.15 # $/kg H2
            elif electrolysis_total_EI_policy_offgrid > 2.5 and electrolysis_total_EI_policy_offgrid <= 4: # kg CO2e/kg H2    
                H2_PTC_offgrid = 0.12 # $/kg H2 
            
            Ren_PTC = 0.0051
            Ren_PTC_frac = 1-h2prod_grid_frac
            
            
        if grid_connection_scenario == 'off-grid':

            if electrolysis_total_EI_policy_offgrid <= 0.45: # kg CO2e/kg H2
                H2_PTC_offgrid = 0.6 # $/kg H2
            elif electrolysis_total_EI_policy_offgrid > 0.45 and electrolysis_total_EI_policy_offgrid <= 1.5: # kg CO2e/kg H2
                H2_PTC_offgrid = 0.2 # $/kg H2
            elif electrolysis_total_EI_policy_offgrid > 1.5 and electrolysis_total_EI_policy_offgrid <= 2.5: # kg CO2e/kg H2     
                H2_PTC_offgrid = 0.15 # $/kg H2
            elif electrolysis_total_EI_policy_offgrid > 2.5 and electrolysis_total_EI_policy_offgrid <= 4: # kg CO2e/kg H2    
                H2_PTC_offgrid = 0.12 # $/kg H2
            H2_PTC_grid = 0
            
            Ren_PTC = 0.0051 # $/kWh
            Ren_PTC_frac = 1
        
    # Reassign PTC values to zero for atb year 2035
    if atb_year == 2035: # need to clarify with Matt when exactly the H2 PTC would end 
        H2_PTC_grid = 0
        H2_PTC_offgrid = 0
        Ren_PTC = 0
     
    lcoh_reduction_Ren_PTC = Ren_PTC*RODeO_summary_results_dict['Renewable Electricity Input (MWh)']*1000/(hydrogen_annual_production*Ren_PTC_frac + 0.00000001)*Ren_PTC_duration/useful_life
    lcoh_reduction_H2_PTC = (H2_PTC_grid*h2prod_grid_frac + H2_PTC_offgrid*(1-h2prod_grid_frac))*H2_PTC_duration/useful_life
    
    lcoh = lcoh - lcoh_reduction_Ren_PTC - lcoh_reduction_H2_PTC
    return(lcoh,lcoh_reduction_Ren_PTC,lcoh_reduction_H2_PTC)

def hydrogen_storage_capacity_cost_calcs(H2_Results,electrolyzer_size_mw,storage_type):
    
    hydrogen_average_output_kgprhr = np.mean(H2_Results['hydrogen_hourly_production'])
    hydrogen_surplus_deficit = H2_Results['hydrogen_hourly_production'] - hydrogen_average_output_kgprhr

    hydrogen_storage_soc = []
    for j in range(len(hydrogen_surplus_deficit)):
        if j == 0:
            hydrogen_storage_soc.append(hydrogen_surplus_deficit[j])
        else:
            hydrogen_storage_soc.append(hydrogen_storage_soc[j-1]+hydrogen_surplus_deficit[j])
            
    hydrogen_storage_capacity_kg = np.max(hydrogen_storage_soc) - np.min(hydrogen_storage_soc)
    h2_LHV = 119.96
    h2_HHV = 141.88
    hydrogen_storage_capacity_MWh_LHV = hydrogen_storage_capacity_kg*h2_LHV/3600
    hydrogen_storage_capacity_MWh_HHV = hydrogen_storage_capacity_kg*h2_HHV/3600
    
    # Get average electrolyzer efficiency
    electrolyzer_efficiency_while_running = []
    for j in range(len(H2_Results['electrolyzer_total_efficiency'])):
        if H2_Results['hydrogen_hourly_production'][j] > 0:
            electrolyzer_efficiency_while_running.append(H2_Results['electrolyzer_total_efficiency'][j])
    electrolyzer_average_efficiency_HHV = np.mean(electrolyzer_efficiency_while_running)
    
    # Calculate storage durationhyd            
    hydrogen_storage_duration_hr = hydrogen_storage_capacity_MWh_LHV/electrolyzer_size_mw/electrolyzer_average_efficiency_HHV
    
    equation_year_CEPCI = 603.1
    model_year_CEPCI = 607.5
    
    if storage_type == 'Salt cavern' or storage_type == 'salt cavern' or storage_type == 'salt' or storage_type == 'Salt':
        if hydrogen_storage_capacity_MWh_HHV <= 120000:
            base_capacity_MWh_HHV = 30052
            base_cost_USDprkg = 25.29
            scaling_factor = 0.4806
            storage_cost_USDprkg = model_year_CEPCI/equation_year_CEPCI*base_capacity_MWh_HHV*base_cost_USDprkg*(hydrogen_storage_capacity_MWh_HHV/base_capacity_MWh_HHV)**scaling_factor/hydrogen_storage_capacity_MWh_HHV
            status_message = 'Hydrogen storage model complete.\nStorage capacity: ' + str(hydrogen_storage_capacity_kg/1000) + ' metric tonnes. \nStorage cost: ' + str(storage_cost_USDprkg) + ' $/kg'
        else:
            storage_cost_USDprkg = model_year_CEPCI/equation_year_CEPCI*12.30
            status_message = 'Hydrogen storage model complete.\nStorage capacity: ' + str(hydrogen_storage_capacity_kg/1000) + ' metric tonnes. \nStorage cost: ' + str(storage_cost_USDprkg) + ' $/kg'
    elif storage_type == 'Lined rock cavern' or storage_type == 'lined rock cavern' or storage_type == 'Lined rock' or storage_type == 'lined rock':
        if hydrogen_storage_capacity_MWh_HHV <= 120000:
            base_capacity_MWh_HHV = 30098
            base_cost_USDprkg = 54.01
            scaling_factor = 0.5462
            storage_cost_USDprkg = model_year_CEPCI/equation_year_CEPCI*base_capacity_MWh_HHV*base_cost_USDprkg*(hydrogen_storage_capacity_MWh_HHV/base_capacity_MWh_HHV)**scaling_factor/hydrogen_storage_capacity_MWh_HHV
            status_message = 'Hydrogen storage model complete'
        else:
            storage_cost_USDprkg = model_year_CEPCI/equation_year_CEPCI*28.92
            status_message = 'Hydrogen storage model complete.\nStorage capacity: ' + str(hydrogen_storage_capacity_kg/1000) + ' metric tonnes. \nStorage cost: ' + str(storage_cost_USDprkg) + ' $/kg'
    elif storage_type == 'Buried pipes' or storage_type == 'buried pipes' or storage_type == 'pipes' or storage_type == 'Pipes':
        if hydrogen_storage_capacity_MWh_HHV <= 4085:
            base_capacity_MWh_HHV = 4085
            base_cost = 521.34
            scaling_factor = 0.9592
            storage_cost_USDprkg = model_year_CEPCI/equation_year_CEPCI*base_capacity_MWh_HHV*base_cost_USDprkg*(hydrogen_storage_capacity_MWh_HHV/base_capacity_MWh_HHV)**scaling_factor/hydrogen_storage_capacity_MWh_HHV
            status_message = 'Hydrogen storage model complete'
        else:
            storage_cost_USDprkg = model_year_CEPCI/equation_year_CEPCI*521.34
            status_message = 'Hydrogen storage model complete.\nStorage capacity: ' + str(hydrogen_storage_capacity_kg/1000) + ' metric tonnes. \nStorage cost: ' + str(storage_cost_USDprkg) + ' $/kg'
    else:
        if hydrogen_storage_capacity_MWh_HHV <= 4085:
            base_capacity_MWh_HHV = 4085
            base_cost = 521.34
            scaling_factor = 0.9592
            storage_cost_USDprkg = model_year_CEPCI/equation_year_CEPCI*base_capacity_MWh_HHV*base_cost_USDprkg*(hydrogen_storage_capacity_MWh_HHV/base_capacity_MWh_HHV)**scaling_factor/hydrogen_storage_capacity_MWh_HHV
            status_message = 'Hydrogen storage model complete'
        else:
            storage_cost_USDprkg = model_year_CEPCI/equation_year_CEPCI*521.34
            status_message = 'Error: Please enter a valid hydrogen storage type. Otherwise, assuming buried pipe (location agnostic) hydrogen storage.\nStorage capacity: ' \
                + str(hydrogen_storage_capacity_kg/1000) + ' metric tonnes. \nStorage cost: ' + str(storage_cost_USDprkg) + ' $/kg'

    return(hydrogen_average_output_kgprhr,hydrogen_storage_capacity_kg,hydrogen_storage_capacity_MWh_HHV,hydrogen_storage_duration_hr,storage_cost_USDprkg,status_message)
    
    
    <|MERGE_RESOLUTION|>--- conflicted
+++ resolved
@@ -20,9 +20,7 @@
 from examples.H2_Analysis.simple_dispatch import SimpleDispatch
 from examples.H2_Analysis.compressor import Compressor
 from examples.H2_Analysis.desal_model import RO_desal
-# import examples.H2_Analysis.run_h2_PEM as run_h2_PEM
-# import examples.H2_Analysis.run_h2_PEM_MAIN as run_h2_PEM
-import examples.H2_Analysis.run_h2_PEM_PowerLosses as run_h2_PEM
+import examples.H2_Analysis.run_h2_PEM as run_h2_PEM
 from lcoe.lcoe import lcoe as lcoe_calc
 import numpy_financial as npf
 import inspect
@@ -117,11 +115,7 @@
     lon = float(lon)
     sample_site['lat'] = lat
     sample_site['lon'] = lon
-    sample_site['no_solar'] = False
-    # if hopp_dict.main_dict['Configuration']['solar_size'] > 0:
-    #     sample_site['no_solar'] = False
-    # else:
-    #     sample_site['no_solar'] = True
+    sample_site['no_solar'] = True
 
     hopp_dict.add('Configuration', {'sample_site': sample_site})
 
@@ -226,9 +220,8 @@
             'Power Electronics':component_costs_centralized['Power Electronics']*(component_scales_centralized['Power Electronics']/component_scales_distributed['Power Electronics'])*(component_scales_distributed['Power Electronics']/component_scales_centralized['Power Electronics'])**component_scaling_factors['Power Electronics'],
             'BOP':component_costs_centralized['BOP']*(component_scales_centralized['BOP']/component_scales_distributed['BOP'])*(component_scales_distributed['BOP']/component_scales_centralized['BOP'])**component_scaling_factors['BOP'],
             'H2 Conditioning':component_costs_centralized['H2 Conditioning']*(component_scales_centralized['H2 Conditioning']/component_scales_distributed['H2 Conditioning'])*(component_scales_distributed['H2 Conditioning']/component_scales_centralized['H2 Conditioning'])**component_scaling_factors['H2 Conditioning']}
-
+        
         electrolyzer_capex_kw = sum(component_costs_distributed.values())
-        electrolyzer_costing_dict = component_costs_distributed
         
         # Calculate power electronics cost savings and correct total electrolyzer system capex accordingly
         if direct_coupling:
@@ -240,7 +233,6 @@
     # Calculate system cost if centralized scale
     elif electrolysis_scale == 'Centralized':
         electrolyzer_capex_kw = sum(component_costs_centralized.values())
-        electrolyzer_costing_dict = component_costs_centralized
 
     # Difference in installation cost per kW assuming same total installation cost
     if electrolysis_scale == 'Distributed':
@@ -250,7 +242,6 @@
     
     # Apply markup
     markup = 1.5
-    electrolyzer_costing_dict.update({'time_between_replacement':time_between_replacement,'electrolyzer_energy_kWh_per_kg':electrolyzer_energy_kWh_per_kg,'markup':markup})
     
     electrolyzer_capex_kw = electrolyzer_capex_kw*markup
     sub_dict = {
@@ -262,7 +253,6 @@
     }
 
     hopp_dict.add('Configuration', sub_dict)
-    hopp_dict.add('Configuration', {'PEM Costing Info':electrolyzer_costing_dict})
 
     return hopp_dict, electrolyzer_capex_kw, capex_ratio_dist, electrolyzer_energy_kWh_per_kg, time_between_replacement
 
@@ -528,7 +518,7 @@
     wind_om_cost_kw,
     nTurbs,
     floris_config,
-    floris, solar_om_cost_kw
+    floris,
 ):
 
     if hopp_dict.save_model_input_yaml:
@@ -552,7 +542,6 @@
             'nTurbs': nTurbs,
             'floris_config': floris_config,
             'floris': floris,
-            'solar_om_cost_kw':solar_om_cost_kw,
         }
 
         hopp_dict.add('Models', {'run_hopp': {'input_dict': input_dict}})
@@ -565,10 +554,7 @@
         wind_size_mw = forced_wind_size
         storage_size_mw = forced_storage_size_mw
         storage_size_mwh = forced_storage_size_mwh
-        if storage_size_mw>0:
-            storage_hours = storage_size_mwh/storage_size_mw
-        else:
-            storage_hours = 0
+        storage_hours = 0
 
     turbine_rating_mw = scenario['Turbine Rating']
     tower_height = scenario['Tower Height']
@@ -576,8 +562,8 @@
     
     if floris == False:
         if storage_size_mw > 0:
-            technologies = {'pv':
-                               {'system_capacity_kw': solar_size_mw * 1000},
+            technologies = {#'pv':
+                            #   {'system_capacity_kw': solar_size_mw * 1000},
                             'wind':
                                 {'num_turbines': np.floor(wind_size_mw / turbine_rating_mw),
                                     'turbine_rating_kw': turbine_rating_mw*1000,
@@ -589,8 +575,8 @@
                                 }
                             }
         else:
-                    technologies = {'pv':
-                                {'system_capacity_kw': solar_size_mw * 1000},
+                    technologies = {#'pv':
+                                #{'system_capacity_kw': solar_size_mw * 1000},
                             'wind':
                                 {'num_turbines': np.floor(wind_size_mw / turbine_rating_mw),
                                     'turbine_rating_kw': turbine_rating_mw*1000,
@@ -610,11 +596,11 @@
                     wind_cost_kw, solar_cost_kw, storage_cost_kw, storage_cost_kwh,
                     kw_continuous, load,
                     custom_powercurve,
-                    electrolyzer_size, grid_connected_hopp=True, wind_om_cost_kw=wind_om_cost_kw,solar_om_cost_kw=solar_om_cost_kw)
+                    electrolyzer_size, grid_connected_hopp=True, wind_om_cost_kw=wind_om_cost_kw)
     if floris == True: 
         if storage_size_mw > 0:
-            technologies = {'pv':
-                              {'system_capacity_kw': solar_size_mw * 1000},
+            technologies = {#'pv':
+                            #   {'system_capacity_kw': solar_size_mw * 1000},
                             'wind': {
                                 'num_turbines': nTurbs,
                                 'turbine_rating_kw': turbine_rating_mw*1000,
@@ -628,8 +614,8 @@
                                 }
                             }
         else:
-                    technologies = {'pv':
-                                {'system_capacity_kw': solar_size_mw * 1000},
+                    technologies = {#'pv':
+                                #{'system_capacity_kw': solar_size_mw * 1000},
                             'wind': {
                                 'num_turbines': nTurbs,
                                 'turbine_rating_kw': turbine_rating_mw*1000,
@@ -647,7 +633,7 @@
                     wind_cost_kw, solar_cost_kw, storage_cost_kw, storage_cost_kwh,
                     kw_continuous, load,
                     custom_powercurve,
-                    electrolyzer_size, grid_connected_hopp=False, wind_om_cost_kw=wind_om_cost_kw,solar_om_cost_kw=solar_om_cost_kw)
+                    electrolyzer_size, grid_connected_hopp=False, wind_om_cost_kw=wind_om_cost_kw)
 
     
 
@@ -697,9 +683,6 @@
     bat_model.shortfall = energy_shortfall_hopp
     # print(combined_pv_wind_curtailment_hopp)
     # print(energy_shortfall_hopp)
-    bat_model.charge_rate=hopp_dict.main_dict['Configuration']['storage_size_mw'] * 1000
-    bat_model.discharge_rate=hopp_dict.main_dict['Configuration']['storage_size_mw'] * 1000
-    bat_model.battery_storage=hopp_dict.main_dict['Configuration']['storage_size_mwh'] * 1000
 
     # bat_model.battery_storage = 100 * 1000
     # bat_model.charge_rate = 100 * 1000
@@ -898,7 +881,7 @@
     electrolyzer_size_mw,
     kw_continuous,
     electrolyzer_capex_kw,
-    lcoe, n_pem_clusters,h2_model,electrolysis_scale,floris
+    lcoe,
 ):
 
     if hopp_dict.save_model_input_yaml:
@@ -932,7 +915,7 @@
     system_rating = wind_size_mw + solar_size_mw
     H2_Results, H2A_Results = run_h2_PEM.run_h2_PEM(electrical_generation_timeseries,electrolyzer_size_mw,
                     kw_continuous,electrolyzer_capex_kw,lcoe,adjusted_installed_cost,useful_life,
-                    net_capital_costs,n_pem_clusters,h2_model,electrolysis_scale,hybrid_plant,floris,hopp_dict)
+                    net_capital_costs)
 
 
     H2_Results['hydrogen_annual_output'] = H2_Results['hydrogen_annual_output']
@@ -975,9 +958,9 @@
 
         hopp_dict.add('Models', {'grid': {'input_dict': input_dict}})
 
-    # if plot_grid:
-        # plt.plot(combined_pv_wind_storage_power_production_hopp[200:300],label="before buy from grid")
-        # plt.suptitle("Power Signal Before Purchasing From Grid")
+    if plot_grid:
+        plt.plot(combined_pv_wind_storage_power_production_hopp[200:300],label="before buy from grid")
+        plt.suptitle("Power Signal Before Purchasing From Grid")
 
     if sell_price:
         profit_from_selling_to_grid = np.sum(excess_energy)*sell_price
@@ -999,13 +982,13 @@
 
     #Plot Dispatch Results
 
-    # if plot_grid:
-    #     plt.figure(figsize=(9,6))
-    #     plt.plot(combined_pv_wind_storage_power_production_hopp[200:300],"--",label="after buy from grid")
-    #     plt.plot(energy_to_electrolyzer[200:300],"--",label="energy to electrolyzer")
-    #     plt.legend()
-    #     plt.title('Power available after purchasing from grid (if enabled)')
-    #     # plt.show()
+    if plot_grid:
+        plt.figure(figsize=(9,6))
+        plt.plot(combined_pv_wind_storage_power_production_hopp[200:300],"--",label="after buy from grid")
+        plt.plot(energy_to_electrolyzer[200:300],"--",label="energy to electrolyzer")
+        plt.legend()
+        plt.title('Power available after purchasing from grid (if enabled)')
+        # plt.show()
 
     if hopp_dict.save_model_output_yaml:
         ouput_dict = {
@@ -1574,8 +1557,7 @@
                                             lcoh_breakdown['LCOH: Compression & storage ($/kg)'],
                                             lcoh_breakdown['LCOH: Electrolyzer CAPEX ($/kg)'],lcoh_breakdown['LCOH: Desalination CAPEX ($/kg)'],
                                             lcoh_breakdown['LCOH: Electrolyzer FOM ($/kg)'],lcoh_breakdown['LCOH: Desalination FOM ($/kg)'],
-                                            lcoh_breakdown['LCOH: Electrolyzer VOM ($/kg)'],lcoh_breakdown['LCOH: Wind plant ($/kg)'],lcoh_breakdown['LCOH: Wind Plant FOM ($/kg)'],#lcoh_breakdown['LCOH: Renewable plant ($/kg)'],lcoh_breakdown['LCOH: Renewable FOM ($/kg)'],
-                                            lcoh_breakdown['LCOH: Solar Plant ($/kg)'],lcoh_breakdown['LCOH: Solar Plant FOM ($/kg)'],lcoh_breakdown['LCOH: Battery Storage ($/kg)'],lcoh_breakdown['LCOH: Battery Storage FOM ($/kg)'],
+                                            lcoh_breakdown['LCOH: Electrolyzer VOM ($/kg)'],lcoh_breakdown['LCOH: Renewable plant ($/kg)'],lcoh_breakdown['LCOH: Renewable FOM ($/kg)'],
                                             lcoh_breakdown['LCOH: Taxes ($/kg)']+lcoh_breakdown['LCOH: Finances ($/kg)'],lcoh_breakdown['LCOH: Water consumption ($/kg)'],
                                             lcoh_breakdown['LCOH: Grid electricity ($/kg)'],
                                             h2_transmission_price,
@@ -1590,14 +1572,8 @@
                                             'LCOH: Compression & storage ($/kg)',
                                             'LCOH: Electrolyzer CAPEX ($/kg)', 'LCOH: Desalination CAPEX ($/kg)',
                                             'LCOH: Electrolyzer FOM ($/kg)','LCOH:Desalination FOM ($/kg)',
-<<<<<<< HEAD
-                                            'LCOH: Electrolyzer VOM ($/kg)','LCOH: Wind Plant CAPEX ($/kg)','LCOH: Wind Plant FOM ($/kg)','LCOH: Solar Plant CAPEX ($/kg)','LCOH: Solar Plant FOM ($/kg)',
-                                            'LCOH: Battery Storage CAPEX ($/kg)','LCOH: Battery Storage FOM ($/kg)',
-                                            'LCOH: Taxes and Financies ($/kg)','LCOH: Water consumption ($/kg)','LCOH: Bulk H2 Transmission ($/kg)',
-=======
                                             'LCOH: Electrolyzer VOM ($/kg)','LCOH: Renewable CAPEX ($/kg)','LCOH: Renewable FOM ($/kg)',
                                             'LCOH: Taxes and Financies ($/kg)','LCOH: Water consumption ($/kg)','LCOH: Grid electricity ($/kg)','LCOH: Bulk H2 Transmission ($/kg)',
->>>>>>> c0aa78e0
                                             'Steel annual production (tonne/year)','Ammonia annual production (kg/year)','Steel Price with Integration ($/tonne)'])
     
     steel_price_breakdown_df = pd.DataFrame.from_dict(steel_price_breakdown,orient='index')
