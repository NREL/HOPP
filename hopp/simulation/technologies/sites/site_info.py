--- conflicted
+++ resolved
@@ -71,29 +71,14 @@
             Options are "API" or "HPC". Defaults to "API".
         wind_resource_origin: Which wind resource API to use, defaults toto "WTK" for WIND Toolkit.
             Options are "WTK" or "TAP".
-<<<<<<< HEAD
-        solar_resource (Optional): dictionary or object containing solar resource data
-        wind_resource (Optional): dictionary or object containing wind resource data
-        site_buffer (Optional): value to buffer site polygon. Defaults to 1e-8.
-=======
         site_buffer (Optional): value to buffer site polygon. Defaults to 1e-8.
         solar_resource (Optional): dictionary or object containing solar resource data.
         wind_resource (Optional): dictionary or object containing wind resource data.
->>>>>>> 4f188e4e
     """
     # User provided
     data: dict
     """dictionary of site info data with key as:
 
-<<<<<<< HEAD
-        - **lat** (*float*): site latitude
-        - **lon** (*float*): site longitude
-        - **year** (*int*): year to get resource data for. Defaults to 2012.
-        - **tz** (*int, Optional*): timezone of site
-        - **elev** (*int, Optional*): elevation of site (m)
-        - **site_boundaries** (*dict,Optional*):
-            - **verts** (*list[list[float]]*): vertices of site polygon. list of [x,y] coordinates in meters.
-=======
         - **lat** (*float*): site latitude.
         - **lon** (*float*): site longitude.
         - **elev** (*int, Optional*): elevation of site (m).
@@ -102,7 +87,6 @@
         - **site_boundaries** (*dict,Optional*):
             - **verts** (*list[list[float]]*): vertices of site polygon. list of [x,y] coordinates in meters.
             - **verts_simple** (*list[list[float]]*): TODO
->>>>>>> 4f188e4e
         - **site_details** (*dict, Optional*):
             - **site_area_m2** (*float*): area of site in square meters.
             - **site_area_km2** (*float*): area of site in square kilometers. required if ``site_area_m2`` is not provided.
@@ -113,16 +97,6 @@
                 Only used if ``site_shape`` is set as "rectangle". Defaults to 1.5.
             - **degrees_between_points** (*float | int, Optional*): difference in degrees for generating circular boundary. 
                 Only used if ``site_shape`` is set as "circle". Defaults to 10.
-<<<<<<< HEAD
-        - **urdb_label** (*str, Optional*): string corresponding to data from utility rate databse
-        - **solar_lat** (*float, Optional*): latitude to get solar resource data if solar plant is in different location that lat/lon
-        - **solar_lon** (*float, Optional*): longitude to get solar resource data if solar plant is in different location that lat/lon
-        - **solar_year** (*int, Optional*): resource year for solar data if wanting different resource year than ``data["year"]``
-        - **wind_lat** (*float, Optional*): latitude to get wind resource data if wind plant is in different location that lat/lon
-        - **wind_lon** (*float, Optional*): longitude to get wind resource data for if wind plant is in different location that lat/lon
-        - **wind_year** (*int, Optional*): resource year for wind data if wanting different resource than ``data["year"]``
-        - **urdb_label** (*str, Optional*): string corresponding to data from utility rate databse
-=======
         - **solar_lat** (*float, Optional*): latitude to get solar resource data if solar plant is in a different location than lat/lon. Defaults to **lat** value above.
         - **solar_lon** (*float, Optional*): longitude to get solar resource data if solar plant is in a different location than lat/lon. Defaults to **lon** value above.
         - **solar_year** (*int, Optional*): resource year for solar data if wanting a different resource year than ``data["year"]``. Defaults to **year** value above.
@@ -130,7 +104,6 @@
         - **wind_lon** (*float, Optional*): longitude to get wind resource data if wind plant is in a different location than lat/lon. Defaults to **lon** value above.
         - **wind_year** (*int, Optional*): resource year for wind data if wanting different resource than ``data["year"]``. Defaults to **year** value above.
         - **urdb_label** (*str, Optional*): string corresponding to data from utility rate database. Defaults to None.
->>>>>>> 4f188e4e
     """
 
     
@@ -182,11 +155,8 @@
         The following are set in this post init hook:
             lat (numpy.float64): Site latitude in decimal degrees.
             lon (numpy.float64): Site longitude in decimal degrees.
-<<<<<<< HEAD
-=======
             elev (float, Optional): Elevation of the site in meters. Defaults to None.
             year(int): Resource data year.
->>>>>>> 4f188e4e
             tz (int, Optional): Timezone code for metadata purposes only. Defaults to None.
             vertices (:obj:`NDArray`): Site boundary vertices in meters.
             polygon (:obj:`shapely.geometry.polygon.Polygon`): Site polygon.
@@ -230,19 +200,12 @@
         if self.solar:
             self.solar_resource = self.initialize_solar_resource(data)
             self.n_timesteps = len(self.solar_resource.data['gh']) // 8760 * 8760
-<<<<<<< HEAD
-            self.elev = self.solar_resource.data["elev"]
-            self.data.update({"elev":self.solar_resource.data["elev"]})
-            self.tz = self.solar_resource.data["tz"]
-            self.data.update({"tz":self.solar_resource.data["tz"]})
-=======
             data.setdefault("elev", self.solar_resource.data["elev"])
             data.setdefault("tz", self.solar_resource.data["tz"])
             if self.tz is None:
                 self.tz = data['tz']
             if self.elev is None:
                 self.elev = data['elev']
->>>>>>> 4f188e4e
         if self.wave:
             self.wave_resource = WaveResource(data['lat'], data['lon'], data['year'], filepath = self.wave_resource_file)
             self.n_timesteps = 8760
@@ -285,120 +248,6 @@
 
         Returns:
             2-element tuple containing
-<<<<<<< HEAD
-
-            - **poly** (:obj:`shapely.geometry.Polygon`): site boundary polygon
-            - **vertices** (2D :obj:`numpy.ndarray`): vertices of site polygon. list of [x,y] coordinates in meters.
-        """
-        polygon = None
-        vertices = None
-        if 'site_boundaries' in data:
-            if 'verts' in data['site_boundaries']:
-                vertices = np.array([np.array(v) for v in data['site_boundaries']['verts']])
-                # vertices = shape_tools.check_site_verts(vertices)
-                polygon = Polygon(vertices)
-                polygon = polygon.buffer(self.site_buffer) #why is this needed?
-        elif 'site_details' in data:
-            if 'site_area_m2' in data["site_details"] or 'site_area_km2' in data["site_details"]:
-                if 'site_area_km2' in data["site_details"]:
-                    data["site_details"].update({"site_area_m2":data["site_details"]["site_area_km2"]*1e6})
-                if 'site_shape' not in data["site_details"]:
-                    data["site_details"].update({"site_shape":"square"})
-                if "x0" not in data["site_details"]:
-                    data["site_details"].update({"x0":0.0})
-                if "y0" not in data["site_details"]:
-                    data["site_details"].update({"y0":0.0})
-                polygon,vertices = self.make_site_polygon_from_shape(data["site_details"])
-                polygon = polygon.buffer(self.site_buffer)
-        return polygon,vertices
-
-    def make_site_polygon_from_shape(self,site_details:dict):
-        """create site polygon and vertices if "site_details" provided in ``data``.
-
-        Args:
-            site_details (dict): sub-dictionary of ``data``, equivalent to ``data["site_details"]``
-
-        Raises:
-            ValueError: if ``site_details["site_shape"]`` is not one of the following: "circle", "square", "rectangle", or "hexagon"
-
-        Returns:
-            2-element tuple containing
-
-            - **poly** (:obj:`shapely.geometry.Polygon`): site boundary polygon
-            - **vertices** (2D :obj:`numpy.ndarray`): vertices of site polygon. list of [x,y] coordinates in meters.
-        """
-
-        if 'site_area_m2' in site_details and 'site_shape' in site_details:
-            if site_details["site_shape"].lower()=="circle":
-                if "degrees_between_points" in site_details.keys():
-                    polygon, vertices = shape_tools.make_circle(
-                        site_details['site_area_m2'], 
-                        deg_diff = site_details["degrees_between_points"],
-                        x0 = site_details["x0"], 
-                        y0 = site_details["y0"]
-                    )
-                else:
-                    polygon, vertices = shape_tools.make_circle(
-                        site_details['site_area_m2'], 
-                        x0 = site_details["x0"], 
-                        y0 = site_details["y0"]
-                    )
-            elif site_details["site_shape"].lower()=="square":
-                polygon, vertices = shape_tools.make_square(
-                    site_details['site_area_m2'], 
-                    x0 = site_details["x0"], 
-                    y0 = site_details["y0"]
-                )
-            elif site_details["site_shape"].lower()=="rectangle":
-                if "aspect_ratio" in site_details:
-                    polygon, vertices = shape_tools.make_rectangle(
-                        site_details['site_area_m2'],
-                        aspect_ratio = site_details["aspect_ratio"], 
-                        x0 = site_details["x0"], 
-                        y0 = site_details["y0"]
-                    )
-                else:
-                    polygon, vertices = shape_tools.make_rectangle(
-                        site_details['site_area_m2'],
-                        x0 = site_details["x0"], 
-                        y0 = site_details["y0"]
-                    )
-            elif site_details["site_shape"].lower()=="hexagon":
-                polygon, vertices = shape_tools.make_hexagon(
-                    site_details['site_area_m2'], 
-                    x0 = site_details["x0"], 
-                    y0 = site_details["y0"]
-                )
-            else:
-                raise ValueError("invalid entry for `site_shape`, site_shape must be either 'circle', 'rectangle', 'square' or 'hexagon'")
-            return polygon,vertices
-        else:
-            return None, None
-    
-    def initialize_solar_resource(self,data:dict):
-        """Download/load solar resource data
-
-        Args:
-            data (dict): Dictionary containing site-specific information.
-
-        Returns:
-            :obj:`hopp.simulation.technologies.resource.SolarResource` or :obj:`hopp.simulation.technologies.resource.HPCSolarData`: solar resource data class
-        """
-        if "solar_lat" in data and "solar_lon" in data:
-            solar_lat = data["solar_lat"]
-            solar_lon = data["solar_lon"]
-        else:
-            solar_lat = data["lat"]
-            solar_lon = data["lon"]
-
-        if "solar_year" in data:
-            solar_year = data["solar_year"]
-        else:
-            solar_year = data["year"]
-
-        if self.solar_resource is None:
-            if self.renewable_resource_origin=="API":
-=======
 
             - **poly** (:obj:`shapely.geometry.Polygon`): site boundary polygon
             - **vertices** (2D :obj:`numpy.ndarray`): vertices of site polygon. list of [x,y] coordinates in meters.
@@ -493,24 +342,15 @@
 
         if self.solar_resource is None:
             if self.renewable_resource_origin == "API":
->>>>>>> 4f188e4e
                 solar_resource = SolarResource(solar_lat, solar_lon, solar_year, path_resource=self.path_resource, filepath=self.solar_resource_file)
             else:
                 solar_resource = HPCSolarData(solar_lat, solar_lon, solar_year,nsrdb_source_path = self.nsrdb_source_path, filepath=self.solar_resource_file)
             return solar_resource
-<<<<<<< HEAD
-        elif isinstance(self.solar_resource,dict):
-            solar_resource = SolarResource(solar_lat, solar_lon, solar_year,resource_data = self.solar_resource)
-            return solar_resource
-        else:
-            return self.solar_resource
-=======
         if isinstance(self.solar_resource,dict):
             solar_resource = SolarResource(solar_lat, solar_lon, solar_year,resource_data = self.solar_resource)
             return solar_resource
         
         return self.solar_resource
->>>>>>> 4f188e4e
 
     def initialize_wind_resource(self,data:dict):
         """Download/load wind resource data
@@ -521,48 +361,24 @@
         Returns:
             :obj:`hopp.simulation.technologies.resource.WindResource` or :obj:`hopp.simulation.technologies.resource.HPCWindData`: wind resource data class
         """
-<<<<<<< HEAD
-        if "wind_lat" in data and "wind_lon" in data:
-            wind_lat = data["wind_lat"]
-            wind_lon = data["wind_lon"]
-        else:
-            wind_lat = data["lat"]
-            wind_lon = data["lon"]
-
-        if "wind_year" in data:
-            wind_year = data["wind_year"]
-        else:
-            wind_year = data["year"]
-        if self.wind_resource is None:
-            if self.renewable_resource_origin=="API":
-=======
         wind_lat = data.setdefault("wind_lat", data["lat"])
         wind_lon = data.setdefault("wind_lon", data["lon"])
         wind_year = data.setdefault("wind_year", data["year"])
 
         if self.wind_resource is None:
             if self.renewable_resource_origin == "API":
->>>>>>> 4f188e4e
                 wind_resource = WindResource(wind_lat, wind_lon, wind_year, wind_turbine_hub_ht=self.hub_height,
                                             path_resource=self.path_resource, filepath=self.wind_resource_file, source=self.wind_resource_origin)
             else:
                 wind_resource = HPCWindData(wind_lat, wind_lon, wind_year, wind_turbine_hub_ht=self.hub_height,
                                                 wtk_source_path=self.wtk_source_path, filepath=self.wind_resource_file)
             return wind_resource
-<<<<<<< HEAD
-        elif isinstance(self.wind_resource,dict):
-            wind_resource = WindResource(wind_lat, wind_lon, wind_year, wind_turbine_hub_ht=self.hub_height,resource_data = self.wind_resource)
-            return wind_resource
-        else:
-            return self.wind_resource
-=======
         if isinstance(self.wind_resource,dict):
             wind_resource = WindResource(wind_lat, wind_lon, wind_year, wind_turbine_hub_ht=self.hub_height,resource_data = self.wind_resource)
             return wind_resource
         
         return self.wind_resource
 
->>>>>>> 4f188e4e
     # TODO: determine if the below functions are obsolete
     @property
     def boundary(self) -> BaseGeometry:
