--- conflicted
+++ resolved
@@ -9,11 +9,7 @@
                 wind_cost_kw, solar_cost_kw, storage_cost_kw, storage_cost_kwh,
                 kw_continuous, load,
                 custom_powercurve,
-<<<<<<< HEAD
                 interconnection_size_mw, grid_connected_hopp=True, wind_om_cost_kw=42, solar_om_cost_kw=0, turbine_parent_path=None, ppa_price=0.0):
-=======
-                interconnection_size_mw, grid_connected_hopp, wind_om_cost_kw,solar_om_cost_kw, turbine_parent_path=None, ppa_price=0.05):
->>>>>>> 45da1e1e
     '''
     Runs HOPP for H2 analysis purposes
     :param site: :class:`hybrid.sites.site_info.SiteInfo`,
@@ -145,13 +141,9 @@
                 powercurve_data['turbine_powercurve_specification']['turbine_power_output']
 
 
-<<<<<<< HEAD
-    hybrid_plant.wind.system_capacity_by_num_turbines(wind_size_mw * 1000)
-=======
 
-    if 'wind' in technologies:
+    if 'wind' in technologies: # this was a contested line in a refactor merge - may cause issue
         hybrid_plant.wind.system_capacity_by_num_turbines(wind_size_mw * 1000)
->>>>>>> 45da1e1e
     hybrid_plant.ppa_price = ppa_price
     hybrid_plant.simulate(scenario['Useful Life'])
 
