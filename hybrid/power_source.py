from typing import Iterable, Sequence
import numpy as np
import pandas as pd
import PySAM.Singleowner as singleowner

from hybrid.sites import SiteInfo
from hybrid.log import hybrid_logger as logger
from hybrid.dispatch.power_sources.power_source_dispatch import PowerSourceDispatch


class PowerSource:
    """
    Abstract class for a renewable energy power plant simulation.
    
    Attributes
    ----------
    name : string
        Name used to identify technology
    site : :class:`hybrid.sites.SiteInfo`
        Power source site information
    """

    def __init__(self, name, site: SiteInfo, system_model, financial_model):
        """
        Abstract class for a renewable energy power plant simulation.

        :param name: Name used to identify technology
        :param site: Power source site information (SiteInfo object)
        :param system_model: Technology performance model
        :param financial_model: Financial model for the specific technology
        """
        self.name = name
        self.site = site
        self._system_model = system_model
        self._financial_model = financial_model
        self._layout = None
        self._dispatch = PowerSourceDispatch
        self.initialize_financial_values()
        self.gen_max_feasible = [0.] * self.site.n_timesteps

    def initialize_financial_values(self):
        """
        These values are provided as default values from PySAM but should be customized by user

        Debt, Reserve Account and Construction Financing Costs are initialized to 0
        Federal Bonus Depreciation also initialized to 0
        """
        if isinstance(self._financial_model, singleowner.Singleowner):
            self._financial_model.value("debt_option", 1)
            self._financial_model.value("dscr", 0)
            self._financial_model.value("debt_percent", 0)
            self._financial_model.value("cost_debt_closing", 0)
            self._financial_model.value("cost_debt_fee", 0)
            self._financial_model.value("term_int_rate", 0)
            self._financial_model.value("term_tenor", 0)
            self._financial_model.value("dscr_reserve_months", 0)
            self._financial_model.value("equip1_reserve_cost", 0)
            self._financial_model.value("months_working_reserve", 0)
            self._financial_model.value("insurance_rate", 0)
            self._financial_model.value("construction_financing_cost", 0)
            self._financial_model.value("om_land_lease", (0,))
            # turn off LCOS calculation
            self._financial_model.unassign("battery_total_cost_lcos")
            self._financial_model.value("cp_battery_nameplate", 0)

    def value(self, var_name: str, var_value=None):
        """
        Gets or Sets a variable value within either the system or financial PySAM models. Method looks in system
        model first. If unsuccessful, then it looks in the financial model.

        .. note::

            If system and financial models contain a variable with the same name, only the system model variable will
            be set.

        ``value(var_name)`` Gets variable value

        ``value(var_name, var_value)`` Sets variable value

        :param var_name: PySAM variable name
        :param var_value: (optional) PySAM variable value

        :returns: Variable value (when getter)
        """
        attr_obj = None
        if var_name in self.__dir__():
            attr_obj = self
        if not attr_obj:
            for a in self._system_model.__dir__():
                group_obj = getattr(self._system_model, a)
                try:
                    if var_name in group_obj.__dir__():
                        attr_obj = group_obj
                        break
                except:
                    pass
        if not attr_obj:
            for a in self._financial_model.__dir__():
                group_obj = getattr(self._financial_model, a)
                try:
                    if var_name in group_obj.__dir__():
                        attr_obj = group_obj
                        break
                except:
                    pass
        if not attr_obj:
            raise ValueError("Variable {} not found in technology or financial model {}".format(
                var_name, self.__class__.__name__))

        if var_value is None:
            try:
                return getattr(attr_obj, var_name)
            except Exception as e:
                raise IOError(f"{self.__class__}'s attribute {var_name} error: {e}")
        else:
            try:
                setattr(attr_obj, var_name, var_value)
            except Exception as e:
                raise IOError(f"{self.__class__}'s attribute {var_name} could not be set to {var_value}: {e}")

    def assign(self, input_dict: dict):
        """
        Sets input variables in the PowerSource class or any of its subclasses (system or financial models)
        """
        for k, v in input_dict.items():
            self.value(k, v)

    def calc_nominal_capacity(self, interconnect_kw: float):
        """
        Calculates the nominal AC net system capacity based on specific technology.

        :param interconnect_kw: Interconnection limit [kW]

        :returns: system's nominal AC net capacity [kW]
        """
        # TODO: overload function for different systems
        if type(self).__name__ == 'PVPlant':
            W_ac_nom = min(self.system_capacity_kw / self._system_model.SystemDesign.dc_ac_ratio, interconnect_kw)
            # [kW] (AC output)
        elif type(self).__name__ == 'Grid':
            W_ac_nom = self.interconnect_kw
        elif type(self).__name__ in ['TowerPlant', 'TroughPlant']:
            W_ac_nom = min(self.system_capacity_kw * self.value('gross_net_conversion_factor'), interconnect_kw)
            # Note: Need to limit to interconnect size. Actual generation is limited by dispatch, but max feasible
            # generation (including storage) is not
        else:
            W_ac_nom = min(self.system_capacity_kw, interconnect_kw)
            # [kW]
        return W_ac_nom

    def calc_gen_max_feasible_kwh(self, interconnect_kw: float) -> list:
        """
        Calculates the maximum feasible generation profile that could have occurred (year 1)

        :param interconnect_kw: Interconnection limit [kW]

        :return: maximum feasible generation [kWh]
        """
        W_ac_nom = self.calc_nominal_capacity(interconnect_kw)
        t_step = self.site.interval / 60                                                # hr
        E_net_max_feasible = [min(x,W_ac_nom) * t_step for x in self.generation_profile[0:self.site.n_timesteps]]      # [kWh]
        return E_net_max_feasible

    def calc_capacity_credit_percent(self, interconnect_kw: float) -> float:
        """
        Calculates the capacity credit (value) using the last simulated year's max feasible generation profile.

        :param interconnect_kw: Interconnection limit [kW]

        :return: capacity value [%]
        """
        TIMESTEPS_YEAR = 8760

        t_step = self.site.interval / 60  # [hr]
        if t_step != 1 or len(self.site.capacity_hours) != TIMESTEPS_YEAR or len(self.gen_max_feasible) != TIMESTEPS_YEAR:
            print("WARNING: Capacity credit could not be calculated. Therefore, it was set to zero for "
                  + type(self).__name__)
            return 0
        else:
            df = pd.DataFrame()
            df['cap_hours'] = self.site.capacity_hours
            df['E_net_max_feasible'] = self.gen_max_feasible  # [kWh]

            sel_df = df[df['cap_hours'] == True]

            if type(self).__name__ != 'Grid':
                W_ac_nom = self.calc_nominal_capacity(interconnect_kw)
            else:
                W_ac_nom = min(self.hybrid_nominal_capacity, interconnect_kw)

            if len(sel_df.index) > 0 and W_ac_nom > 0:
                capacity_value = sum(np.minimum(sel_df['E_net_max_feasible'].values/(W_ac_nom*t_step), 1.0)) / len(sel_df.index) * 100
                capacity_value = min(100, capacity_value)       # [%]
            else:
                capacity_value = 0

            return capacity_value

    def setup_performance_model(self):
        """
        Sets up performance model to before simulating power production. Required by specific technologies 
        """
        pass

    def simulate_power(self, project_life, lifetime_sim=False):
        """
        Runs the system models for individual sub-systems

        :param project_life: ``int``,
            Number of year in the analysis period (execepted project lifetime) [years]
        :param lifetime_sim: ``bool``,
            For simulation modules which support simulating each year of the project_life, whether or not to do so; otherwise the first year data is repeated
        :return:
        """
        if not self._system_model:
            return
        if self.system_capacity_kw <= 0:
            return

        if hasattr(self._system_model, "Lifetime"):
            self._system_model.Lifetime.system_use_lifetime_output = 1 if lifetime_sim else 0
            self._system_model.Lifetime.analysis_period = project_life if lifetime_sim else 1

        self._system_model.execute(0)
        logger.info(f"{self.name} simulation executed with AEP {self.annual_energy_kwh}")
        
    def simulate_financials(self, interconnect_kw: float, project_life: int):
        """
        Runs the finanical model for individual sub-systems
        
        :param interconnect_kw: ``float``,
            Hybrid interconnect limit [kW]
        :param project_life: ``int``,
            Number of year in the analysis period (execepted project lifetime) [years]
        :return:
        """   
        if not self._financial_model:
            return
        if self.system_capacity_kw <= 0:
            return

        self._financial_model.value("analysis_period", project_life)
        if project_life > 1:
            self._financial_model.value("system_use_lifetime_output", 1)
        else:
            self._financial_model.value("system_use_lifetime_output", 1)
        
        if hasattr(self._financial_model, "Revenue") and hasattr(self._financial_model.Revenue, "ppa_soln_mode"):
            self._financial_model.Revenue.ppa_soln_mode = 1

        # try to copy over system_model's generation_profile to the financial_model
        if len(self._financial_model.value("gen")) == 1:
            if len(self.generation_profile) == self.site.n_timesteps:
                self._financial_model.value("gen", self.generation_profile)
            else:
                raise RuntimeError(f"simulate_financials error: generation profile of len {self.site.n_timesteps} required")

        if len(self._financial_model.value("gen")) == self.site.n_timesteps:
            single_year_gen = self._financial_model.value("gen")
            self._financial_model.value("gen", list(single_year_gen) * project_life)

        if self.name != "Grid":
<<<<<<< HEAD
            self._financial_model.value("system_pre_curtailment_kwac", self._system_model.value("gen") * project_life)
            self._financial_model.value("annual_energy_pre_curtailment_ac", self._system_model.value("annual_energy"))
            self._financial_model.value("cp_system_nameplate", self.system_capacity_kw * 1e-3) #self.calc_nominal_capacity(interconnect_kw)
=======
            self._financial_model.SystemOutput.system_pre_curtailment_kwac = self._system_model.value("gen") * project_life
            self._financial_model.SystemOutput.annual_energy_pre_curtailment_ac = self._system_model.value("annual_energy")
>>>>>>> 10a5a77f
            # TODO: Should we use the nominal capacity function here?
        self.gen_max_feasible = self.calc_gen_max_feasible_kwh(interconnect_kw)
        self.capacity_credit_percent = self.calc_capacity_credit_percent(interconnect_kw)

        self._financial_model.execute(0)

    def simulate(self, interconnect_kw: float, project_life: int = 25, lifetime_sim=False):
        """
        Run the system and financial model

        :param project_life: ``int``,
            Number of year in the analysis period (execepted project lifetime) [years]
        :param lifetime_sim: ``bool``,
            For simulation modules which support simulating each year of the project_life, whether or not to do so; otherwise the first year data is repeated
        """
        self.setup_performance_model()
        self.simulate_power(project_life, lifetime_sim)
        self.simulate_financials(interconnect_kw, project_life)
        
        logger.info(f"{self.name} simulation executed with AEP {self.annual_energy_kwh}")

    #
    # Inputs
    #

    @property
    def system_capacity_kw(self) -> float:
        """System's nameplate capacity [kW]"""
        raise NotImplementedError

    @property
    def degradation(self) -> tuple:
        """Annual energy degradation [%/year]"""
        if self._financial_model:
            return self._financial_model.value("degradation")

    @degradation.setter
    def degradation(self, deg_percent):
        """
        :param deg_percent: float or list, degradation rate [%/year] If a float is provided, then it is applied to
        every year during analysis period, o.w. list is required to be the length of analysis period.
        """
        if self._financial_model:
            if not isinstance(deg_percent, Iterable):
                deg_percent = (deg_percent,)
            self._financial_model.value("degradation", deg_percent)

    @property
    def ppa_price(self) -> tuple:
        """PPA price [$/kWh]"""
        if self._financial_model:
            return self._financial_model.value("ppa_price_input")

    @ppa_price.setter
    def ppa_price(self, ppa_price):
        """PPA price [$/kWh] used in the financial model.

        :param ppa_price: float or list, PPA price [$/kWh] If a float is provided, then it is applied to
        every year during analysis period, o.w. list is required to be the length of analysis period."""
        if self._financial_model:
            if not isinstance(ppa_price, Iterable):
                ppa_price = (ppa_price,)
            self._financial_model.value("ppa_price_input", ppa_price)

    @property
    def system_nameplate_mw(self) -> float:
        """System nameplate [MW]"""
        return self._financial_model.value("cp_system_nameplate")

    @property
    def capacity_credit_percent(self) -> float:
        """Capacity credit (eligible portion of nameplate) [%]"""
        # TODO: should we remove the indexing to be consistent with other properties
        return self._financial_model.value("cp_capacity_credit_percent")[0]

    @capacity_credit_percent.setter
    def capacity_credit_percent(self, cap_credit_percent):
        """Sets capacity credit (eligible portion of nameplate)

        :param cap_credit_percent: float or list, capacity credit [%] If a float is provided, then it is applied to
        every year during analysis period, o.w. list is required to be the length of analysis period."""
        if not isinstance(cap_credit_percent, Iterable):
            cap_credit_percent = (cap_credit_percent,)
        if self._financial_model:
            self._financial_model.value("cp_capacity_credit_percent", cap_credit_percent)

    @property
    def capacity_price(self) -> list:
        """Capacity payment price [$/MW]"""
        return [x for x in self._financial_model.value("cp_capacity_payment_amount")]

    @capacity_price.setter
    def capacity_price(self, cap_price_per_kw_year):
        if not isinstance(cap_price_per_kw_year, Iterable):
            cap_price_per_kw_year = (cap_price_per_kw_year,)
        if self._financial_model:
            cap_price_per_kw_year = [i * 1e3 for i in cap_price_per_kw_year]
            self._financial_model.value("cp_capacity_payment_amount", cap_price_per_kw_year)

    @property
    def dispatch_factors(self) -> tuple:
        """Time-series dispatch factors normalized by PPA price [-]"""
        if self._financial_model:
            return self._financial_model.value("dispatch_factors_ts")

    @dispatch_factors.setter
    def dispatch_factors(self, dispatch_factors):
        if not isinstance(dispatch_factors, Iterable):
            dispatch_factors = (dispatch_factors,)
        if self._financial_model:
            if isinstance(self._financial_model, singleowner.Singleowner):
                self._financial_model.value("ppa_multiplier_model", 1)
            self._financial_model.value("dispatch_factors_ts", dispatch_factors)

    @property
    def total_installed_cost(self) -> float:
        """Installed cost [$]"""
        return self._financial_model.value("total_installed_cost")

    @total_installed_cost.setter
    def total_installed_cost(self, total_installed_cost_dollars: float):
        self._financial_model.value("total_installed_cost", total_installed_cost_dollars)
        logger.info("{} set total_installed_cost to ${}".format(self.name, total_installed_cost_dollars))

    @property
    def om_capacity(self):
        """Capacity-based O&M amount [$/kWcap]"""
        if self.name != "Battery":
            return self._financial_model.value("om_capacity")
        return self._financial_model.value("om_batt_capacity_cost")

    @om_capacity.setter
    def om_capacity(self, om_capacity_per_kw: Sequence):
        if not isinstance(om_capacity_per_kw, Sequence):
            om_capacity_per_kw = (om_capacity_per_kw,)
        if self.name != "Battery":
            self._financial_model.value("om_capacity", om_capacity_per_kw)
        else:
            self._financial_model.value("om_batt_capacity_cost", om_capacity_per_kw)

    @property
    def om_fixed(self):
        """Fixed O&M annual amount [$/year]"""
        if self.name != "Battery":
            return self._financial_model.value("om_fixed")
        return self._financial_model.value("om_batt_fixed_cost")

    @om_fixed.setter
    def om_fixed(self, om_fixed_per_year: Sequence):
        if not isinstance(om_fixed_per_year, Sequence):
            om_fixed_per_year = (om_fixed_per_year,)
        if self.name != "Battery":
            self._financial_model.value("om_fixed", om_fixed_per_year)
        else:
            self._financial_model.value("om_batt_fixed_cost", om_fixed_per_year)

    @property
    def om_variable(self):
        """
        For non-battery technologies: Production-based O&M amount [$/kWh]
        For battery: production-based System Costs amount [$/kWh-discharged]
        """
        if self.name != "Battery":
            return [i * 1e3 for i in self._financial_model.value("om_production")]
        else:
            return [i * 1e3 for i in self._financial_model.value("om_batt_variable_cost")]

    @om_variable.setter
    def om_variable(self, om_variable_per_kwh: Sequence):
        if not isinstance(om_variable_per_kwh, Sequence):
            om_variable_per_kwh = (om_variable_per_kwh,)
        if self.name != "Battery":
            self._financial_model.value("om_production", [i * 1e-3 for i in om_variable_per_kwh])
        else:
            self._financial_model.value("om_batt_variable_cost", [i * 1e-3 for i in om_variable_per_kwh])
   
    @property
    def construction_financing_cost(self) -> float:
        return self._financial_model.value("construction_financing_cost")

    @construction_financing_cost.setter
    def construction_financing_cost(self, construction_financing_cost):
        self._financial_model.value("construction_financing_cost", construction_financing_cost)

    #
    # Outputs
    #
    @property
    def dispatch(self):
        """Dispatch object"""
        return self._dispatch

    @property
    def annual_energy_kwh(self) -> float:
        """Annual energy [kWh]"""
        if self.system_capacity_kw > 0:
            return self._system_model.value("annual_energy")
        else:
            return 0

    @property
    def generation_profile(self) -> list:
        """System power generated [kW]"""
        if self.system_capacity_kw:
            return list(self._system_model.value("gen"))
        else:
            return [0] * self.site.n_timesteps

    @property
    def capacity_factor(self) -> float:
        """System capacity factor [%]"""
        if self.system_capacity_kw > 0:
            return self._system_model.value("capacity_factor")
        else:
            return 0

    @property
    def net_present_value(self) -> float:
        """After-tax cumulative NPV [$]"""
        if self.system_capacity_kw > 0 and self._financial_model:
            if not isinstance(self._financial_model, singleowner.Singleowner):
                return self._financial_model.Outputs.net_present_value
            return self._financial_model.value("project_return_aftertax_npv")
        else:
            return 0

    @property
    def cost_installed(self) -> float:
        """Net capital cost [$]"""
        if self.system_capacity_kw > 0 and self._financial_model:
            return self._financial_model.value("cost_installed")
        else:
            return 0

    @property
    def internal_rate_of_return(self) -> float:
        """Internal rate of return (after-tax) [%]"""
        if self.system_capacity_kw > 0 and self._financial_model:
            if not isinstance(self._financial_model, singleowner.Singleowner):
                return self._financial_model.Outputs.internal_rate_of_return
            return self._financial_model.value("project_return_aftertax_irr")
        else:
            return 0

    @property
    def energy_sales_value(self) -> tuple:
        """PPA revenue gross [$]"""
        if self.system_capacity_kw > 0 and self._financial_model:
            if not isinstance(self._financial_model, singleowner.Singleowner):
                return self._financial_model.Outputs.energy_sales_value
            return self._financial_model.value("cf_energy_sales_value")
        else:
            return (0, )

    @property
    def energy_purchases_value(self) -> tuple:
        """Energy purchases from grid [$]"""
        if self.system_capacity_kw > 0 and self._financial_model:
            if not isinstance(self._financial_model, singleowner.Singleowner):
                return self._financial_model.Outputs.energy_purchases_value
            return self._financial_model.value("cf_utility_bill")
        else:
            return (0, )

    @property
    def energy_value(self) -> tuple:
        """PPA revenue net [$]"""
        if self.system_capacity_kw > 0 and self._financial_model:
            if not isinstance(self._financial_model, singleowner.Singleowner):
                return self._financial_model.Outputs.energy_value
            return self._financial_model.value("cf_energy_value")
        else:
            return (0, )

    @property
    def federal_depreciation_total(self) -> tuple:
        """Total federal tax depreciation [$]"""
        if self.system_capacity_kw > 0 and self._financial_model:
            if not isinstance(self._financial_model, singleowner.Singleowner):
                return self._financial_model.Outputs.federal_depreciation_total
            return self._financial_model.value("cf_feddepr_total")
        else:
            return (0, )

    @property
    def federal_taxes(self) -> tuple:
        """Federal tax benefit (liability) [$]"""
        if self.system_capacity_kw > 0 and self._financial_model:
            if not isinstance(self._financial_model, singleowner.Singleowner):
                return self._financial_model.Outputs.federal_taxes
            return self._financial_model.value("cf_fedtax")
        else:
            return (0, )

    @property
    def debt_payment(self) -> tuple:
        """Debt total payment [$]"""
        if self.system_capacity_kw > 0 and self._financial_model:
            if not isinstance(self._financial_model, singleowner.Singleowner):
                return self._financial_model.Outputs.debt_payment
            return self._financial_model.value("cf_debt_payment_total")
        else:
            return (0, )

    @property
    def insurance_expense(self) -> tuple:
        """Insurance expense [$]"""
        if self.system_capacity_kw > 0 and self._financial_model:
            if not isinstance(self._financial_model, singleowner.Singleowner):
                return self._financial_model.Outputs.insurance_expense
            return self._financial_model.value("cf_insurance_expense")
        else:
            return (0, )

    @property
    def tax_incentives(self) -> list:
        """The sum of Federal and State PTC and ITC tax incentives [$]"""
        if self.system_capacity_kw > 0 and self._financial_model:
            if not isinstance(self._financial_model, singleowner.Singleowner):
                return self._financial_model.Outputs.tax_incentives
            tc = np.array(self._financial_model.value("cf_ptc_fed"))
            tc += np.array(self._financial_model.value("cf_ptc_sta"))
            try:
                tc[1] += self._financial_model.value("itc_total")
            except:
                pass
            return tc.tolist()
        else:
            return (0,)

    @property
    def om_capacity_expense(self):
        """O&M capacity-based expense [$]"""
        if self.system_capacity_kw > 0 and self._financial_model:
            if not isinstance(self._financial_model, singleowner.Singleowner):
                return self._financial_model.Outputs.om_capacity_expense
            if self.name == "Battery":
                return self._financial_model.value("cf_om_capacity1_expense")
            return self._financial_model.value("cf_om_capacity_expense")
        else:
            return [0, ]

    @property
    def om_fixed_expense(self):
        """O&M fixed expense [$]"""
        if self.system_capacity_kw > 0 and self._financial_model:
            if not isinstance(self._financial_model, singleowner.Singleowner):
                return self._financial_model.Outputs.om_fixed_expense
            if self.name == "Battery":
                return self._financial_model.value("cf_om_fixed1_expense")
            return self._financial_model.value("cf_om_fixed_expense")
        else:
            return [0, ]

    @property
    def om_variable_expense(self):
        """O&M production-based expense [$]"""
        if self.system_capacity_kw > 0 and self._financial_model:
            if not isinstance(self._financial_model, singleowner.Singleowner):
                return self._financial_model.Outputs.om_variable_expense
            if self.name == "Battery":
                return self._financial_model.value("cf_om_production1_expense")
            elif self.name == "Grid":
                return [self._financial_model.value("cf_om_production_expense")[i] +
                        self._financial_model.value("cf_om_production1_expense")[i] for i in
                        range(len(self._financial_model.value("cf_om_production_expense")))]
            return self._financial_model.value("cf_om_production_expense")
        else:
            return [0, ]

    @property
    def om_total_expense(self):
        """Total operating expenses [$]"""
        if self.system_capacity_kw > 0 and self._financial_model:
            if not isinstance(self._financial_model, singleowner.Singleowner):
                return self._financial_model.Outputs.om_total_expense
            op_exp = self._financial_model.value("cf_operating_expenses")
            if self.name != "Battery" and self.name != "Grid":
                return op_exp
            # Battery's operating costs include electricity purchased to charge the battery
            return [op_exp[i] - self._financial_model.value("cf_utility_bill")[i] for i in range(len(op_exp))]
        else:
            return [0, ]

    @property
    def levelized_cost_of_energy_real(self) -> float:
        """Levelized cost (real) [cents/kWh]"""
        if self.system_capacity_kw > 0 and self._financial_model:
            if not isinstance(self._financial_model, singleowner.Singleowner):
                return self._financial_model.Outputs.levelized_cost_of_energy_real
            return self._financial_model.value("lcoe_real")
        else:
            return 0

    @property
    def levelized_cost_of_energy_nominal(self) -> float:
        """Levelized cost (nominal) [cents/kWh]"""
        if self.system_capacity_kw > 0 and self._financial_model:
            if not isinstance(self._financial_model, singleowner.Singleowner):
                return self._financial_model.Outputs.levelized_cost_of_energy_nominal
            return self._financial_model.value("lcoe_nom")
        else:
            return 0

    @property
    def total_revenue(self) -> list:
        """Total revenue [$]"""
        if self.system_capacity_kw > 0 and self._financial_model:
            if not isinstance(self._financial_model, singleowner.Singleowner):
                return self._financial_model.Outputs.total_revenue
            return list(self._financial_model.value("cf_total_revenue"))
        else:
            return [0]

    @property
    def capacity_payment(self) -> list:
        """Capacity payment revenue [$]"""
        if self.system_capacity_kw > 0 and self._financial_model:
            if not isinstance(self._financial_model, singleowner.Singleowner):
                return self._financial_model.Outputs.capacity_payment
            return list(self._financial_model.value("cf_capacity_payment"))
        else:
            return [0]

    @property
    def benefit_cost_ratio(self) -> float:
        """
        Benefit cost ratio [-] = Benefits / Costs

        Benefits include (using present values):

        #. PPA, capacity payment, and curtailment revenues
        #. Federal, state, utility, and other production-based incentive income
        #. Salvage value

        Costs: uses the present value of annual costs
        """
        if self.system_capacity_kw > 0 and self._financial_model:
            if not isinstance(self._financial_model, singleowner.Singleowner):
                return self._financial_model.Outputs.benefit_cost_ratio
            benefit_names = ("npv_ppa_revenue", "npv_capacity_revenue", "npv_curtailment_revenue",
                             "npv_fed_pbi_income", "npv_oth_pbi_income", "npv_salvage_value", "npv_sta_pbi_income",
                             "npv_uti_pbi_income")
            benefits = 0
            for b in benefit_names:
                benefits += self._financial_model.value(b)
            return benefits / self._financial_model.value("npv_annual_costs")

    @property
    def gen_max_feasible(self) -> list:
        """Maximum feasible generation profile that could have occurred (year 1)"""
        return self._gen_max_feasible

    @gen_max_feasible.setter
    def gen_max_feasible(self, gen_max_feas: list):
        self._gen_max_feasible = gen_max_feas

    def copy(self):
        """
        :return: new instance
        """
        raise NotImplementedError

    def plot(self,
             figure=None,
             axes=None,
             color='b',
             site_border_color='k',
             site_alpha=0.95,
             linewidth=4.0
             ):
        self._layout.plot(figure, axes, color, site_border_color, site_alpha, linewidth)<|MERGE_RESOLUTION|>--- conflicted
+++ resolved
@@ -260,14 +260,9 @@
             self._financial_model.value("gen", list(single_year_gen) * project_life)
 
         if self.name != "Grid":
-<<<<<<< HEAD
             self._financial_model.value("system_pre_curtailment_kwac", self._system_model.value("gen") * project_life)
             self._financial_model.value("annual_energy_pre_curtailment_ac", self._system_model.value("annual_energy"))
             self._financial_model.value("cp_system_nameplate", self.system_capacity_kw * 1e-3) #self.calc_nominal_capacity(interconnect_kw)
-=======
-            self._financial_model.SystemOutput.system_pre_curtailment_kwac = self._system_model.value("gen") * project_life
-            self._financial_model.SystemOutput.annual_energy_pre_curtailment_ac = self._system_model.value("annual_energy")
->>>>>>> 10a5a77f
             # TODO: Should we use the nominal capacity function here?
         self.gen_max_feasible = self.calc_gen_max_feasible_kwh(interconnect_kw)
         self.capacity_credit_percent = self.calc_capacity_credit_percent(interconnect_kw)
