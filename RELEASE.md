--- conflicted
+++ resolved
@@ -7,11 +7,8 @@
 * Added ability and option to initialize site_info with preloaded and formatted wind and solar resource data
 * Bug fix in load following heuristic method: only using beginning of variable load signals 
 * Feature add: added alternative method to defining site boundary.
-<<<<<<< HEAD
 * Feature add: added function to adjust air density based on site elevation
-=======
 * Update deprecated methods in wave_resource.py 
->>>>>>> 35a962c6
 
 ## Version 3.1.1, Dec. 18, 2024
 
