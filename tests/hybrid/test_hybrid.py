--- conflicted
+++ resolved
@@ -116,18 +116,15 @@
     hybrid_plant.simulate()
     gen_profiles = hybrid_plant.generation_profile
 
-<<<<<<< HEAD
     aeps = hybrid_plant.annual_energies
     assert aeps.pv == pytest.approx(8703525, 1e3)
     assert aeps.wind == pytest.approx(32978136, 1e3)
     assert aeps.battery == pytest.approx(-218034, 1e3)
     assert aeps.hybrid == pytest.approx(41463627, 1e3)
-=======
-    assert aeps.pv == pytest.approx(8703525, 1e-3)
-    assert aeps.wind == pytest.approx(33615479, 1e-3)
-    assert aeps.battery == pytest.approx(-131373, 1e-3)
-    assert aeps.hybrid == pytest.approx(42187675, 1e-3)
->>>>>>> 940d9ccf
+    # assert aeps.pv == pytest.approx(8703525, 1e-3)
+    # assert aeps.wind == pytest.approx(33615479, 1e-3)
+    # assert aeps.battery == pytest.approx(-131373, 1e-3)
+    # assert aeps.hybrid == pytest.approx(42187675, 1e-3)
 
     npvs = hybrid_plant.net_present_values
     assert npvs.pv == pytest.approx(-1657066, 1e-3)
@@ -180,9 +177,14 @@
     rev = hybrid_plant.total_revenues
     assert rev.pv[0] == pytest.approx(261105, 1e3)
     assert rev.wind[0] == pytest.approx(1008464, 1e3)
-<<<<<<< HEAD
-    assert rev.battery[0] == pytest.approx(7653, 1e3)
-    assert rev.hybrid[0] == pytest.approx(1266592, 1e3)
+    assert rev.battery[0] == pytest.approx(9691, 1e3)
+    assert rev.hybrid[0] == pytest.approx(1265630, 1e3)
+
+    tc = hybrid_plant.tax_incentives
+    assert tc.pv[1] == pytest.approx(1123104, 1e3)
+    assert tc.wind[1] == pytest.approx(504232, 1e3)
+    assert tc.battery[1] == pytest.approx(0, 1e3)
+    assert tc.hybrid[1] == pytest.approx(1629356, 1e3)
 
 
 def test_tower_pv_hybrid(site):
@@ -284,13 +286,3 @@
     assert npvs.pv == pytest.approx(45233832.23, 1e3)
     #assert npvs.tower == pytest.approx(-13909363, 1e3)
     #assert npvs.hybrid == pytest.approx(-19216589, 1e3)
-=======
-    assert rev.battery[0] == pytest.approx(9691, 1e3)
-    assert rev.hybrid[0] == pytest.approx(1265630, 1e3)
-
-    tc = hybrid_plant.tax_incentives
-    assert tc.pv[1] == pytest.approx(1123104, 1e3)
-    assert tc.wind[1] == pytest.approx(504232, 1e3)
-    assert tc.battery[1] == pytest.approx(0, 1e3)
-    assert tc.hybrid[1] == pytest.approx(1629356, 1e3)
->>>>>>> 940d9ccf
