--- conflicted
+++ resolved
@@ -444,15 +444,9 @@
     with subtests.test("hybrid aep"):
         assert aeps.hybrid == approx(68271657, 1e-3)
     with subtests.test("wind npv"):
-<<<<<<< HEAD
-        assert npvs.wind == approx(5999302, 1e-3)
-    with subtests.test("hybrid npv"):
-        assert npvs.hybrid == approx(4345865, 1e-3)
-=======
         assert npvs.wind == approx(-9193785, 1e-3)
     with subtests.test("hybrid npv"):
         assert npvs.hybrid == approx(-10847221, 1e-3)
->>>>>>> d6dcb57c
 
 def test_hybrid_pv_only(hybrid_config, subtests):
     technologies = hybrid_config["technologies"]
@@ -1609,8 +1603,6 @@
         assert hi.system.om_total_expenses['pv'][1] == approx(257625.05, rel=5e-2)
     with subtests.test("wind om total"):
         assert hi.system.om_total_expenses['wind'][1] == approx(463903.43, rel=5e-2)
-<<<<<<< HEAD
-=======
 
 def test_hybrid_wind_only_floris_elevation_adjusted(hybrid_config, subtests):
 
@@ -1642,5 +1634,4 @@
  
 
     with subtests.test("wind aep"):
-        assert aeps_adjusted.wind < aeps_default.wind
->>>>>>> d6dcb57c
+        assert aeps_adjusted.wind < aeps_default.wind