
import numpy as np
import pandas as pd
from greenheart.simulation.technologies.hydrogen.electrolysis.run_PEM_master import run_PEM_clusters
   
def clean_up_final_outputs(h2_tot,h2_ts):
  
   new_h2_tot = h2_tot.drop(['Cluster Rated H2 Production [kg/hr]','Cluster Rated Power Consumed [kWh]','Cluster Rated H2 Production [kg/yr]',\
      'Stack Rated H2 Production [kg/hr]','Stack Rated Power Consumed [kWh]'])
   h2_ts.sum(axis=1)
   ts_sum_desc = ['Input Power [kWh]','Power Consumed [kWh]',\
      'hydrogen production no start-up time','hydrogen_hourly_production',\
      'water_hourly_usage_kg']
   
   # new_h2_ts = h2_ts.drop(['V_cell With Deg','Power Per Stack [kW]','Stack Current [A]'])
   new_h2_ts = h2_ts.loc[ts_sum_desc].sum(axis=1)
   return new_h2_ts,new_h2_tot
   # return new_h2_ts,new_h2_tot
def combine_cluster_annual_performance_info(h2_tot):
   clusters = h2_tot.loc['Performance By Year'].index.to_list()
   performance_metrics = list(h2_tot.loc['Performance By Year'].iloc[0].keys())
   vals_to_sum = [k for k in performance_metrics if '/year' in k]
   n_years = len(h2_tot.loc['Performance By Year'].iloc[0][performance_metrics[0]].values())
   yr_keys = list(h2_tot.loc['Performance By Year'].iloc[0][performance_metrics[0]].keys())

   vals_to_average = [k for k in performance_metrics if '/year' not in k]
   new_dict = {}
   # for k in vals_to_sum:
   for k in performance_metrics:
      vals = np.zeros(n_years)
      for c in clusters:
         vals += np.array(list(h2_tot.loc['Performance By Year'].loc[c][k].values()))
         # vals += np.array(h2_tot.loc['Performance By Year'].loc[c][k].values())
      
      if k in vals_to_average:
         vals = vals/len(clusters)
      new_dict[k]= dict(zip(yr_keys,vals))
   return new_dict

def run_h2_PEM(electrical_generation_timeseries, 
               electrolyzer_size,
               useful_life, 
               n_pem_clusters,
               pem_control_type,
               electrolyzer_direct_cost_kw, 
               user_defined_pem_param_dictionary,
               grid_connection_scenario,
               hydrogen_production_capacity_required_kgphr,
               debug_mode = False,
               verbose=True):
   #last modified by Elenya Grant on 9/21/2023
   
   pem=run_PEM_clusters(electrical_generation_timeseries,electrolyzer_size,n_pem_clusters,electrolyzer_direct_cost_kw,useful_life,user_defined_pem_param_dictionary,verbose=verbose)

   if grid_connection_scenario!='off-grid':
      h2_ts,h2_tot=pem.run_grid_connected_pem(electrolyzer_size,hydrogen_production_capacity_required_kgphr)
   else:
      if pem_control_type == 'optimize':
         h2_ts,h2_tot=pem.run(optimize=True)
      else:
         h2_ts,h2_tot=pem.run()
   #dictionaries of performance during each year of simulation, 
   #good to use for a more accurate financial analysis
   annual_avg_performance = combine_cluster_annual_performance_info(h2_tot)
   
   #time-series info (unchanged)
   energy_input_to_electrolyzer=h2_ts.loc['Input Power [kWh]'].sum()
   hydrogen_hourly_production = h2_ts.loc['hydrogen_hourly_production'].sum()
   hourly_system_electrical_usage=h2_ts.loc['Power Consumed [kWh]'].sum()
   water_hourly_usage = h2_ts.loc['water_hourly_usage_kg'].sum()
   avg_eff_perc=39.41*hydrogen_hourly_production/hourly_system_electrical_usage
   hourly_efficiency=np.nan_to_num(avg_eff_perc)
   #simulation based average performance (unchanged)
   average_uptime_hr=h2_tot.loc['Total Uptime [sec]'].mean()/3600
   water_annual_usage = np.sum(water_hourly_usage)
   total_system_electrical_usage = np.sum(hourly_system_electrical_usage)
   tot_avg_eff=39.41/h2_tot.loc['Total kWh/kg'].mean()
   cap_factor_sim = h2_tot.loc['PEM Capacity Factor (simulation)'].mean()

   #Beginning of Life (BOL) Rated Specs (attributes/system design)
   max_h2_pr_hr = h2_tot.loc['Cluster Rated H2 Production [kg/hr]'].sum()
   max_pwr_pr_hr = h2_tot.loc['Cluster Rated Power Consumed [kWh]'].sum()
   rated_kWh_pr_kg = h2_tot.loc['Stack Rated Efficiency [kWh/kg]'].mean()
   elec_rated_h2_capacity_kgpy =h2_tot.loc['Cluster Rated H2 Production [kg/yr]'].sum()
   gal_h20_pr_kg_h2 = h2_tot.loc['gal H20 per kg H2'].mean()

   atrribute_desc = ["Efficiency [kWh/kg]","H2 Production [kg/hr]","Power Consumed [kWh]","Annual H2 Production [kg/year]",'Gal H2O per kg-H2']
   attribute_specs = ['Rated BOL: '+s for s in atrribute_desc]
   attributes = [rated_kWh_pr_kg,max_h2_pr_hr,max_pwr_pr_hr,elec_rated_h2_capacity_kgpy,gal_h20_pr_kg_h2]
   
   #Plant Life Average Performance
   system_avg_life_capfac = pd.Series(annual_avg_performance['Capacity Factor [-]']).mean()
   system_total_annual_h2_kg_pr_year = pd.Series(annual_avg_performance['Annual H2 Production [kg/year]']).mean()
   system_avg_life_eff_kWh_pr_kg =pd.Series(annual_avg_performance['Annual Average Efficiency [kWh/kg]']).mean()
   system_avg_life_eff_perc = pd.Series(annual_avg_performance['Annual Average Efficiency [%-HHV]']).mean()
   system_avg_life_energy_kWh_pr_yr = pd.Series(annual_avg_performance['Annual Energy Used [kWh/year]']).mean()
   
   average_stack_life_hrs = np.nanmean(h2_tot.loc['Stack Life [hours]'].values)
   average_time_until_replacement = np.nanmean(h2_tot.loc['Time until replacement [hours]'].values)
   life_vals = [system_avg_life_capfac,system_total_annual_h2_kg_pr_year,average_stack_life_hrs,average_time_until_replacement,system_avg_life_eff_kWh_pr_kg,system_avg_life_eff_perc,system_avg_life_energy_kWh_pr_yr]
   life_desc = ["Life: Capacity Factor","Life: Annual H2 production [kg/year]","Stack Life [hrs]","Time Until Replacement [hrs]","Life: Efficiency [kWh/kg]","Life: Efficiency [%-HHV]",'Life: Annual Power Consumption [kWh/year]']
   
   
   #Simulation Results
   sim = ["Capacity Factor","Active Time / Sim Time","Total Input Power [kWh]",\
      "Total H2 Produced [kg]",\
      "Average Efficiency [%-HHV]","Total Stack Off-Cycles","H2 Warm-Up Losses [kg]","Total Water Consumption [kg]"]
   
   sim_specs = ['Sim: '+s for s in sim]
   sim_performance = [cap_factor_sim, h2_tot.loc['Operational Time / Simulation Time (ratio)'].mean(),h2_tot.loc['Total Input Power [kWh]'].sum(),\
      h2_tot.loc['Total H2 Production [kg]'].sum(),\
      tot_avg_eff,h2_tot.loc['Total Off-Cycles'].sum(),h2_tot.loc['Warm-Up Losses on H2 Production'].sum(),water_annual_usage]
<<<<<<< HEAD
   
   
=======
   
   
>>>>>>> 9accf5ef
   H2_Results = dict(zip(attribute_specs,attributes))
   H2_Results.update(dict(zip(sim_specs,sim_performance)))
   H2_Results.update(dict(zip(life_desc,life_vals)))
   H2_Results.update({'Performance Schedules':pd.DataFrame(annual_avg_performance)})
   H2_Results.update({'Hydrogen Hourly Production [kg/hr]':hydrogen_hourly_production})
<<<<<<< HEAD
   H2_Results.update({'Water Hourly Consumption [kg/hr]':water_hourly_usage}) #remove
   #can't change H2 results without messing up downstream workflow
   #embedded the "new" H2 Results that would be nice to switch to
   # H2_Results = {
               # 'new_H2_Results':new_H2_Results,
               # 'Performance Schedules':pd.DataFrame(annual_avg_performance),
               # 'max_hydrogen_production [kg/hr]':max_h2_pr_hr,
               # 'hydrogen_annual_output':system_total_annual_h2_kg_pr_year, #same as "Life: Annual H2 production [kg/year]"
               # 'cap_factor':system_avg_life_capfac,
               # 'cap_factor_sim':cap_factor_sim ,
               # 'hydrogen_hourly_production':hydrogen_hourly_production,
               # 'water_hourly_usage':water_hourly_usage,
               # 'water_annual_usage':water_annual_usage,
               # 'electrolyzer_avg_efficiency_percent':system_avg_life_eff_perc,
               # 'electrolyzer_avg_efficiency_kWh_pr_kg':system_avg_life_eff_kWh_pr_kg,
               # 'total_electrical_consumption':total_system_electrical_usage,
               # 'electrolyzer_total_efficiency':hourly_efficiency,
               # 'avg_time_between_replacement':average_time_until_replacement,
               # 'avg_stack_life_hrs':average_stack_life_hrs,
               # 'Rated kWh/kg-H2':rated_kWh_pr_kg,
               # 'average_operational_time [hrs]':average_uptime_hr,
                  # }

=======
   H2_Results.update({'Water Hourly Consumption [kg/hr]':water_hourly_usage}) 
>>>>>>> 9accf5ef
   
   if not debug_mode:
      h2_ts,h2_tot = clean_up_final_outputs(h2_tot,h2_ts)
  
   return H2_Results, h2_ts, h2_tot,energy_input_to_electrolyzer   
   

def run_h2_PEM_IVcurve(
      energy_to_electrolyzer,
      electrolyzer_size_mw,
      kw_continuous,
      electrolyzer_capex_kw,
      lcoe,
      adjusted_installed_cost,
      useful_life,
      net_capital_costs=0,
):
   
   # electrical_generation_timeseries = combined_pv_wind_storage_power_production_hopp
   electrical_generation_timeseries = np.zeros_like(energy_to_electrolyzer)
   electrical_generation_timeseries[:] = energy_to_electrolyzer[:]

   # system_rating = electrolyzer_size
   H2_Results, H2A_Results = kernel_PEM_IVcurve(
      electrical_generation_timeseries,
      electrolyzer_size_mw,
      useful_life,
      kw_continuous,
      electrolyzer_capex_kw,
      lcoe,
      adjusted_installed_cost,
      net_capital_costs)


   H2_Results['hydrogen_annual_output'] = H2_Results['hydrogen_annual_output']
   H2_Results['cap_factor'] = H2_Results['cap_factor']

   print("Total power input to electrolyzer: {}".format(np.sum(electrical_generation_timeseries)))
   print("Hydrogen Annual Output (kg): {}".format(H2_Results['hydrogen_annual_output']))
   print("Water Consumption (kg) Total: {}".format(H2_Results['water_annual_usage']))


   return H2_Results, H2A_Results # , electrical_generation_timeseries

<|MERGE_RESOLUTION|>--- conflicted
+++ resolved
@@ -110,45 +110,14 @@
    sim_performance = [cap_factor_sim, h2_tot.loc['Operational Time / Simulation Time (ratio)'].mean(),h2_tot.loc['Total Input Power [kWh]'].sum(),\
       h2_tot.loc['Total H2 Production [kg]'].sum(),\
       tot_avg_eff,h2_tot.loc['Total Off-Cycles'].sum(),h2_tot.loc['Warm-Up Losses on H2 Production'].sum(),water_annual_usage]
-<<<<<<< HEAD
    
    
-=======
-   
-   
->>>>>>> 9accf5ef
    H2_Results = dict(zip(attribute_specs,attributes))
    H2_Results.update(dict(zip(sim_specs,sim_performance)))
    H2_Results.update(dict(zip(life_desc,life_vals)))
    H2_Results.update({'Performance Schedules':pd.DataFrame(annual_avg_performance)})
    H2_Results.update({'Hydrogen Hourly Production [kg/hr]':hydrogen_hourly_production})
-<<<<<<< HEAD
-   H2_Results.update({'Water Hourly Consumption [kg/hr]':water_hourly_usage}) #remove
-   #can't change H2 results without messing up downstream workflow
-   #embedded the "new" H2 Results that would be nice to switch to
-   # H2_Results = {
-               # 'new_H2_Results':new_H2_Results,
-               # 'Performance Schedules':pd.DataFrame(annual_avg_performance),
-               # 'max_hydrogen_production [kg/hr]':max_h2_pr_hr,
-               # 'hydrogen_annual_output':system_total_annual_h2_kg_pr_year, #same as "Life: Annual H2 production [kg/year]"
-               # 'cap_factor':system_avg_life_capfac,
-               # 'cap_factor_sim':cap_factor_sim ,
-               # 'hydrogen_hourly_production':hydrogen_hourly_production,
-               # 'water_hourly_usage':water_hourly_usage,
-               # 'water_annual_usage':water_annual_usage,
-               # 'electrolyzer_avg_efficiency_percent':system_avg_life_eff_perc,
-               # 'electrolyzer_avg_efficiency_kWh_pr_kg':system_avg_life_eff_kWh_pr_kg,
-               # 'total_electrical_consumption':total_system_electrical_usage,
-               # 'electrolyzer_total_efficiency':hourly_efficiency,
-               # 'avg_time_between_replacement':average_time_until_replacement,
-               # 'avg_stack_life_hrs':average_stack_life_hrs,
-               # 'Rated kWh/kg-H2':rated_kWh_pr_kg,
-               # 'average_operational_time [hrs]':average_uptime_hr,
-                  # }
-
-=======
    H2_Results.update({'Water Hourly Consumption [kg/hr]':water_hourly_usage}) 
->>>>>>> 9accf5ef
    
    if not debug_mode:
       h2_ts,h2_tot = clean_up_final_outputs(h2_tot,h2_ts)
