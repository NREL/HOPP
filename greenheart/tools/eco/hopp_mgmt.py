--- conflicted
+++ resolved
@@ -22,18 +22,11 @@
     show_plots=False,
     save_plots=False,
 ):
-<<<<<<< HEAD
+  
     if "battery" in hopp_config["technologies"].keys() and \
         ("desired_schedule" not in hopp_config["site"].keys() or hopp_config["site"]["desired_schedule"] == []):
         hopp_config["site"]["desired_schedule"] = [greenheart_config["electrolyzer"]["rating"]]*8760
-    # hopp_site = SiteInfo(**hopp_config["site"], desired_schedule=[greenheart_config["electrolyzer"]["rating"]]*8760)
     hopp_site = SiteInfo(**hopp_config["site"])
-=======
-    hopp_site = SiteInfo(
-        **hopp_config["site"],
-        desired_schedule=[greenheart_config["electrolyzer"]["rating"]] * 8760
-    )
->>>>>>> 20cbf278
 
     # adjust mean wind speed if desired
     wind_data = hopp_site.wind_resource._data["data"]
