--- conflicted
+++ resolved
@@ -15,12 +15,8 @@
 from hopp.simulation.technologies.layout.wind_layout import (
     WindLayout, 
     WindBoundaryGridParameters, 
-<<<<<<< HEAD
     WindBasicGridParameters,
     WindCustomParameters)
-=======
-    WindBasicGridParameters)
->>>>>>> abe7af76
 from hopp.simulation.technologies.financial import CustomFinancialModel, FinancialModelType
 from hopp.utilities.log import hybrid_logger as logger
 from hopp.tools.resource.wind_tools import calculate_air_density_losses
@@ -67,13 +63,8 @@
     layout_params: Optional[Union[dict, WindBoundaryGridParameters, WindBasicGridParameters, WindCustomParameters]] = field(default=None)
     hub_height: Optional[float] = field(default=None)
     turbine_name: Optional[str] = field(default=None)
-<<<<<<< HEAD
-    layout_mode: str = field(default="grid", validator=contains(["boundarygrid", "grid", "basicgrid", "custom", "floris_layout"]))
-    model_name: str = field(default="pysam", validator=contains(["pysam", "floris"]))
-=======
-    layout_mode: str = field(default="grid", validator=contains(["boundarygrid", "grid", "basicgrid", "custom"]), converter=(str.strip, str.lower))
+    layout_mode: str = field(default="grid", validator=contains(["boundarygrid", "grid", "basicgrid", "custom", "floris_layout"]), converter=(str.strip, str.lower))
     model_name: str = field(default="pysam", validator=contains(["pysam", "floris"]), converter=(str.strip, str.lower))
->>>>>>> abe7af76
     model_input_file: Optional[str] = field(default=None)
     rating_range_kw: Tuple[int, int] = field(default=(1000, 3000))
     floris_config: Optional[Union[dict, str, Path]] = field(default=None)
@@ -163,25 +154,10 @@
             else:
                 financial_model = self.import_financial_model(financial_model, system_model, self.config_name)
         
-<<<<<<< HEAD
         super().__init__("WindPlant", self.site, system_model, financial_model)
         self._system_model.value("wind_resource_data", self.site.wind_resource.data)
 
         self._layout = WindLayout(self.site.polygon, system_model, layout_mode, layout_params)
-=======
-        # below is unnecessary now - this functionality exists in WindLayout.
-        if isinstance(self.config.layout_params, dict) and self.config.layout_mode=="boundarygrid":
-            layout_params = WindBoundaryGridParameters(**self.config.layout_params)
-        elif isinstance(self.config.layout_params, dict) and self.config.layout_mode=="basicgrid":
-            layout_params = WindBasicGridParameters(**self.config.layout_params)
-        else:
-            layout_params = self.config.layout_params
-
-        super().__init__("WindPlant", self.site, system_model, financial_model)
-        self._system_model.value("wind_resource_data", self.site.wind_resource.data)
-
-        self._layout = WindLayout(self.site.polygon, system_model, self.config.layout_mode, layout_params)
->>>>>>> abe7af76
 
         self._dispatch = None
 
