import copy
import numpy as np
import matplotlib.pyplot as plt
import os


from hopp.simulation.technologies.sites import SiteInfo
from hopp.simulation.technologies.sites import flatirons_site as sample_site
from hopp.simulation.hopp_interface import HoppInterface
from hopp.simulation.technologies.layout.wind_layout_tools import create_grid


# Function to set up the HOPP model
def setup_hopp(
    hopp_config,
    greenheart_config,
    orbit_config,
    turbine_config,
    floris_config,
    design_scenario,
    wind_cost_results=None,
    show_plots=False,
    save_plots=False,
    output_dir="./output/",
):
<<<<<<< HEAD

    if "battery" in hopp_config["technologies"].keys() and (
        "desired_schedule" not in hopp_config["site"].keys()
        or hopp_config["site"]["desired_schedule"] == []
    ):
        hopp_config["site"]["desired_schedule"] = [
            greenheart_config["electrolyzer"]["rating"]
        ] * 8760
=======
    
    if "battery" in hopp_config["technologies"].keys() and \
        ("desired_schedule" not in hopp_config["site"].keys() or hopp_config["site"]["desired_schedule"] == []):
        hopp_config["site"]["desired_schedule"] = [greenheart_config["electrolyzer"]["rating"]]*8760
>>>>>>> 37d4fb7f
    hopp_site = SiteInfo(**hopp_config["site"])

    # adjust mean wind speed if desired
    wind_data = hopp_site.wind_resource._data["data"]
    wind_speed = [W[2] for W in wind_data]
    if greenheart_config["site"]["mean_windspeed"]:
        if np.average(wind_speed) != greenheart_config["site"]["mean_windspeed"]:
            wind_speed += greenheart_config["site"]["mean_windspeed"] - np.average(
                wind_speed
            )
            for i in np.arange(0, len(wind_speed)):
                # make sure we don't have negative wind speeds after correction
                hopp_site.wind_resource._data["data"][i][2] = np.maximum(
                    wind_speed[i], 0
                )
    else:
        greenheart_config["site"]["mean_windspeed"] = np.average(wind_speed)

    ################ set up HOPP technology inputs
    
    if hopp_config["site"]["wind"]:
        if hopp_config["technologies"]["wind"]["model_name"] == "floris":
            if design_scenario["wind_location"] == "offshore":
                floris_config["farm"]["layout_x"] = (
                    wind_cost_results.orbit_project.phases[
                        "ArraySystemDesign"
                    ].turbines_x.flatten()
                    * 1e3
                )  # ORBIT gives coordinates in km
                # ORBIT produces nans and must be removed for FLORIS layout
                floris_config["farm"]["layout_x"] = floris_config["farm"]["layout_x"][
                    ~np.isnan(floris_config["farm"]["layout_x"])
                ]
                floris_config["farm"]["layout_y"] = (
                    wind_cost_results.orbit_project.phases[
                        "ArraySystemDesign"
                    ].turbines_y.flatten()
                    * 1e3
                )  # ORBIT gives coordinates in km
                # ORBIT produces nans and must be removed for FLORIS layout
                floris_config["farm"]["layout_y"] = floris_config["farm"]["layout_y"][
                    ~np.isnan(floris_config["farm"]["layout_y"])
                ]
                # remove things from turbine_config file that can't be used in FLORIS and set the turbine info in the floris config file

            if design_scenario["wind_location"] == "onshore":
                grid_position = create_grid(
                    site_shape=hopp_site.polygon,
                    center=hopp_site.polygon.centroid,
                    grid_angle=greenheart_config["site"]["wind_layout"]["grid_angle"],
                    intrarow_spacing=(
                        greenheart_config["site"]["wind_layout"]["row_spacing"]
                        * turbine_config["rotor_diameter"]
                    ),
                    interrow_spacing=(
                        greenheart_config["site"]["wind_layout"]["turbine_spacing"]
                        * turbine_config["rotor_diameter"]
                    ),
                    row_phase_offset=greenheart_config["site"]["wind_layout"][
                        "row_phase_offset"
                    ],
                    max_sites=hopp_config["technologies"]["wind"]["num_turbines"],
                )
                # Extracting xy coordinates
                xy_coordinates = [(point.x, point.y) for point in grid_position]
                floris_config["farm"]["layout_x"] = [point.x for point in grid_position]
                floris_config["farm"]["layout_y"] = [point.y for point in grid_position]

                if (
                    len(floris_config["farm"]["layout_x"])
                    < hopp_config["technologies"]["wind"]["num_turbines"]
                ):
                    raise Exception(
                        "size of site is too small, not all turbines were placed."
                    )

            floris_config["farm"]["turbine_type"] = [
                {
                    x: turbine_config[x]
                    for x in turbine_config
                    if x
                    not in {
                        "turbine_rating",
                        "rated_windspeed",
                        "tower",
                        "nacelle",
                        "blade",
                    }
                }
            ]

            hopp_config["technologies"]["wind"]["turbine_rating_kw"] = turbine_config["turbine_rating"] * 1000
            hopp_config["technologies"]["wind"]["floris_config"] = floris_config

        elif hopp_config["technologies"]["wind"]["model_name"] == "sam":
            hopp_config["technologies"]["wind"]["turbine_rating_kw"] = turbine_config["turbine_rating"] * 1000,  # convert from MW to kW
            hopp_config["technologies"]["wind"]["hub_height"] = turbine_config["hub_height"]
            hopp_config["technologies"]["wind"]["rotor_diameter"] = turbine_config["rotor_diameter"]

        else:
            raise (
                ValueError(
                    "Wind model '%s' not available. Please choose one of ['floris', 'sam']"
                )
                % (hopp_config["technologies"]["wind"]["model_name"])
            )

    # setup hopp interface
    hopp_config_internal = copy.deepcopy(hopp_config)

    if "wave" in hopp_config_internal["technologies"].keys():
        wave_cost_dict = hopp_config_internal["technologies"]["wave"].pop("cost_inputs")

    if "battery" in hopp_config_internal["technologies"].keys():
        hopp_config_internal["site"].update({"desired_schedule": hopp_site.desired_schedule})
        
    hi = HoppInterface(hopp_config_internal)
    hi.system.site = hopp_site

    if "wave" in hi.system.technologies.keys():
        hi.system.wave.create_mhk_cost_calculator(wave_cost_dict)
        
    if show_plots or save_plots:
        # plot wind resource if desired
        print("\nPlotting Wind Resource")
        wind_speed = [W[2] for W in hopp_site.wind_resource._data["data"]]
        plt.figure(figsize=(9, 6))
        plt.plot(wind_speed)
        plt.title(
            "Wind Speed (m/s) for selected location \n {},{} \n Average Wind Speed (m/s) {}".format(
                hopp_config["site"]["data"]["lat"],
                hopp_config["site"]["data"]["lon"],
                np.round(np.average(wind_speed), decimals=3),
            )
        )

        if show_plots:
            plt.show()
        if save_plots:
            savedir = output_dir + "figures/"
            if not os.path.exists(savedir):
                os.makedirs(savedir)
            plt.savefig(
                savedir
                + "average_wind_speed_%f_%f.png"
                % (
                    hopp_config["site"]["data"]["lat"],
                    hopp_config["site"]["data"]["lon"],
                ),
                bbox_inches="tight",
            )
        print("\n")

    ################ return all the inputs for hopp
    return hi


# Function to run hopp from provided inputs from setup_hopp()
def run_hopp(hi, project_lifetime, verbose=False):

    hi.simulate(project_life=project_lifetime)

    # store results for later use
    hopp_results = {
        "hopp_interface": hi,
        "hybrid_plant": hi.system,
<<<<<<< HEAD
        "combined_hybrid_power_production_hopp": hi.system.grid._system_model.Outputs.system_pre_interconnect_kwac[
            0:8759
        ],
=======
        "combined_hybrid_power_production_hopp": \
            hi.system.grid._system_model.Outputs.system_pre_interconnect_kwac[0:8760],
>>>>>>> 37d4fb7f
        "combined_hybrid_curtailment_hopp": hi.system.grid.generation_curtailed,
        "energy_shortfall_hopp": hi.system.grid.missed_load,
        "annual_energies": hi.system.annual_energies,
        "hybrid_npv": hi.system.net_present_values.hybrid,
        "npvs": hi.system.net_present_values,
        "lcoe": hi.system.lcoe_real,
        "lcoe_nom": hi.system.lcoe_nom,
    }
    if verbose:
        print("\nHOPP Results")
        print("Hybrid Annual Energy: ", hopp_results["annual_energies"])
        print("Capacity factors: ", hi.system.capacity_factors)
        print("Real LCOE from HOPP: ", hi.system.lcoe_real)

    return hopp_results<|MERGE_RESOLUTION|>--- conflicted
+++ resolved
@@ -23,7 +23,6 @@
     save_plots=False,
     output_dir="./output/",
 ):
-<<<<<<< HEAD
 
     if "battery" in hopp_config["technologies"].keys() and (
         "desired_schedule" not in hopp_config["site"].keys()
@@ -32,12 +31,6 @@
         hopp_config["site"]["desired_schedule"] = [
             greenheart_config["electrolyzer"]["rating"]
         ] * 8760
-=======
-    
-    if "battery" in hopp_config["technologies"].keys() and \
-        ("desired_schedule" not in hopp_config["site"].keys() or hopp_config["site"]["desired_schedule"] == []):
-        hopp_config["site"]["desired_schedule"] = [greenheart_config["electrolyzer"]["rating"]]*8760
->>>>>>> 37d4fb7f
     hopp_site = SiteInfo(**hopp_config["site"])
 
     # adjust mean wind speed if desired
@@ -204,14 +197,8 @@
     hopp_results = {
         "hopp_interface": hi,
         "hybrid_plant": hi.system,
-<<<<<<< HEAD
-        "combined_hybrid_power_production_hopp": hi.system.grid._system_model.Outputs.system_pre_interconnect_kwac[
-            0:8759
-        ],
-=======
         "combined_hybrid_power_production_hopp": \
             hi.system.grid._system_model.Outputs.system_pre_interconnect_kwac[0:8760],
->>>>>>> 37d4fb7f
         "combined_hybrid_curtailment_hopp": hi.system.grid.generation_curtailed,
         "energy_shortfall_hopp": hi.system.grid.missed_load,
         "annual_energies": hi.system.annual_energies,
