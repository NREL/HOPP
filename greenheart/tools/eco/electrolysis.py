--- conflicted
+++ resolved
@@ -28,14 +28,8 @@
 from greenheart.simulation.technologies.hydrogen.electrolysis.run_h2_PEM import (
     run_h2_PEM,
 )
-<<<<<<< HEAD
-from greenheart.simulation.technologies.hydrogen.electrolysis.PEM_H2_LT_electrolyzer_Clusters import (
-    PEM_H2_Clusters as PEMClusters,
-)
-=======
 
 from greenheart.simulation.technologies.hydrogen.electrolysis.PEM_BOP.PEM_BOP import pem_bop
->>>>>>> 9accf5ef
 
 # from electrolyzer import run_electrolyzer
 
@@ -563,62 +557,4 @@
             print("Average", key, " ", np.average(desal_results[key]))
         print("\n")
 
-    return desal_results
-
-
-def create_1MW_reference_PEM():
-    pem_param_dict = {
-        "eol_eff_percent_loss": 10,
-        "uptime_hours_until_eol": 77600,
-        "include_degradation_penalty": True,
-        "turndown_ratio": 0.1,
-    }
-    pem = PEMClusters(cluster_size_mw=1, plant_life=30, **pem_param_dict)
-    return pem
-
-
-def get_electrolyzer_BOL_efficiency():
-    pem_1MW = create_1MW_reference_PEM()
-    bol_eff = pem_1MW.output_dict["BOL Efficiency Curve Info"][
-        "Efficiency [kWh/kg]"
-    ].values[-1]
-
-    return np.round(bol_eff, 2)
-
-
-def size_electrolyzer_for_hydrogen_demand(
-    hydrogen_production_capacity_required_kgphr,
-    size_for="BOL",
-    electrolyzer_degradation_power_increase=None,
-):
-    electrolyzer_energy_kWh_per_kg_estimate_BOL = get_electrolyzer_BOL_efficiency()
-    if size_for == "BOL":
-        electrolyzer_capacity_MW = (
-            hydrogen_production_capacity_required_kgphr
-            * electrolyzer_energy_kWh_per_kg_estimate_BOL
-            / 1000
-        )
-    elif size_for == "EOL":
-        electrolyzer_energy_kWh_per_kg_estimate_EOL = (
-            electrolyzer_energy_kWh_per_kg_estimate_BOL
-            * (1 + electrolyzer_degradation_power_increase)
-        )
-        electrolyzer_capacity_MW = (
-            hydrogen_production_capacity_required_kgphr
-            * electrolyzer_energy_kWh_per_kg_estimate_EOL
-            / 1000
-        )
-
-    return electrolyzer_capacity_MW
-
-
-def check_capacity_based_on_clusters(electrolyzer_capacity_BOL_MW, cluster_cap_mw):
-
-    if electrolyzer_capacity_BOL_MW % cluster_cap_mw == 0:
-        n_pem_clusters_max = electrolyzer_capacity_BOL_MW // cluster_cap_mw
-    else:
-        n_pem_clusters_max = int(
-            np.ceil(np.ceil(electrolyzer_capacity_BOL_MW) / cluster_cap_mw)
-        )
-    electrolyzer_size_mw = n_pem_clusters_max * cluster_cap_mw
-    return electrolyzer_size_mw+    return desal_results