# .readthedocs.yaml
# Read the Docs configuration file
# See https://docs.readthedocs.io/en/stable/config-file/v2.html for details

# Required
version: 2
sphinx:
<<<<<<< HEAD
   # Path to your Sphinx configuration file.
   configuration: docs/conf.py
   
=======
  # Path to your Sphinx configuration file.
  configuration: docs/conf.py

>>>>>>> 1047202c
# Set the version of Python and other tools you might need
build:
  os: ubuntu-22.04
  tools:
    python: "3.11"

  # Generate the Sphinx configuration for Jupyter Book so it builds
  jobs:
    pre_build:
      - "jupyter-book config sphinx docs/"

# Set the build to use dependencies in pyproject.toml
python:
  install:
    - method: pip
      path: .
      extra_requirements:
        - develop<|MERGE_RESOLUTION|>--- conflicted
+++ resolved
@@ -5,15 +5,9 @@
 # Required
 version: 2
 sphinx:
-<<<<<<< HEAD
-   # Path to your Sphinx configuration file.
-   configuration: docs/conf.py
-   
-=======
   # Path to your Sphinx configuration file.
   configuration: docs/conf.py
 
->>>>>>> 1047202c
 # Set the version of Python and other tools you might need
 build:
   os: ubuntu-22.04
