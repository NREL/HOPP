--- conflicted
+++ resolved
@@ -36,8 +36,6 @@
 ### Custom callables for attrs objects and functions
 
 def hopp_array_converter(dtype: Any = hopp_float_type) -> Callable:
-<<<<<<< HEAD
-=======
     """
     Returns a converter function for `attrs` fields to convert data into a numpy array of a specified dtype.
     This function is primarily used to ensure that data provided to an `attrs` class is converted to the
@@ -60,7 +58,6 @@
         >>> converter([1, 2, 3])
         array([1, 2, 3], dtype=int32)
     """
->>>>>>> 8ffdede9
     def converter(data: Iterable):
         try:
             a = np.array(data, dtype=dtype)
