--- conflicted
+++ resolved
@@ -26,6 +26,7 @@
     hopp_float_type
 )
 from hopp.simulation.base import BaseClass
+from hopp.utilities.log import hybrid_logger as logger
 
 def plot_site(verts, plt_style, labels):
     for i in range(len(verts)):
@@ -150,16 +151,10 @@
         if len(self.desired_schedule) > 0 and len(self.desired_schedule) != self.n_timesteps:
             raise ValueError('The provided desired schedule does not match length of the simulation horizon.')
             # FIXME: this a hack
-<<<<<<< HEAD
 
         if not self.wind:
             logger.info("Set up SiteInfo with solar resource files: {}".format(self.solar_resource.filename))
         elif not self.solar:
-=======
-        if 'no_wind' in data and data["no_wind"]:
-            logger.info("Set up SiteInfo with solar resource files: {}".format(self.solar_resource.filename))
-        elif 'no_solar' in data and data["no_solar"]:
->>>>>>> 3452dd8d
             logger.info("Set up SiteInfo with wind resource files: {}".format(self.wind_resource.filename))
         else:
             logger.info(
