from pytest import approx, fixture
import json

from hopp import ROOT_DIR
from hopp.simulation import HoppInterface
from hopp.simulation.technologies.financial.custom_financial_model import CustomFinancialModel

from tests.hopp.utils import create_default_site_info, DEFAULT_FIN_CONFIG
import copy
import numpy as np

DEFAULT_FIN_CONFIG_LOCAL = copy.deepcopy(DEFAULT_FIN_CONFIG)
DEFAULT_FIN_CONFIG_LOCAL.pop("revenue") # these tests were written before the revenue section was added to the default financial config

from hopp.utilities import load_yaml

from hopp.simulation.technologies.financial.mhk_cost_model import MHKCostModelInputs

pvsamv1_defaults_file = ROOT_DIR.parent / "tests" / "hopp" / "pvsamv1_basic_params.json"

mhk_yaml_path = (
    ROOT_DIR.parent / "tests" / "hopp" / "inputs" / "wave" / "wave_device.yaml"
)
mhk_config = load_yaml(mhk_yaml_path)

wave_resource_file = (
    ROOT_DIR / "simulation" / "resource_files" / "wave" / "Wave_resource_timeseries.csv"
)

@fixture
def site():
    return create_default_site_info()


def test_custom_financial():
    discount_rate = 0.0906       # [1/year]
    cash_flow = [
        -4.8274e+07, 3.57154e+07, 7.7538e+06, 4.76858e+06, 2.96768e+06,
        2.94339e+06, 1.5851e+06, 227235, 202615, 176816,
        149414, 120856, 90563.4, 58964.5, 25609.9,
        378270, 1.20607e+06, 633062, 3.19583e+06, 6.01239e+06,
        5.78599e+06, 5.53565e+06, 5.49998e+06, 5.4857e+06, 5.47012e+06,
        6.84512e+06]
    npv = CustomFinancialModel.npv(discount_rate, cash_flow)
    assert npv == approx(7412807, 1e-3)


def test_detailed_pv(site, subtests):
    # Run detailed PV model (pvsamv1) using a custom financial model
    annual_energy_expected = 8884369
    npv_expected = -4066396

    with open(pvsamv1_defaults_file, 'r') as f:
        tech_config = json.load(f)

    interconnect_kw = 150e6
    hopp_config = {
        "site": site,
        "technologies": {
            "pv": {
                'use_pvwatts': False,
                'tech_config': tech_config,
                'layout_params': {
                    "x_position": 0.5,
                    "y_position": 0.5,
                    "aspect_power": 0,
                    "gcr": 0.3,
                    "s_buffer": 2,
                    "x_buffer": 2
                },
                'fin_model': DEFAULT_FIN_CONFIG_LOCAL,
                'dc_degradation': [0] * 25,
            },
            "grid": {
                'interconnect_kw': interconnect_kw,
                'fin_model': DEFAULT_FIN_CONFIG_LOCAL,
                'ppa_price': 0.01
            }
        },
        # "config": {
        #     "cost_info": {
        #         # based on 2023 ATB moderate case for utility-scale pv
        #         "solar_installed_cost_mw": 1331.353 * 1000
        #     }
        # }
    }

    hi = HoppInterface(hopp_config)
    hybrid_plant = hi.system

    # Verify technology and financial parameters are linked, specifically testing 'analysis_period'

    hybrid_plant.layout.plot()

    hybrid_plant.simulate()
    with subtests.test("with minimal params"):
        analysis_period_orig = hybrid_plant.pv.value('analysis_period')
        assert analysis_period_orig == hybrid_plant.pv._system_model.value('analysis_period')
        assert analysis_period_orig == hybrid_plant.pv._financial_model.value('analysis_period')
        analysis_period_new = 7
        assert analysis_period_orig != analysis_period_new
        hybrid_plant.pv.value('analysis_period', analysis_period_new)                   # modify via plant setter
        assert analysis_period_new == hybrid_plant.pv._system_model.value('analysis_period')
        assert analysis_period_new == hybrid_plant.pv._financial_model.value('analysis_period')
        hybrid_plant.pv._system_model.value('analysis_period', analysis_period_orig)    # modify via system model setter
        assert analysis_period_orig == hybrid_plant.pv.value('analysis_period')
        assert analysis_period_orig != hybrid_plant.pv._financial_model.value('analysis_period')    # NOTE: this is updated just before execute
        hybrid_plant.pv._financial_model.value('analysis_period', analysis_period_new)  # modify via financial model setter
        assert analysis_period_new == hybrid_plant.pv.value('analysis_period')
        assert analysis_period_new == hybrid_plant.pv._system_model.value('analysis_period')
        hybrid_plant.pv.value('analysis_period', analysis_period_orig)                  # reset value

        aeps = hybrid_plant.annual_energies
        npvs = hybrid_plant.net_present_values
        assert aeps.pv == approx(annual_energy_expected, 1e-3)
        assert aeps.hybrid == approx(annual_energy_expected, 1e-3)
        assert npvs.pv == approx(npv_expected, 1e-3)
        assert npvs.hybrid == approx(npv_expected, 1e-3)
        assert npvs.hybrid == approx(npvs.pv, 1e-10)


def test_hybrid_simple_pv_with_wind(site, subtests):
    # Run wind + simple PV (pvwattsv8) hybrid plant with custom financial model
    annual_energy_expected_pv = 107705270
    annual_energy_expected_wind = 32440267
    annual_energy_expected_hybrid = 140145538
    npv_expected_pv = -39184550
    npv_expected_wind = -11884863
    npv_expected_hybrid = -51069413

    interconnect_kw = 150e6
    pv_kw = 50000
    wind_kw = 10000

    power_sources = {
        'pv': {
            'system_capacity_kw': pv_kw,
            'layout_params': {
                "x_position": 0.5, 
                "y_position": 0.5, 
                "aspect_power": 0, 
                "gcr": 0.5, 
                "s_buffer": 2, 
                "x_buffer": 2
            },
            'fin_model': DEFAULT_FIN_CONFIG_LOCAL,
            'dc_degradation': [0] * 25
        },
        'wind': {
            'num_turbines': 5,
            'turbine_rating_kw': wind_kw / 5,
            'layout_mode': 'boundarygrid',
            'layout_params': {
                "border_spacing": 2, 
                "border_offset": 0.5, 
                "grid_angle": np.rad2deg(0.5), 
                "grid_aspect_power": 0.5, 
                "row_phase_offset": 0.5
            }, 
            'fin_model': DEFAULT_FIN_CONFIG_LOCAL,
        },
        'grid': {
            'interconnect_kw': interconnect_kw,
            'fin_model': DEFAULT_FIN_CONFIG_LOCAL,
            'ppa_price': 0.01
        },
    }

    hopp_config = {
        "site": site,
        "technologies": power_sources
    }
    hi = HoppInterface(hopp_config)
    hybrid_plant = hi.system
    hybrid_plant.layout.plot()

    hybrid_plant.simulate()

    aeps = hybrid_plant.annual_energies
    npvs = hybrid_plant.net_present_values
    with subtests.test("minimal params pv aep"):
        assert aeps.pv == approx(annual_energy_expected_pv, 1e-3)
    with subtests.test("minimal params wind aep"):
        assert aeps.wind == approx(annual_energy_expected_wind, 1e-3)
    with subtests.test("minimal params hybrid aep"):
        assert aeps.hybrid == approx(annual_energy_expected_hybrid, 1e-3)
    with subtests.test("minimal params pv npv"):
        assert npvs.pv == approx(npv_expected_pv, 1e-3)
    with subtests.test("minimal params wind npv"):
        assert npvs.wind == approx(npv_expected_wind, 1e-3)
    with subtests.test("minimal params hybrid npv"):
        assert npvs.hybrid == approx(npv_expected_hybrid, 1e-3)


def test_hybrid_detailed_pv_with_wind(site, subtests):
    # Test wind + detailed PV (pvsamv1) hybrid plant with custom financial model
    annual_energy_expected_pv = 8863135
    annual_energy_expected_wind = 31453286
    annual_energy_expected_hybrid = 40316422
    npv_expected_pv = -4068134
    npv_expected_wind = -11965644
    npv_expected_hybrid = -16033778

    interconnect_kw = 150e6
    wind_kw = 10000

    with open(pvsamv1_defaults_file, 'r') as f:
        tech_config = json.load(f)
<<<<<<< HEAD
    
    # NOTE: PV array shrunk to avoid problem associated with flicker calculation
    # tech_config['system_capacity'] = 10000
    # tech_config['inverter_count'] = 10
    # tech_config['subarray1_nstrings'] = 2687
=======
>>>>>>> d6dcb57c

    layout_params = {
        "x_position": 0.5, 
        "y_position": 0.5, 
        "aspect_power": 0, 
        "gcr": 0.3, 
        "s_buffer": 2, 
        "x_buffer": 2
    }

    power_sources = {
        'pv': {
            'use_pvwatts': False,
            'tech_config': tech_config,
            'layout_params': layout_params,
            'fin_model': DEFAULT_FIN_CONFIG_LOCAL,
            'dc_degradation': [0] * 25
        },
        'wind': {
            'num_turbines': 5,
            'turbine_rating_kw': wind_kw / 5,
            'layout_mode': 'boundarygrid',
            'layout_params': {
                "border_spacing": 2, 
                "border_offset": 0.5, 
                "grid_angle": np.rad2deg(0.5), 
                "grid_aspect_power": 0.5, 
                "row_phase_offset": 0.5
            },
            'fin_model': DEFAULT_FIN_CONFIG_LOCAL,
        },
        'grid': {
            'interconnect_kw': interconnect_kw,
            'fin_model': DEFAULT_FIN_CONFIG_LOCAL,
            'ppa_price': 0.01
        }
    }
    hopp_config = {
        "site": site,
        "technologies": power_sources
    }

    hi = HoppInterface(hopp_config)
    hybrid_plant = hi.system
    hybrid_plant.layout.plot()

    hybrid_plant.simulate()

    sizes = hybrid_plant.system_capacity_kw
    aeps = hybrid_plant.annual_energies
    npvs = hybrid_plant.net_present_values

    with subtests.test("with minimal params"):
        assert sizes.pv == approx(4993, 1e-3)
        assert sizes.wind == approx(wind_kw, 1e-3)
        assert aeps.wind == approx(annual_energy_expected_wind, 1e-3)
        assert aeps.pv == approx(annual_energy_expected_pv, 1e-3)
        assert aeps.hybrid == approx(annual_energy_expected_hybrid, 1e-3)
        assert npvs.pv == approx(npv_expected_pv, 1e-3)
        assert npvs.wind == approx(npv_expected_wind, 1e-3)
        assert npvs.hybrid == approx(npv_expected_hybrid, 1e-3)

def test_hybrid_simple_pv_with_wind_wave_storage_dispatch(subtests):

    site_internal = create_default_site_info(wave=True, wave_resource_file=wave_resource_file)
    # Test wind + simple PV (pvwattsv8) + storage with dispatch hybrid plant with custom financial model
    annual_energy_expected_pv = 10761987
    annual_energy_expected_wind = 31951719
    annual_energy_expected_wave = 12132526
    annual_energy_expected_battery = -103752
    annual_energy_expected_hybrid = 54747904

    npv_expected_pv = -1640023
    npv_expected_wind = -5159400
    npv_expected_wave = -62903172
    npv_expected_battery = -8183543
    npv_expected_hybrid = -77887529

    lcoe_expected_pv = 3.104064331441355
    lcoe_expected_wind = 3.162940789633178
    lcoe_expected_wave = 35.719370712383856
    lcoe_expected_battery = 13.333128855903514
    lcoe_expected_hybrid = 11.337551789830751

    total_installed_cost_expected = 93959704.39847898

    interconnect_kw = 20000
    pv_kw = 5000
    wind_kw = 10000
    batt_kw = 5000
    wave_kw = 2860

    power_sources = {
        'pv': {
            'system_capacity_kw': pv_kw,
            'layout_params': {
                "x_position": 0.5, 
                "y_position": 0.5, 
                "aspect_power": 0, 
                "gcr": 0.5, 
                "s_buffer": 2, 
                "x_buffer": 2
            },
            'fin_model': DEFAULT_FIN_CONFIG_LOCAL,
            'dc_degradation': [0] * 25
        },
        'wind': {
            'num_turbines': 5,
            'turbine_rating_kw': wind_kw / 5,
            'layout_mode': 'boundarygrid',
            'layout_params': {
                "border_spacing": 2, 
                "border_offset": 0.5, 
                "grid_angle": np.rad2deg(0.5), 
                "grid_aspect_power": 0.5, 
                "row_phase_offset": 0.5
            },
            'fin_model': DEFAULT_FIN_CONFIG_LOCAL,
        },
        "wave": {
            "device_rating_kw": wave_kw/10,
            "num_devices": 10,
            "wave_power_matrix": mhk_config["wave_power_matrix"],
            "fin_model": DEFAULT_FIN_CONFIG_LOCAL,
        },
        'battery': {
            'system_capacity_kwh': batt_kw * 4,
            'system_capacity_kw': batt_kw,
            'fin_model': DEFAULT_FIN_CONFIG_LOCAL,
        },
        'grid': {
            'interconnect_kw': interconnect_kw,
            'fin_model': DEFAULT_FIN_CONFIG_LOCAL,
            'ppa_price': 0.03
        }
    }
    config = {
        "simulation_options": {
            "wind": {
                "skip_financial": False # test that setting this to false allows financial calculations to run
            }
        }
    }
    hopp_config = {
        "site": site_internal,
        "technologies": power_sources,
        "config": config
    }

    mhk_cost_model_inputs = MHKCostModelInputs.from_dict(
        {
            "reference_model_num": 3,
            "water_depth": 100,
            "distance_to_shore": 80,
            "number_rows": 10,
            "device_spacing": 600,
            "row_spacing": 600,
            "cable_system_overbuild": 20,
        }
    )
    
    hi = HoppInterface(hopp_config)
    hybrid_plant = hi.system
    hybrid_plant.layout.plot()
    hybrid_plant.battery.dispatch.lifecycle_cost_per_kWh_cycle = 0.01
    hybrid_plant.battery._financial_model.om_batt_variable_cost = [0.75]
    hybrid_plant.wave.create_mhk_cost_calculator(mhk_cost_model_inputs)

    hybrid_plant.simulate()

    sizes = hybrid_plant.system_capacity_kw
    aeps = hybrid_plant.annual_energies
    npvs = hybrid_plant.net_present_values
    lcoes = hybrid_plant.lcoe_nom # cents/kWh

    with subtests.test("with minimal params pv size"):
        assert sizes.pv == approx(pv_kw, 1e-3)
    with subtests.test("with minimal params wind size"):
        assert sizes.wind == approx(wind_kw, 1e-3)
    with subtests.test("with minimal params wave size"):
        assert sizes.wave == approx(wave_kw, 1e-3)
    with subtests.test("with minimal params batt kw size"):
        assert sizes.battery == approx(batt_kw, 1e-3)

    with subtests.test("with minimal params pv aep"):
        assert aeps.pv == approx(annual_energy_expected_pv, 1e-3)
    with subtests.test("with minimal params wind aep"):
        assert aeps.wind == approx(annual_energy_expected_wind, 1e-3)
    with subtests.test("with minimal params wave aep"):
        assert aeps.wave == approx(annual_energy_expected_wave, 1e-3)
    with subtests.test("with minimal params battery aep"):
        assert aeps.battery == approx(annual_energy_expected_battery, 1e-3)
    with subtests.test("with minimal params hybrid aep"):
        assert aeps.hybrid == approx(annual_energy_expected_hybrid, 1e-3)

    with subtests.test("with minimal params pv npv"):
        assert npvs.pv == approx(npv_expected_pv, 1e-3)
    with subtests.test("with minimal params wind npv"):
        assert npvs.wind == approx(npv_expected_wind, 1e-3)
    with subtests.test("with minimal params wave npv"):
        assert npvs.wave == approx(npv_expected_wave, 1e-3)
    with subtests.test("with minimal params batt npv"):
        assert npvs.battery == approx(npv_expected_battery, 1e-3)
    with subtests.test("with minimal params hybrid npv"):
        assert npvs.hybrid == approx(npv_expected_hybrid, 1e-3)

    with subtests.test("lcoe pv"):
        assert lcoes.pv == approx(lcoe_expected_pv, 1e-3)
    with subtests.test("lcoe wind"):
        assert lcoes.wind == approx(lcoe_expected_wind, 1e-3)
    with subtests.test("lcoe wave"):
        assert lcoes.wave == approx(lcoe_expected_wave, 1e-3)
    with subtests.test("lcoe battery"): ############## left commented since I'm not sure calculating LCOE for battery this way makes sense
        assert lcoes.battery == approx(lcoe_expected_battery, 1e-3)
    with subtests.test("lcoe hybrid"):
        assert lcoes.hybrid == approx(lcoe_expected_hybrid, 1e-3)

    with subtests.test("total installed cost"):
        assert hybrid_plant.grid.total_installed_cost == approx(total_installed_cost_expected, 1E-6)


def test_hybrid_detailed_pv_with_wind_storage_dispatch(site, subtests):
    # Test wind + detailed PV (pvsamv1) + storage with dispatch hybrid plant with custom financial model
    annual_energy_expected_pv = 8851251
    annual_energy_expected_wind = 31559803
    annual_energy_expected_battery = -102220
    annual_energy_expected_hybrid = 40308834
    npv_expected_pv = -2194945
    npv_expected_wind = -5274461
    npv_expected_battery = -8181700
    npv_expected_hybrid = -15654417

    interconnect_kw = 15000
    wind_kw = 10000
    batt_kw = 5000

    with open(pvsamv1_defaults_file, 'r') as f:
        tech_config = json.load(f)
<<<<<<< HEAD
    
    # NOTE: PV array shrunk to avoid problem associated with flicker calculation
    # tech_config['system_capacity'] = 10000
    # tech_config['inverter_count'] = 10
    # tech_config['subarray1_nstrings'] = 2687
=======
>>>>>>> d6dcb57c

    power_sources = {
        'pv': {
            'use_pvwatts': False,
            'tech_config': tech_config,
            'layout_params': {
                "x_position": 0.5, 
                "y_position": 0.5, 
                "aspect_power": 0, 
                "gcr": 0.5, 
                "s_buffer": 2, 
                "x_buffer": 2
            },
            'fin_model': DEFAULT_FIN_CONFIG_LOCAL,
            'dc_degradation': [0] * 25
        },
        'wind': {
            'num_turbines': 5,
            'turbine_rating_kw': wind_kw / 5,
            'layout_mode': 'boundarygrid',
            'layout_params': {
                "border_spacing": 2, 
                "border_offset": 0.5, 
                "grid_angle": np.rad2deg(0.5), 
                "grid_aspect_power": 0.5, 
                "row_phase_offset": 0.5
            },
            'fin_model': DEFAULT_FIN_CONFIG_LOCAL,
        },
        'battery': {
            'system_capacity_kwh': batt_kw * 4,
            'system_capacity_kw': batt_kw,
            'fin_model': DEFAULT_FIN_CONFIG_LOCAL,
        },
        'grid': {
            'interconnect_kw': interconnect_kw,
            'fin_model': DEFAULT_FIN_CONFIG_LOCAL,
            'ppa_price': 0.03
        }
    }
    hopp_config = {
        "site": site,
        "technologies": power_sources
    } 
    hi = HoppInterface(hopp_config)
    hybrid_plant = hi.system
    hybrid_plant.layout.plot()
    hybrid_plant.battery.dispatch.lifecycle_cost_per_kWh_cycle = 0.01
    hybrid_plant.battery._financial_model.om_batt_variable_cost = [0.75]

    hybrid_plant.simulate()

    sizes = hybrid_plant.system_capacity_kw
    aeps = hybrid_plant.annual_energies
    npvs = hybrid_plant.net_present_values
    with subtests.test("with minimal params"):
        assert sizes.pv == approx(4993, 1e-3)
        assert sizes.wind == approx(wind_kw, 1e-3)
        assert sizes.battery == approx(batt_kw, 1e-3)
        assert aeps.pv == approx(annual_energy_expected_pv, 1e-3)
        assert aeps.wind == approx(annual_energy_expected_wind, 1e-3)
        assert aeps.battery == approx(annual_energy_expected_battery, 1e-3)
        assert aeps.hybrid == approx(annual_energy_expected_hybrid, 1e-3)
        assert npvs.pv == approx(npv_expected_pv, 1e-3)
        assert npvs.wind == approx(npv_expected_wind, 1e-3)
        assert npvs.battery == approx(npv_expected_battery, 1e-3)
        assert npvs.hybrid == approx(npv_expected_hybrid, 1e-3)<|MERGE_RESOLUTION|>--- conflicted
+++ resolved
@@ -206,14 +206,6 @@
 
     with open(pvsamv1_defaults_file, 'r') as f:
         tech_config = json.load(f)
-<<<<<<< HEAD
-    
-    # NOTE: PV array shrunk to avoid problem associated with flicker calculation
-    # tech_config['system_capacity'] = 10000
-    # tech_config['inverter_count'] = 10
-    # tech_config['subarray1_nstrings'] = 2687
-=======
->>>>>>> d6dcb57c
 
     layout_params = {
         "x_position": 0.5, 
@@ -452,14 +444,6 @@
 
     with open(pvsamv1_defaults_file, 'r') as f:
         tech_config = json.load(f)
-<<<<<<< HEAD
-    
-    # NOTE: PV array shrunk to avoid problem associated with flicker calculation
-    # tech_config['system_capacity'] = 10000
-    # tech_config['inverter_count'] = 10
-    # tech_config['subarray1_nstrings'] = 2687
-=======
->>>>>>> d6dcb57c
 
     power_sources = {
         'pv': {
