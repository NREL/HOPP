--- conflicted
+++ resolved
@@ -31,33 +31,21 @@
     _timestep: Tuple[int, int] = field(init=False)
     fi: FlorisModel = field(init=False)
     
-<<<<<<< HEAD
     # turbine parameters
     turbine_name: str = field(init = False)
     wind_turbine_rotor_diameter: float = field(init = False)
     turb_rating: float = field(init = False)
-=======
-    turbine_name: str = field(init = False)
-    wind_turbine_rotor_diameter: float = field(init = False)
->>>>>>> b37e9b0a
     # turbine power curve (array of kW power outputs)
     wind_turbine_powercurve_powerout: list[float] = field(init = False)
     wind_farm_xCoordinates: list[float] = field(init = False)
     wind_farm_yCoordinates: list[float] = field(init = False)
-<<<<<<< HEAD
     system_capacity: float = field(init = False)
     
     #results
-=======
-    turb_rating: float = field(init = False)
-    system_capacity: float = field(init = False)
-    
->>>>>>> b37e9b0a
     gen: list[float] = field(init = False)
     annual_energy: float = field(init = False)
     capacity_factor: float = field(init = False)
     annual_energy_pre_curtailment_ac: float = field(init = False)
-<<<<<<< HEAD
     
     #TODO: add option to store turbine-powers and velocities or not
     turb_velocities: np.ndarray = field(init = False)
@@ -65,13 +53,6 @@
 
     def __attrs_post_init__(self):
         """Set-up and initialize floris_config and floris model. This method does the following:
-=======
-    #TODO: add option to store turbine-powers and velocities or not
-
-
-    def __attrs_post_init__(self):
-        """_summary_
->>>>>>> b37e9b0a
 
         1) check that floris config is provided
         2) load floris config if needed
@@ -80,13 +61,8 @@
         5) initialize floris model
 
         Raises:
-<<<<<<< HEAD
-            ValueError: if a floris configuration is not provided
-            ValueError: if a timestep is not provided
-=======
             ValueError: "A floris configuration must be provided"
             ValueError: "A timestep is required."
->>>>>>> b37e9b0a
         """
         
         if self.config.floris_config is None:
@@ -146,34 +122,21 @@
         if self.config.rotor_diameter is not None:
             floris_config["farm"]["turbine_type"][0].setdefault("rotor_diameter",self.config.rotor_diameter)
         # see if hub-height was input in config but not set in floris config
-<<<<<<< HEAD
         if self.config.hub_height is not None:
             floris_config["farm"]["turbine_type"][0].setdefault("hub_height",self.config.hub_height)
         # NOTE: hub-height should also be checked against wind resource hub-height
         
-=======
-        # NOTE: hub-height should also be checked against wind resource hub-height
-        if self.config.hub_height is not None:
-            floris_config["farm"]["turbine_type"][0].setdefault("hub_height",self.config.hub_height)
-
->>>>>>> b37e9b0a
         # set attributes:
         self.wind_turbine_rotor_diameter = floris_config["farm"]["turbine_type"][0]["rotor_diameter"]
         self.wind_turbine_powercurve_powerout = floris_config["farm"]["turbine_type"][0]["power_thrust_table"]["power"]
         self.wind_farm_xCoordinates = floris_config["farm"]["layout_x"]
         self.wind_farm_yCoordinates = floris_config["farm"]["layout_y"]
-<<<<<<< HEAD
         self.nTurbs = len(self.wind_farm_xCoordinates)  
             
-=======
-        self.nTurbs = len(self.wind_farm_xCoordinates)
-        
->>>>>>> b37e9b0a
         self.turb_rating = max(self.wind_turbine_powercurve_powerout)
         if self.config.turbine_rating_kw is not None:
             if self.config.turbine_rating_kw != self.turb_rating:
                 raise UserWarning(f"input turbine rating ({self.config.turbine_rating_kw} kW) does not match rating from floris power-curve ({self.turb_rating} kW)")
-<<<<<<< HEAD
         
         # check if user-input num_turbines equals number of turbines in layout
         if self.nTurbs != self.config.num_turbines:
@@ -182,17 +145,6 @@
     
     def value(self, name: str, set_value=None):
         """Set or retrieve atrribute of `hopp.simulation.technologies.wind.floris.Floris`.
-=======
-        # check if user-input num_turbines equals number of turbines in layout
-        if self.config.num_turbines is not None:
-            # raise warning if discrepancy in number of turbines
-            if self.nTurbs != self.config.num_turbines:
-                raise UserWarning(f"num_turbines input ({self.config.num_turbines}) does not equal number of turbines in floris layout ({self.nTurbs})")
-        return floris_config
-    
-    def value(self, name: str, set_value=None):
-        """Set or retrieve attribute of `hopp.simulation.technologies.wind.floris.Floris`.
->>>>>>> b37e9b0a
             if set_value = None, then retrieve value; otherwise overwrite variable's value.
         
         Args:
@@ -268,7 +220,6 @@
             'annual_energy': self.annual_energy,
         }
         return config
-<<<<<<< HEAD
     
     @property
     def wind_farm_layout(self):
@@ -286,6 +237,4 @@
         self.system_capacity = len(xcoords)*self.turb_rating
         self.value("wind_farm_xCoordinates", xcoords)
         self.value("wind_farm_yCoordinates", ycoords)     
-=======
->>>>>>> b37e9b0a
     