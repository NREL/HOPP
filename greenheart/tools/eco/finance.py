--- conflicted
+++ resolved
@@ -1101,11 +1101,7 @@
 
     energy_purchase = (
         365 * 24 * greenheart_config["electrolyzer"]["rating"] * 1e3
-<<<<<<< HEAD
-        + total_accessory_power_renewable_kw
-=======
         + sum(total_accessory_power_renewable_kw)
->>>>>>> 9accf5ef
         + total_accessory_power_grid_kw
     )
 
@@ -1548,11 +1544,7 @@
         or total_accessory_power_grid_kw > 0
     ):
 
-<<<<<<< HEAD
-        energy_purchase = total_accessory_power_grid_kw * 365 * 24
-=======
         energy_purchase = sum(total_accessory_power_grid_kw) # * 365 * 24
->>>>>>> 9accf5ef
 
         if greenheart_config["project_parameters"]["grid_connection"]:
             annual_energy_shortfall = np.sum(hopp_results["energy_shortfall_hopp"])
