# Release Notes

## Unreleased, TBD
* Added option and functionality to load wind and solar resource data from NSRDB and Wind Toolkit data files if user-specified.
* Fixed a bug in site_info that set resource year to 2012 even if otherwise specified.
* Minor clean up to floris.py - removed unnecessary data exportation and fixed bug in value()
* Added ability and option to initialize site_info with preloaded and formatted wind and solar resource data
* Bug fix in load following heuristic method: only using beginning of variable load signals 
* Feature add: added alternative method to defining site boundary.
* Feature add: added function to adjust air density based on site elevation
* Added weighted average wind resource parsing method option when using floris.
* Updated PySAM version from 4.2.0 to 6.0.1. Main changes noted in [PR #425](https://github.com/NREL/HOPP/pull/425)
* PySAM generation plant defaults have been updated. Current defaults can be found [here](https://github.com/NREL/SAM/tree/develop/api/api_autogen/library/defaults)
* PySAM SingleOwner financial model update investment-tax credit and depreciation basis calculations to remove financing fees and reserve account funding from basis.
* PySAM MHKWave update marine energy device cost curves.
* PySAM Detailed PV update module and inverter libraries, snow module, tracking, losses.
* Update deprecated methods in wave_resource.py 
* For further details on the following updates, users are referred [here](https://github.com/NREL/HOPP/pull/429#issue-2852391571)
    + Feature add: new wind layout method called `basicgrid` that makes the most-square layout that has the option to be site-constrained.
    + Updated wind layout methods to classes
    + Bug-fix: grid angle converted from degrees to radians in `make_grid_lines()` function in `wind_layout_tools.py`
    + Updated floris initialization to set attributes from `floris_config`
    + Update: raise errors when using floris if theres a discrepancy between inputs in `WindConfig` and information in `floris_config` (such as `num_turbines` and the `floris_config` layout, and turbine parameters like rotor diameter and turbine rating.)
    + Integrated wind layout functionality when using floris
    + Updated wind layout parameters.
* Added TidalResource to load tidal resource data for simulating tidal energy.
* Added MHKTidalPlant to simulate tidal energy.
<<<<<<< HEAD
* Remove erroneous 100 multiples for percentages and add clarifying parentheses for correct 100 multiples for percentages
=======
* Add tidal energy to HybridSimulation.
* Remove erroneous 100 multiples for percentages and add clarifying parentheses for correct 100 multiples for percentages.
* Add tidal energy to dispatch.
>>>>>>> 40fdd52f

## Version 3.1.1, Dec. 18, 2024

* Enhanced PV plant functionality: added tilting solar panel support, improved system design handling, and refined tilt angle calculations.
* Integrated ProFAST into the custom financial model for LCOE and other financial calculations; updated CI and documentation accordingly.
* Adjusted battery financials to use discharged energy for levelized cost calculations.
* Improved testing and fixed various bugs, including logging errors, financial model instantiation, and configuration handling.
* Removes unnecessary packages from the dependency stack.
* Documentation moved to a jupyter-book style and build process.

## Version 3.1, Oct. 28, 2024
* Added [Cambium](https://www.nrel.gov/analysis/cambium.html) and [GREET](https://www.energy.gov/eere/greet) integration for LCA analysis
* Updated examples throughout
* Removed package dependencies to streamline installation on Windows

## Version 3.0, Oct. 18th, 2024
* Updated to use pyproject for package management
* Adopted FLORIS v4
* Removed hydrogen modeling and GreenHEART into a separate repository
* Removed out-dated examples to be update in a future release
* General clean-up of repository for planned new development

## Version 2.2.0, Apr. 23, 2024
* Added load following heuristic dispatch method for battery
* Fixed a bug with defining a user's email for the API calls from resource databases
* HOPP solver refactored to be more modular

## Version 2.1.0, Nov. 27, 2023
* Solar plant updated with new input parameters
* GitHub templates added for PRs and Issues
* Updated PySAM dependency to v4.2.0
* Re-enabled testing for hydrogen pressure vessel

## Version 2.0.0, Nov. 27, 2023
* Restructuring of core code to facilitate a new, more user-friendly interface and developer experience
* Developed HoppInterface as the single entry-point for users
* Expanded input files to yaml format for all technologies
* Restructured code by technology to make relevant code more easy to find
* Refactored technology classes using attrs library to better define classes
* Improved documentation for the technologies and what fields are available for each
* Cleaned up examples and resource files
* Added Wind + PV + Battery + PEM Electrolyzer analysis to examples in `H2_Analysis`
* Added default scenario inputs for hydrogen as end product with result files
* Added files for simulating, optimizing and plotting Wind + PV + Battery + PEM Electrolyzer hybrids
* Added a PEM electrolyzer model to hybrid (not integrated into HybridSimulation)
* Separate power and financial simulations for PowerSources and HybridSimulation
* Fixed multiprocessing issues
* Updates to integrate FLORIS v3

## Version 0.1.0.dev3, Mar. 11, 2022
* Include CBC package data for Windows

## Version 0.1.0.dev2, Mar. 11, 2022
* Add CBC open-source dispatch solver as default (faster than GLPK)
* Add Xpress and Gurobi AMPL commercial dispatch solvers
* Add clustering of simulation days with some tuning (use with caution)
* Remove taxes from grid dispatch model
* Add weighting of hybrid financials by production or cost ratio
* Update to csp dispatch cost parameters for absolute grid prices
* Add csv file output option to driver
* Add PV charging only and grid charging options for dispatch
* Add key parameter scaling when scaling CSP tower capacities
* Add capacity credit payment calculations based on dispatch
* Reformulate grid dispatch model
* Add desired schedule option to dispatch model to follow schedule at least cost
* Improve class documentation
* Fix general bugs and clean-up code

## Version 0.1.0.dev1, Oct. 11, 2021
* Updated requirements
* Added presolve to GLPK LP solver

## Version 0.1.0.dev, Oct. 10, 2021
* Battery dispatch and simulation with example in examples/simulate_hybrid_wbattery_dispatch.py 
* Separate layout-related functions from optimization code into Layout classes
* Refactor Optimizer classes to use HybridSimulation with examples in examples/optimization/hybrid_npv.py and examples/optimization/hybrid_sizing_problem.py
* Add FLORIS as custom module for Wind simulations with examples in examples/add_custom_module
* Move plotting functions into dedicated files
* Rename "Solar" classes to "PV"
* Add ElectricityPrices class with some example input files in resource_files/grid
* Add storage costs to CostCalculator
* Add concentrating solar power (CSP) tower and trough configurations through pySSC wrapper
* Add dispatch optimization model for CSP models
* Add design evaluation methods to iterate on design variables through space sampling, single objective derivative-free optimization, and multi-objective optimization

## Version 0.0.5, Apr 30, 2021
* Update PySAM requirements
* Fix flicker check for weight_option

## Version 0.0.3, Jan 21, 2021
* Allow flicker heatmap grid cell width and height to be changed
* Normalize time-weighted heatmaps by area as well

## Version 0.0.2, Dec 28, 2020
* Allow using swept area of blades inplace of individual blades for flicker model
* Allow wind direction and solar data inputs to flicker model
* Add flicker heatmap weighted by hours shaded as loss option
* Minor bug fixes and restructuring of flicker functions

## Version 0.0.1, Dec 14, 2020
* Fixed and updated data in Balance-of-station cost model

## Version 0.0.0, Dec 2, 2020
* Official beta release
* Wind & PV simulations
* Hybrid simulation combining mixes of wind & pv
* Flicker modeling
* Derivative-free optimization framework
* Balance-of-station cost model <|MERGE_RESOLUTION|>--- conflicted
+++ resolved
@@ -25,13 +25,9 @@
     + Updated wind layout parameters.
 * Added TidalResource to load tidal resource data for simulating tidal energy.
 * Added MHKTidalPlant to simulate tidal energy.
-<<<<<<< HEAD
-* Remove erroneous 100 multiples for percentages and add clarifying parentheses for correct 100 multiples for percentages
-=======
 * Add tidal energy to HybridSimulation.
 * Remove erroneous 100 multiples for percentages and add clarifying parentheses for correct 100 multiples for percentages.
 * Add tidal energy to dispatch.
->>>>>>> 40fdd52f
 
 ## Version 3.1.1, Dec. 18, 2024
 
