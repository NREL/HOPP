# tools to add floris to the hybrid simulation class
from attrs import define, field
from dataclasses import dataclass, asdict
import csv
from typing import TYPE_CHECKING, Tuple, List
import numpy as np

from floris import FlorisModel, TimeSeries
from floris.turbine_library.turbine_previewer import INTERNAL_LIBRARY
from hopp.simulation.base import BaseClass
from hopp.simulation.technologies.sites import SiteInfo
from hopp.type_dec import resource_file_converter
from pathlib import Path
from hopp.utilities import load_yaml
from hopp.tools.resource.wind_tools import (
    calculate_air_density_for_elevation, 
    parse_resource_data,
)
# avoid circular dep
if TYPE_CHECKING:
    from hopp.simulation.technologies.wind.wind_plant import WindConfig


@define
class Floris(BaseClass):
    site: SiteInfo = field()
    config: "WindConfig" = field()
    verbose: bool = field(default = True)

    _operational_losses: float = field(init=False)
    _timestep: Tuple[int, int] = field(init=False)
    annual_energy_pre_curtailment_ac: float = field(init=False)
    fi: FlorisModel = field(init=False)
    
    turbine_name: str = field(init = False)
    wind_turbine_rotor_diameter: float = field(init = False)
    # turbine power curve (array of kW power outputs)
    wind_turbine_powercurve_powerout: List[float] = field(init = False)
    wind_farm_xCoordinates: List[float] = field(init = False)
    wind_farm_yCoordinates: List[float] = field(init = False)
    turb_rating: float = field(init = False)
    system_capacity: float = field(init = False)
    
    gen: List[float] = field(init = False)
    annual_energy: float = field(init = False)
    capacity_factor: float = field(init = False)
    annual_energy_pre_curtailment_ac: float = field(init = False)
    #TODO: add option to store turbine-powers and velocities or not


    def __attrs_post_init__(self):
        # 1) check that floris config is provided
        if self.config.floris_config is None:
            raise ValueError("A floris configuration must be provided")
        if self.config.timestep is None:
            raise ValueError("A timestep is required.")

        # 2) load floris config if needed
        if isinstance(self.config.floris_config,(str, Path)):
            floris_config = load_yaml(self.config.floris_config)
        else:
            floris_config = self.config.floris_config

        # 3) modify air density in floris config if needed
        if self.config.adjust_air_density_for_elevation and self.site.elev is not None:
            rho = calculate_air_density_for_elevation(self.site.elev)
            floris_config["flow_field"].update({"air_density":rho})
        
        # 4) initialize attributes from floris config and update floris config as needed
        floris_config = self.initialize_from_floris(floris_config)
        
        # 5) initialize floris model
        self.fi = FlorisModel(floris_config)
        self._timestep = self.config.timestep
        self._operational_losses = self.config.operational_losses

        self.speeds, self.wind_dirs = parse_resource_data(self.site.wind_resource)

        self.system_capacity = self.nTurbs * self.turb_rating

<<<<<<< HEAD
=======
        # turbine power curve (array of kW power outputs)
        self.wind_turbine_powercurve_powerout = [1] * 30    # dummy for now

>>>>>>> cff68db5
        # time to simulate
        if len(self.config.timestep) > 0:
            self.start_idx = self.config.timestep[0]
            self.end_idx = self.config.timestep[1]
        else:
            self.start_idx = 0
            self.end_idx = 8759
        

<<<<<<< HEAD
    def initialize_from_floris(self,floris_config):
        """
        Please populate all the wind farm parameters
        """
        
        if self.config.turbine_name is None:
            # NOTE: eventually the turbine name provided in the config will be used 
            # to load a turbine from the turbine-models library.
            if isinstance(floris_config["farm"]["turbine_type"][0],dict):
                self.turbine_name = floris_config["farm"]["turbine_type"][0]["turbine_type"]

            # load file from internal floris library
            if isinstance(floris_config["farm"]["turbine_type"][0],str):
                self.turbine_name = floris_config["farm"]["turbine_type"][0]
                turb_dict = load_yaml(INTERNAL_LIBRARY / "{}.yaml".format(floris_config["farm"]["turbine_type"][0]))
                floris_config["farm"]["turbine_type"][0] = turb_dict
            
        # see if rotor diameter was input in config but not set in floris config
        if self.config.rotor_diameter is not None:
            floris_config["farm"]["turbine_type"][0].set_default("rotor_diameter",self.config.rotor_diameter)
        # see if hub-height was input in config but not set in floris config
        if self.config.hub_height is not None:
            floris_config["farm"]["turbine_type"][0].set_default("hub_height",self.config.hub_height)
        # NOTE: hub-height should also be checked against wind resource hub-height
        
        # set attributes:
        self.wind_turbine_rotor_diameter = floris_config["farm"]["turbine_type"][0]["rotor_diameter"]
        self.wind_turbine_powercurve_powerout = floris_config["farm"]["turbine_type"][0]["power_thrust_table"]["power"]
        self.wind_farm_xCoordinates = floris_config["farm"]["layout_x"]
        self.wind_farm_yCoordinates = floris_config["farm"]["layout_y"]
        self.nTurbs = len(self.wind_farm_xCoordinates)
        
        
            
        self.turb_rating = max(self.wind_turbine_powercurve_powerout)
        if self.config.turbine_rating_kw is not None:
            if self.config.turbine_rating_kw != self.turb_rating:
                raise UserWarning(f"input turbine rating ({self.config.turbine_rating_kw} kW) does not match rating from floris power-curve ({self.turb_rating} kW)")
        # check if user-input num_turbines equals number of turbines in layout
        if self.config.num_turbines is not None:
            # raise warning if discrepancy in number of turbines
            if self.nTurbs != self.config.num_turbines:
                raise UserWarning(f"num_turbines input ({self.config.num_turbines}) does not equal number of turbines in floris layout ({self.nTurbs})")
        return floris_config
    
=======
        # results
        self.gen = []
        self.annual_energy = None
        self.capacity_factor = None

>>>>>>> cff68db5
    def value(self, name: str, set_value=None):
        """Set or retrieve atrribute of `hopp.simulation.technologies.wind.floris.Floris`.
            if set_value = None, then retrieve value; otherwise overwrite variable's value.
        
        Args:
            name (str): name of attribute to set or retrieve.
            set_value (Optional): value to set for variable `name`. 
                If `None`, then retrieve value. Defaults to None.
        """
        if set_value is not None:
            self.__setattr__(name, set_value)
        else:
            return self.__getattribute__(name)

    def set_floris_value(self,name,value):
        if value is not None:
            self.fi.set(**{name:value})
    
    def set_floris_param(self,param,value):
        if value is not None:
            self.fi.set_param(param,value)
    
    def get_floris_param(self,param):
        return self.fi.get_param(param)

    def execute(self, project_life):
        """Simulate wind farm performance using floris.

        Args:
            project_life (int): unused project life in years
        """
        
        if self.verbose:
            print('Simulating wind farm output in FLORIS...')

        # find generation of wind farm
        power_turbines = np.zeros((self.nTurbs, 8760))
        power_farm = np.zeros(8760)

        time_series = TimeSeries(
            wind_directions=self.wind_dirs[self.start_idx:self.end_idx],
            wind_speeds=self.speeds[self.start_idx:self.end_idx],
            turbulence_intensities=self.fi.core.flow_field.turbulence_intensities[0]
        )

        self.fi.set(wind_data=time_series)
        self.fi.run()

        power_turbines[:, self.start_idx:self.end_idx] = self.fi.get_turbine_powers().reshape((self.nTurbs, self.end_idx - self.start_idx))
        power_farm[self.start_idx:self.end_idx] = self.fi.get_farm_power().reshape((self.end_idx - self.start_idx))

        operational_efficiency = ((100 - self._operational_losses)/100)
        # Adding losses from PySAM defaults (excluding turbine and wake losses)
        self.gen = power_farm * operational_efficiency / 1000 # kW

        self.annual_energy = np.sum(self.gen) # kWh
        self.capacity_factor = np.sum(self.gen) / (8760 * self.system_capacity) * 100
        self.turb_powers = power_turbines * operational_efficiency / 1000 # kW
        self.turb_velocities = self.fi.turbine_average_velocities
        self.annual_energy_pre_curtailment_ac = np.sum(self.gen) # kWh

    def export(self):
        """
        Return all the floris system configuration in a dictionary for the financial model
        """
        config = {
            'system_capacity': self.system_capacity,
            'annual_energy': self.annual_energy,
        }
        return config
    <|MERGE_RESOLUTION|>--- conflicted
+++ resolved
@@ -78,12 +78,6 @@
 
         self.system_capacity = self.nTurbs * self.turb_rating
 
-<<<<<<< HEAD
-=======
-        # turbine power curve (array of kW power outputs)
-        self.wind_turbine_powercurve_powerout = [1] * 30    # dummy for now
-
->>>>>>> cff68db5
         # time to simulate
         if len(self.config.timestep) > 0:
             self.start_idx = self.config.timestep[0]
@@ -93,7 +87,6 @@
             self.end_idx = 8759
         
 
-<<<<<<< HEAD
     def initialize_from_floris(self,floris_config):
         """
         Please populate all the wind farm parameters
@@ -139,13 +132,6 @@
                 raise UserWarning(f"num_turbines input ({self.config.num_turbines}) does not equal number of turbines in floris layout ({self.nTurbs})")
         return floris_config
     
-=======
-        # results
-        self.gen = []
-        self.annual_energy = None
-        self.capacity_factor = None
-
->>>>>>> cff68db5
     def value(self, name: str, set_value=None):
         """Set or retrieve atrribute of `hopp.simulation.technologies.wind.floris.Floris`.
             if set_value = None, then retrieve value; otherwise overwrite variable's value.
