# -*- coding: utf-8 -*-
"""
Created on Tue Oct 25 12:31:28 2022

@author: ereznic2
"""
# Specify file path to PyFAST
import sys
#sys.path.insert(1,'../PyFAST/')
import numpy as np
import pandas as pd
sys.path.insert(1,sys.path[0] + '/ProFAST-main/') #ESG
import ProFAST

import LCA_single_scenario_ProFAST

sys.path.append('../ProFAST/')

pf = ProFAST.ProFAST()


def run_profast_for_hydrogen(site_location,electrolyzer_size_mw,H2_Results,\
                            electrolyzer_system_capex_kw,time_between_replacement,electrolyzer_energy_kWh_per_kg,hydrogen_storage_capacity_kg,hydrogen_storage_cost_USDprkg,\
<<<<<<< HEAD
                            capex_desal,opex_desal,plant_life,water_cost,wind_size_mw,solar_size_mw,revised_renewable_cost,wind_om_cost_kw,grid_connected_hopp,\
                            grid_connection_scenario, atb_year, site_name, policy_option, energy_to_electrolyzer, combined_pv_wind_power_production_hopp,combined_pv_wind_curtailment_hopp,energy_shortfall_hopp, elec_price, grid_price_scenario):
=======
                            capex_desal,opex_desal,plant_life,water_cost,wind_size_mw,solar_size_mw,hybrid_plant,renewable_plant_cost_info,wind_om_cost_kw_input,grid_connected_hopp,\
                            grid_connection_scenario, atb_year, site_name, policy_option, energy_to_electrolyzer, elec_price, grid_price_scenario,user_defined_stack_replacement_time,use_optimistic_pem_efficiency ):
>>>>>>> 4c80d86c
    mwh_to_kwh = 0.001
    # plant_life=useful_life
    # electrolyzer_system_capex_kw = electrolyzer_capex_kw
    
    # Estimate average efficiency and water consumption
    electrolyzer_efficiency_while_running = []
    water_consumption_while_running = []
    hydrogen_production_while_running = []
    for j in range(len(H2_Results['electrolyzer_total_efficiency'])):
        if H2_Results['hydrogen_hourly_production'][j] > 0:
            electrolyzer_efficiency_while_running.append(H2_Results['electrolyzer_total_efficiency'][j])
            water_consumption_while_running.append(H2_Results['water_hourly_usage'][j])
            hydrogen_production_while_running.append(H2_Results['hydrogen_hourly_production'][j])
    
    #electrolyzer_design_efficiency_HHV = np.max(electrolyzer_efficiency_while_running) # Should ideally be user input
    electrolyzer_average_efficiency_HHV = np.mean(electrolyzer_efficiency_while_running)
    water_consumption_avg_kgprhr = np.mean(water_consumption_while_running)
    
    water_consumption_avg_kgH2O_prkgH2 = water_consumption_avg_kgprhr/np.mean(hydrogen_production_while_running)
    
    water_consumption_avg_galH2O_prkgH2 = water_consumption_avg_kgH2O_prkgH2/3.79

    # Calculate average electricity consumption from average efficiency
    h2_HHV = 141.88
    elec_avg_consumption_kWhprkg = h2_HHV*1000/3600/electrolyzer_average_efficiency_HHV
    
    # Design point electricity consumption
    if use_optimistic_pem_efficiency:
        elec_consumption_kWhprkg_design = electrolyzer_energy_kWh_per_kg
    else:
        elec_consumption_kWhprkg_design=H2_Results['Rated kWh/kg-H2']

    # Calculate electrolyzer production capacity
    electrolysis_plant_capacity_kgperday=   electrolyzer_size_mw/elec_consumption_kWhprkg_design*1000*24
    #electrolysis_plant_capacity_kgperday = electrolyzer_size_mw*electrolyzer_design_efficiency_HHV/h2_HHV*3600*24
    
    # Installed capital cost
    electrolyzer_installation_factor = 12/100  #[%] for stack cost 
    
    # Indirect capital cost as a percentage of installed capital cost
    site_prep = 2/100   #[%]
    engineering_design = 10/100 #[%]
    project_contingency = 15/100 #[%]
    permitting = 15/100     #[%]
    land_cost = 250000   #[$]
    
    stack_replacement_cost = 15/100  #[% of installed capital cost]
    fixed_OM = 0.24     #[$/kg H2]    
    
    # Calculate electrolyzer installation cost
    total_direct_electrolyzer_cost_kw = (electrolyzer_system_capex_kw * (1+electrolyzer_installation_factor)) \
    
    electrolyzer_total_installed_capex = total_direct_electrolyzer_cost_kw*electrolyzer_size_mw*1000
    
    electrolyzer_indirect_cost = electrolyzer_total_installed_capex*(site_prep+engineering_design+project_contingency+permitting)
                                   
    compressor_capex_USDprkWe_of_electrolysis = 39
    
    # Renewables system size
    system_rating_mw = wind_size_mw + solar_size_mw
    
    # Renewables capacity factor
    # annual_energy_from_renewables = sum(combined_pv_wind_power_production_hopp)
    # renewables_to_electrolyzer = [x-y for x,y in zip(combined_pv_wind_power_production_hopp,combined_pv_wind_curtailment_hopp)]
    # renewables_to_electrolyzer_annual = sum(renewables_to_electrolyzer)
    
    # renewables_cf = annual_energy_from_renewables/(system_rating_mw*1000*8760)
    # electrolyzer_cf_from_ren = renewables_to_electrolyzer_annual/(electrolyzer_size_mw*1000*8760)
    
     
    # Calculate capital costs
    capex_electrolyzer_overnight = electrolyzer_total_installed_capex + electrolyzer_indirect_cost
    capex_storage_installed = hydrogen_storage_capacity_kg*hydrogen_storage_cost_USDprkg
    capex_compressor_installed = compressor_capex_USDprkWe_of_electrolysis*electrolyzer_size_mw*1000
    #capex_hybrid_installed = hybrid_plant.grid.total_installed_cost
    # capex_hybrid_installed = revised_renewable_cost
    
    # Fixed and variable costs
    fixed_OM = 12.8 #[$/kW-y]
    fixed_cost_electrolysis_total = fixed_OM*electrolyzer_size_mw*1000
    property_tax_insurance = 1.5/100    #[% of Cap/y]
    variable_OM = 1.30  #[$/MWh]

    electrolysis_total_EI_policy_grid,electrolysis_total_EI_policy_offgrid\
          = LCA_single_scenario_ProFAST.hydrogen_LCA_singlescenario_ProFAST(grid_connection_scenario,atb_year,site_name,policy_option,hydrogen_production_while_running,electrolyzer_energy_kWh_per_kg)
    if grid_connection_scenario == 'grid-only':
        # If grid connected, conservatively assume electrolyzer runs with high CF
        # Or just take this straight from H2_Results if that works
        elec_cf = 0.97 # possibly define this earlier in the framework
        Ren_PTC = 0
        electrolysis_total_EI_policy = electrolysis_total_EI_policy_grid
        grid_electricity_usage = electrolyzer_energy_kWh_per_kg 
        ren_frac = 0
    elif grid_connection_scenario == 'off-grid':
        # If not grid connected, max CF will be relative to total renewable energy in
        #elec_cf = electrolyzer_cf_from_ren
        elec_cf = H2_Results['cap_factor']
        ren_frac = 1
        electrolysis_total_EI_policy = electrolysis_total_EI_policy_offgrid
        grid_electricity_usage = 0
        if policy_option == 'no policy':
           Ren_PTC = 0 
        elif policy_option == 'base':
           Ren_PTC = 0.0051 * np.sum(energy_to_electrolyzer)/ (H2_Results['hydrogen_annual_output'])  
        elif policy_option == 'max':
           Ren_PTC = 0.03072 * np.sum(energy_to_electrolyzer)/ (H2_Results['hydrogen_annual_output'])     
    elif grid_connection_scenario == 'hybrid-grid':
         elec_cf = 0.97
         grid_annual_energy = sum(energy_shortfall_hopp)
         ren_cf = 1 - grid_annual_energy/(electrolyzer_size_mw*1000*8760)
         grid_cf = elec_cf - ren_cf
         ren_frac = ren_cf/elec_cf
         #ren_frac = H2_Results['cap_factor']
         H2_PTC_offgrid = 0
         H2_PTC_grid = 0
         electrolysis_total_EI_policy = 0
         grid_electricity_usage = electrolyzer_energy_kWh_per_kg * (1-ren_frac)
         if policy_option == 'no policy':
            Ren_PTC = 0
         elif policy_option == 'base':
            Ren_PTC = 0.0051  * np.sum(energy_to_electrolyzer)/ (H2_Results['hydrogen_annual_output']) # We will need to fix this by introducing ren_frac multiplier to denominator when HOPP changes to dealing with grid cases are changed
         elif policy_option == 'max':
            Ren_PTC = 0.03072 * np.sum(energy_to_electrolyzer)/ (H2_Results['hydrogen_annual_output']) # We will need to fix this by introducing ren_frac multiplier to denominator when HOPP changes to dealing with grid cases are changed

    # add in electrolzyer replacement schedule
    if user_defined_stack_replacement_time:
        refturb_period = round(time_between_replacement/(24*365))
    else:
        # percent_operational=H2_Results['average_operational_time [hrs]']/(8760)
        # refturb_period=round(((1/percent_operational)*80000)/(24*365))
        #H2_Results['average_operational_time [hrs]']/(24*365)
        refturb_period = int(np.floor(H2_Results['avg_time_between_replacement']/(24*365)))
    electrolyzer_refurbishment_schedule = np.zeros(plant_life)
    #refturb_period_per_stack=H2_Results['time_between_replacement_per_stack'].values/(24*365)
    #refturb_period = round(H2_Results['avg_time_between_replacement']/(24*365))
    #refturb_period = [round(ref) if ref<plant_life else plant_life for ref in refturb_period_per_stack ]
    electrolyzer_refurbishment_schedule[refturb_period:plant_life:refturb_period]=stack_replacement_cost
    
    # Amortized refurbishment expense [$/MWh]
    
    # amortized_refurbish_cost = (total_direct_electrolyzer_cost_kw*stack_replacement_cost)\
    #         *max(((plant_life*8760*elec_cf)/time_between_replacement-1),0)/plant_life/8760/elec_cf*1000
    amortized_refurbish_cost=0
    total_variable_OM = variable_OM+amortized_refurbish_cost
    
    total_variable_OM_perkg = total_variable_OM*elec_avg_consumption_kWhprkg/1000
    
    # fixed_cost_renewables = wind_om_cost_kw*system_rating_mw*1000
    
    wind_om_cost_kw =  renewable_plant_cost_info['wind']['o&m_per_kw']
    # fixed_cost_wind = wind_om_cost_kw*renewable_plant_cost_info['wind']['size_mw']*1000 
    # capex_wind_installed_init = renewable_plant_cost_info['wind']['capex_per_kw'] * renewable_plant_cost_info['wind']['size_mw']*1000
    fixed_cost_wind = wind_om_cost_kw*wind_size_mw*1000 
    capex_wind_installed_init = renewable_plant_cost_info['wind']['capex_per_kw'] * wind_size_mw*1000
    wind_cost_adj = [val for val in renewable_plant_cost_info['wind_savings_dollars'].values()]
    wind_revised_cost=np.sum(wind_cost_adj)
    capex_wind_installed=capex_wind_installed_init-wind_revised_cost
    
    solar_om_cost_kw = renewable_plant_cost_info['pv']['o&m_per_kw']
    # fixed_cost_solar = solar_om_cost_kw*renewable_plant_cost_info['pv']['size_mw']*1000 
    fixed_cost_solar = solar_om_cost_kw*solar_size_mw*1000 
    # capex_solar_installed = renewable_plant_cost_info['pv']['capex_per_kw'] * renewable_plant_cost_info['pv']['size_mw']*1000
    capex_solar_installed = renewable_plant_cost_info['pv']['capex_per_kw'] * solar_size_mw*1000

    battery_hrs=renewable_plant_cost_info['battery']['storage_hours']
    battery_capex_per_kw= renewable_plant_cost_info['battery']['capex_per_kwh']*battery_hrs +  renewable_plant_cost_info['battery']['capex_per_kw']
    capex_battery_installed = battery_capex_per_kw * renewable_plant_cost_info['battery']['size_mw']*1000
    fixed_cost_battery = renewable_plant_cost_info['battery']['o&m_percent'] * capex_battery_installed
    H2_PTC_duration = 10 # years the tax credit is active
    Ren_PTC_duration = 10 # years the tax credit is active
    
    if policy_option == 'no policy':
        Stor_ITC = 0
        H2_PTC = 0 # $/kg H2
        Ren_PTC = 0 # $/kWh
        
    elif policy_option == 'max':
        
        Stor_ITC = 0.5
        
        if electrolysis_total_EI_policy <= 0.45: # kg CO2e/kg H2
            H2_PTC = 3 # $/kg H2
        elif electrolysis_total_EI_policy > 0.45 and electrolysis_total_EI_policy <= 1.5: # kg CO2e/kg H2
            H2_PTC = 1 # $/kg H2
        elif electrolysis_total_EI_policy > 1.5 and electrolysis_total_EI_policy <= 2.5: # kg CO2e/kg H2     
            H2_PTC = 0.75 # $/kg H2
        elif electrolysis_total_EI_policy > 2.5 and electrolysis_total_EI_policy <= 4: # kg CO2e/kg H2    
            H2_PTC = 0.6 # $/kg H2 
        elif electrolysis_total_EI_policy > 4:
            H2_PTC = 0
                                
    elif policy_option == 'base':
        
        Stor_ITC = 0.06
        
        if electrolysis_total_EI_policy <= 0.45: # kg CO2e/kg H2
            H2_PTC = 0.6 # $/kg H2
        elif electrolysis_total_EI_policy > 0.45 and electrolysis_total_EI_policy <= 1.5: # kg CO2e/kg H2
            H2_PTC = 0.2 # $/kg H2
        elif electrolysis_total_EI_policy > 1.5 and electrolysis_total_EI_policy <= 2.5: # kg CO2e/kg H2     
            H2_PTC = 0.15 # $/kg H2
        elif electrolysis_total_EI_policy > 2.5 and electrolysis_total_EI_policy <= 4: # kg CO2e/kg H2    
            H2_PTC = 0.12 # $/kg H2    
        elif electrolysis_total_EI_policy > 4:
            H2_PTC = 0
            
    if grid_connection_scenario == 'hybrid-grid':
        
        if policy_option == 'max':
            
            if electrolysis_total_EI_policy_grid <= 0.45: # kg CO2e/kg H2
                H2_PTC_grid = 3 # $/kg H2
            elif electrolysis_total_EI_policy_grid > 0.45 and electrolysis_total_EI_policy_grid <= 1.5: # kg CO2e/kg H2
                H2_PTC_grid = 1 # $/kg H2
            elif electrolysis_total_EI_policy_grid > 1.5 and electrolysis_total_EI_policy_grid <= 2.5: # kg CO2e/kg H2     
                H2_PTC_grid = 0.75 # $/kg H2
            elif electrolysis_total_EI_policy_grid > 2.5 and electrolysis_total_EI_policy_grid <= 4: # kg CO2e/kg H2    
                H2_PTC_grid = 0.6 # $/kg H2            
                
            if electrolysis_total_EI_policy_offgrid <= 0.45: # kg CO2e/kg H2
                H2_PTC_offgrid = 3 # $/kg H2
            elif electrolysis_total_EI_policy_offgrid > 0.45 and electrolysis_total_EI_policy_offgrid <= 1.5: # kg CO2e/kg H2
                H2_PTC_offgrid = 1 # $/kg H2
            elif electrolysis_total_EI_policy_offgrid > 1.5 and electrolysis_total_EI_policy_offgrid <= 2.5: # kg CO2e/kg H2     
                H2_PTC_offgrid = 0.75 # $/kg H2
            elif electrolysis_total_EI_policy_offgrid > 2.5 and electrolysis_total_EI_policy_offgrid <= 4: # kg CO2e/kg H2    
                H2_PTC_offgrid = 0.6 # $/kg H2 
                
        elif policy_option == 'base':
        
            if electrolysis_total_EI_policy_grid <= 0.45: # kg CO2e/kg H2
                H2_PTC_grid = 0.6 # $/kg H2
            elif electrolysis_total_EI_policy_grid > 0.45 and electrolysis_total_EI_policy_grid <= 1.5: # kg CO2e/kg H2
                H2_PTC_grid = 0.2 # $/kg H2
            elif electrolysis_total_EI_policy_grid > 1.5 and electrolysis_total_EI_policy_grid <= 2.5: # kg CO2e/kg H2     
                H2_PTC_grid = 0.15 # $/kg H2
            elif electrolysis_total_EI_policy_grid > 2.5 and electrolysis_total_EI_policy_grid <= 4: # kg CO2e/kg H2    
                H2_PTC_grid = 0.12 # $/kg H2
            
                
            if electrolysis_total_EI_policy_offgrid <= 0.45: # kg CO2e/kg H2
                H2_PTC_offgrid = 0.6 # $/kg H2
            elif electrolysis_total_EI_policy_offgrid > 0.45 and electrolysis_total_EI_policy_offgrid <= 1.5: # kg CO2e/kg H2
                H2_PTC_offgrid = 0.2 # $/kg H2
            elif electrolysis_total_EI_policy_offgrid > 1.5 and electrolysis_total_EI_policy_offgrid <= 2.5: # kg CO2e/kg H2     
                H2_PTC_offgrid = 0.15 # $/kg H2
            elif electrolysis_total_EI_policy_offgrid > 2.5 and electrolysis_total_EI_policy_offgrid <= 4: # kg CO2e/kg H2    
                H2_PTC_offgrid = 0.12 # $/kg H2         
                
        #H2_PTC =  ren_frac * H2_PTC_offgrid + (elec_cf - ren_frac) * H2_PTC_grid
        H2_PTC =  ren_frac * H2_PTC_offgrid + (1 - ren_frac) * H2_PTC_grid
        
    # Reassign PTC values to zero for atb year 2035
    if atb_year == 2035: # need to clarify with Matt when exactly the H2 PTC would end 
        H2_PTC = 0
        Ren_PTC = 0        
    if grid_price_scenario == 'retail-flat':
        elec_price_perkWh = mwh_to_kwh*elec_price # convert $/MWh to $/kWh     
    # Set up ProFAST
    pf = ProFAST.ProFAST('blank')
    
    # Fill these in - can have most of them as 0 also
    gen_inflation = 0.00
    pf.set_params('commodity',{"name":'Hydrogen',"unit":"kg","initial price":100,"escalation":gen_inflation})
    pf.set_params('capacity',electrolysis_plant_capacity_kgperday) #units/day
    pf.set_params('maintenance',{"value":0,"escalation":gen_inflation})
    pf.set_params('analysis start year',2022)
    pf.set_params('operating life',plant_life)
    pf.set_params('installation months',36)
    pf.set_params('installation cost',{"value":0,"depr type":"Straight line","depr period":4,"depreciable":False})
    pf.set_params('non depr assets',land_cost)
    pf.set_params('end of proj sale non depr assets',land_cost*(1+gen_inflation)**plant_life)
    pf.set_params('demand rampup',0)
    pf.set_params('long term utilization',elec_cf)
    pf.set_params('credit card fees',0)
    pf.set_params('sales tax',0) 
    pf.set_params('license and permit',{'value':00,'escalation':gen_inflation})
    pf.set_params('rent',{'value':0,'escalation':gen_inflation})
    pf.set_params('property tax and insurance percent',property_tax_insurance)
    pf.set_params('admin expense percent',0)
    pf.set_params('total income tax rate',0.27)
    pf.set_params('capital gains tax rate',0.15)
    pf.set_params('sell undepreciated cap',True)
    pf.set_params('tax losses monetized',True)
    pf.set_params('operating incentives taxable',True)
    pf.set_params('general inflation rate',gen_inflation)
    pf.set_params('leverage after tax nominal discount rate',0.0824)
    pf.set_params('debt equity ratio of initial financing',1.38)
    pf.set_params('debt type','Revolving debt')
    pf.set_params('debt interest rate',0.0489)
    pf.set_params('cash onhand percent',1)
    pf.set_params('one time cap inct',{'value':Stor_ITC*capex_storage_installed,'depr type':'MACRS','depr period':5,'depreciable':True})
    
    #----------------------------------- Add capital items to ProFAST ----------------
    #pf.add_capital_item(name="Electrolysis system",cost=capex_electrolyzer_overnight,depr_type="MACRS",depr_period=5,refurb=[0])
    pf.add_capital_item(name="Electrolysis system",cost=capex_electrolyzer_overnight,depr_type="MACRS",depr_period=5,refurb=list(electrolyzer_refurbishment_schedule))
    pf.add_capital_item(name="Compression",cost=capex_compressor_installed,depr_type="MACRS",depr_period=5,refurb=[0])
    pf.add_capital_item(name="Hydrogen Storage",cost=capex_storage_installed,depr_type="MACRS",depr_period=5,refurb=[0])
    pf.add_capital_item(name ="Desalination",cost = capex_desal,depr_type="MACRS",depr_period=5,refurb=[0])
    #pf.add_capital_item(name="Stack Replacement",cost=electrolyzer_total_installed_capex, depr_type="MACRS",depr_period=5,refurb=list(electrolyzer_refurbishment_schedule))
    #would want to add in capex and refer
    if grid_connection_scenario == 'grid-only':
        pf.add_capital_item(name = "Wind Plant",cost = 0,depr_type = "MACRS",depr_period = 5,refurb = [0]) 
        pf.add_capital_item(name = "Solar Plant",cost = 0,depr_type = "MACRS",depr_period = 5,refurb = [0]) 
        pf.add_capital_item(name = "Battery Storage",cost = 0,depr_type = "MACRS",depr_period = 5,refurb = [0]) 
    else:
<<<<<<< HEAD
        pf.add_capital_item(name = "Renewable Plant",cost = capex_hybrid_installed,depr_type = "MACRS",depr_period = 5,refurb = [0])
=======
        pf.add_capital_item(name = "Wind Plant",cost = capex_wind_installed,depr_type = "MACRS",depr_period = 5,refurb = [0])
        pf.add_capital_item(name = "Solar Plant",cost = capex_solar_installed,depr_type = "MACRS",depr_period = 5,refurb = [0])
        pf.add_capital_item(name = "Battery Storage",cost = capex_battery_installed,depr_type = "MACRS",depr_period = 5,refurb = [0])
        # pf.add_capital_item(name = "Renewable Plant",cost = capex_hybrid_installed,depr_type = "MACRS",depr_period = 5,refurb = [0])
    #replacement_capex = np.sum(electrolyzer_total_installed_capex*electrolyzer_refurbishment_schedule)
    #NOTE TOTAL CAPEX DOES NOT REFLECT STACK REPLACEMENT COSTS AND HOW THEY CHANGE OVER TIME!
    total_capex = capex_electrolyzer_overnight+capex_compressor_installed+capex_storage_installed+capex_desal+capex_wind_installed+capex_solar_installed + capex_battery_installed #+ replacement_capex#capex_hybrid_installed
    # total_capex = capex_electrolyzer_overnight+capex_compressor_installed+capex_storage_installed+capex_desal+ capex_hybrid_installed
    capex_fraction = {'Electrolyzer':capex_electrolyzer_overnight/total_capex,
                      'Compression':capex_compressor_installed/total_capex,
                      'Hydrogen Storage':capex_storage_installed/total_capex,
                      'Desalination':capex_desal/total_capex,
                      'Wind Plant':capex_wind_installed/total_capex,
                      'Solar Plant':capex_solar_installed/total_capex,
                      'Battery Storage':capex_battery_installed/total_capex,
                      #'Stack Replacement': replacement_capex/total_capex
                      #'Renewable Plant':capex_hybrid_installed/total_capex
                      }
>>>>>>> 4c80d86c
    
    #-------------------------------------- Add fixed costs--------------------------------
    pf.add_fixed_cost(name="Electrolyzer Fixed O&M Cost",usage=1.0,unit='$/year',cost=fixed_cost_electrolysis_total,escalation=gen_inflation)
    pf.add_fixed_cost(name="Desalination Fixed O&M Cost",usage=1.0,unit='$/year',cost=opex_desal,escalation=gen_inflation)
<<<<<<< HEAD
    #pf.add_fixed_cost(name="Renewable Plant Fixed O&M Cost",usage=1.0,unit='$/year',cost=fixed_cost_renewables,escalation=gen_inflation)
    
=======
    # pf.add_fixed_cost(name="Renewable Plant Fixed O&M Cost",usage=1.0,unit='$/year',cost=fixed_cost_renewables,escalation=gen_inflation)
    pf.add_fixed_cost(name="Wind Plant Fixed O&M Cost",usage=1.0,unit='$/year',cost=fixed_cost_wind,escalation=gen_inflation)
    pf.add_fixed_cost(name="Solar Plant Fixed O&M Cost",usage=1.0,unit='$/year',cost=fixed_cost_solar,escalation=gen_inflation)
    pf.add_fixed_cost(name="Battery Storage Fixed O&M Cost",usage=1.0,unit='$/year',cost=fixed_cost_battery,escalation=gen_inflation)

>>>>>>> 4c80d86c
    if grid_connection_scenario == 'grid-only':
        # pf.add_fixed_cost(name="Renewable Plant Fixed O&M Cost",usage=1.0,unit='$/year',cost=0,escalation=gen_inflation)
        pf.add_fixed_cost(name="Wind Plant Fixed O&M Cost",usage=1.0,unit='$/year',cost=0,escalation=gen_inflation)
        pf.add_fixed_cost(name="Solar Plant Fixed O&M Cost",usage=1.0,unit='$/year',cost=0,escalation=gen_inflation)
        pf.add_fixed_cost(name="Battery Storage Fixed O&M Cost",usage=1.0,unit='$/year',cost=0,escalation=gen_inflation)
    else:
        # pf.add_fixed_cost(name="Renewable Plant Fixed O&M Cost",usage=1.0,unit='$/year',cost=fixed_cost_renewables,escalation=gen_inflation)
        pf.add_fixed_cost(name="Wind Plant Fixed O&M Cost",usage=1.0,unit='$/year',cost=fixed_cost_wind,escalation=gen_inflation)
        pf.add_fixed_cost(name="Solar Plant Fixed O&M Cost",usage=1.0,unit='$/year',cost=fixed_cost_solar,escalation=gen_inflation)
        pf.add_fixed_cost(name="Battery Storage Fixed O&M Cost",usage=1.0,unit='$/year',cost=fixed_cost_battery,escalation=gen_inflation)
        
    
    #---------------------- Add feedstocks, note the various cost options-------------------
    #pf.add_feedstock(name='Electricity',usage=elec_avg_consumption_kWhprkg,unit='kWh',cost=lcoe/100,escalation=gen_inflation)
    pf.add_feedstock(name='Water',usage=water_consumption_avg_galH2O_prkgH2,unit='gallon-water',cost=water_cost,escalation=gen_inflation)
    pf.add_feedstock(name='Var O&M',usage=1.0,unit='$/kg',cost=total_variable_OM_perkg,escalation=gen_inflation)
    
    pf.add_feedstock(name='Grid Electricity Cost',usage=grid_electricity_usage,unit='$/kWh',cost=elec_price_perkWh,escalation=gen_inflation)
    #---------------------- Add various tax credit incentives -------------------
    pf.add_incentive(name ='Renewable PTC credit', value=Ren_PTC, decay = 0, sunset_years = Ren_PTC_duration, tax_credit = True)
    pf.add_incentive(name ='Hydrogen PTC credit', value=H2_PTC, decay = 0, sunset_years = H2_PTC_duration, tax_credit = True)
        
    sol = pf.solve_price()
    
    summary = pf.summary_vals
    
    price_breakdown = pf.get_cost_breakdown()

    # Calculate contribution of equipment to breakeven price
    total_price_capex = price_breakdown.loc[price_breakdown['Name']=='Electrolysis system','NPV'].tolist()[0]\
                      + price_breakdown.loc[price_breakdown['Name']=='Compression','NPV'].tolist()[0]\
                      + price_breakdown.loc[price_breakdown['Name']=='Hydrogen Storage','NPV'].tolist()[0]\
                      + price_breakdown.loc[price_breakdown['Name']=='Desalination','NPV'].tolist()[0]\
                      + price_breakdown.loc[price_breakdown['Name']=='Renewable Plant','NPV'].tolist()[0]

    capex_fraction = {'Electrolyzer':price_breakdown.loc[price_breakdown['Name']=='Electrolysis system','NPV'].tolist()[0]/total_price_capex,
                  'Compression':price_breakdown.loc[price_breakdown['Name']=='Compression','NPV'].tolist()[0]/total_price_capex,
                  'Hydrogen Storage':price_breakdown.loc[price_breakdown['Name']=='Hydrogen Storage','NPV'].tolist()[0]/total_price_capex,
                  'Desalination':price_breakdown.loc[price_breakdown['Name']=='Desalination','NPV'].tolist()[0]/total_price_capex,
                  'Renewable Plant':price_breakdown.loc[price_breakdown['Name']=='Renewable Plant','NPV'].tolist()[0]/total_price_capex}
    
    # Calculate financial expense associated with equipment
    cap_expense = price_breakdown.loc[price_breakdown['Name']=='Repayment of debt','NPV'].tolist()[0]\
        + price_breakdown.loc[price_breakdown['Name']=='Interest expense','NPV'].tolist()[0]\
        + price_breakdown.loc[price_breakdown['Name']=='Dividends paid','NPV'].tolist()[0]\
        - price_breakdown.loc[price_breakdown['Name']=='Inflow of debt','NPV'].tolist()[0]\
        - price_breakdown.loc[price_breakdown['Name']=='Inflow of equity','NPV'].tolist()[0]    
        
    # Calculate remaining financial expenses
    remaining_financial = price_breakdown.loc[price_breakdown['Name']=='Non-depreciable assets','NPV'].tolist()[0]\
        + price_breakdown.loc[price_breakdown['Name']=='Cash on hand reserve','NPV'].tolist()[0]\
        + price_breakdown.loc[price_breakdown['Name']=='Property insurance','NPV'].tolist()[0]\
        - price_breakdown.loc[price_breakdown['Name']=='Sale of non-depreciable assets','NPV'].tolist()[0]\
        - price_breakdown.loc[price_breakdown['Name']=='Cash on hand recovery','NPV'].tolist()[0]
    
    # Calculate LCOH breakdown and assign capital expense to equipment costs
    price_breakdown_electrolyzer = price_breakdown.loc[price_breakdown['Name']=='Electrolysis system','NPV'].tolist()[0] + cap_expense*capex_fraction['Electrolyzer']
    price_breakdown_compression = price_breakdown.loc[price_breakdown['Name']=='Compression','NPV'].tolist()[0] + cap_expense*capex_fraction['Compression']
    price_breakdown_storage = price_breakdown.loc[price_breakdown['Name']=='Hydrogen Storage','NPV'].tolist()[0]+cap_expense*capex_fraction['Hydrogen Storage']
    price_breakdown_desalination = price_breakdown.loc[price_breakdown['Name']=='Desalination','NPV'].tolist()[0] + cap_expense*capex_fraction['Desalination']
    # price_breakdown_renewables = price_breakdown.loc[price_breakdown['Name']=='Renewable Plant','NPV'].tolist()[0] + cap_expense*capex_fraction['Renewable Plant']
    price_breakdown_wind = price_breakdown.loc[price_breakdown['Name']=='Wind Plant','NPV'].tolist()[0] + cap_expense*capex_fraction['Wind Plant']
    price_breakdown_solar = price_breakdown.loc[price_breakdown['Name']=='Solar Plant','NPV'].tolist()[0] + cap_expense*capex_fraction['Solar Plant']
    price_breakdown_battery = price_breakdown.loc[price_breakdown['Name']=='Battery Storage','NPV'].tolist()[0] + cap_expense*capex_fraction['Battery Storage']
    #price_breakdown_stack_replacement = price_breakdown.loc[price_breakdown['Name']=='Stack Replacement','NPV'].tolist()[0] + cap_expense*capex_fraction['Stack Replacement']


    price_breakdown_electrolysis_FOM = price_breakdown.loc[price_breakdown['Name']=='Electrolyzer Fixed O&M Cost','NPV'].tolist()[0]
    price_breakdown_electrolysis_VOM = price_breakdown.loc[price_breakdown['Name']=='Var O&M','NPV'].tolist()[0]
    price_breakdown_desalination_FOM = price_breakdown.loc[price_breakdown['Name']=='Desalination Fixed O&M Cost','NPV'].tolist()[0]
    # price_breakdown_renewables_FOM = price_breakdown.loc[price_breakdown['Name']=='Renewable Plant Fixed O&M Cost','NPV'].tolist()[0]  
    price_breakdown_wind_FOM = price_breakdown.loc[price_breakdown['Name']=='Wind Plant Fixed O&M Cost','NPV'].tolist()[0]  
    price_breakdown_solar_FOM = price_breakdown.loc[price_breakdown['Name']=='Solar Plant Fixed O&M Cost','NPV'].tolist()[0]  
    price_breakdown_battery_FOM = price_breakdown.loc[price_breakdown['Name']=='Battery Storage Fixed O&M Cost','NPV'].tolist()[0]  
    price_breakdown_taxes = price_breakdown.loc[price_breakdown['Name']=='Income taxes payable','NPV'].tolist()[0]\
        - price_breakdown.loc[price_breakdown['Name'] == 'Monetized tax losses','NPV'].tolist()[0]\
            
    if gen_inflation > 0:
        price_breakdown_taxes = price_breakdown_taxes + price_breakdown.loc[price_breakdown['Name']=='Capital gains taxes payable','NPV'].tolist()[0]

    price_breakdown_water = price_breakdown.loc[price_breakdown['Name']=='Water','NPV'].tolist()[0]
    
    price_breakdown_grid_elec_price = price_breakdown.loc[price_breakdown['Name']=='Grid Electricity Cost','NPV'].tolist()[0]  
    
    # price_breakdown_financial = price_breakdown.loc[price_breakdown['Name']=='Non-depreciable assets','NPV'].tolist()[0]\
    #     + price_breakdown.loc[price_breakdown['Name']=='Cash on hand reserve','NPV'].tolist()[0]\
    #     + price_breakdown.loc[price_breakdown['Name']=='Property insurance','NPV'].tolist()[0]\
    #     + price_breakdown.loc[price_breakdown['Name']=='Repayment of debt','NPV'].tolist()[0]\
    #     + price_breakdown.loc[price_breakdown['Name']=='Interest expense','NPV'].tolist()[0]\
    #     + price_breakdown.loc[price_breakdown['Name']=='Dividends paid','NPV'].tolist()[0]\
    #     - price_breakdown.loc[price_breakdown['Name']=='Sale of non-depreciable assets','NPV'].tolist()[0]\
    #     - price_breakdown.loc[price_breakdown['Name']=='Cash on hand recovery','NPV'].tolist()[0]\
    #     - price_breakdown.loc[price_breakdown['Name']=='Inflow of debt','NPV'].tolist()[0]\
    #     - price_breakdown.loc[price_breakdown['Name']=='Inflow of equity','NPV'].tolist()[0]
    price_breakdown_renewables=price_breakdown_wind + price_breakdown_solar +price_breakdown_battery
    price_breakdown_renewables_FOM = price_breakdown_wind_FOM + price_breakdown_solar_FOM + price_breakdown_battery_FOM
    lcoh_check = price_breakdown_electrolyzer+price_breakdown_compression+price_breakdown_storage+price_breakdown_electrolysis_FOM\
        + price_breakdown_desalination+price_breakdown_desalination_FOM+ price_breakdown_electrolysis_VOM\
            +price_breakdown_renewables+price_breakdown_renewables_FOM+price_breakdown_taxes+price_breakdown_water+price_breakdown_grid_elec_price+remaining_financial\
                #+ price_breakdown_stack_replacement 
        
    lcoh_breakdown = {'LCOH: Compression & storage ($/kg)':price_breakdown_storage+price_breakdown_compression,\
                      'LCOH: Electrolyzer CAPEX ($/kg)':price_breakdown_electrolyzer,'LCOH: Desalination CAPEX ($/kg)':price_breakdown_desalination,\
                      'LCOH: Electrolyzer FOM ($/kg)':price_breakdown_electrolysis_FOM,'LCOH: Electrolyzer VOM ($/kg)':price_breakdown_electrolysis_VOM,\
                      'LCOH: Desalination FOM ($/kg)':price_breakdown_desalination_FOM,\
                      'LCOH: Wind Plant ($/kg)':price_breakdown_wind,'LCOH: Wind Plant FOM ($/kg)':price_breakdown_wind_FOM,\
                      'LCOH: Solar Plant ($/kg)':price_breakdown_solar,'LCOH: Solar Plant FOM ($/kg)':price_breakdown_solar_FOM,\
                      'LCOH: Battery Storage ($/kg)':price_breakdown_battery,'LCOH: Battery Storage FOM ($/kg)':price_breakdown_battery_FOM,\
                      #'LCOH: Stack Replacement ($/kg)':price_breakdown_stack_replacement,\
                      #'LCOH: Renewable plant ($/kg)':price_breakdown_renewables,'LCOH: Renewable FOM ($/kg)':price_breakdown_renewables_FOM,
                      'LCOH: Taxes ($/kg)':price_breakdown_taxes,\
                      'LCOH: Water consumption ($/kg)':price_breakdown_water,'LCOH: Grid electricity ($/kg)':price_breakdown_grid_elec_price,\
                      'LCOH: Finances ($/kg)':remaining_financial,'LCOH: total ($/kg)':lcoh_check,'LCOH Profast:':sol['price']}
    
<<<<<<< HEAD

    return(sol,summary,lcoh_breakdown,capex_electrolyzer_overnight/system_rating_mw/1000,elec_cf,ren_frac)
=======
    #LCOH BREAKDOWN IS NOT THE SAME AS sol['price']
    pickle_desc=site_name + 'Y{}_Wind{}_Solar{}_Battery_{}MW_{}MW_DegTrue'.format(atb_year,int(wind_size_mw),solar_size_mw,renewable_plant_cost_info['battery']['size_mw'],renewable_plant_cost_info['battery']['size_mwh'])
    price_breakdown.to_pickle('/Users/egrant/Desktop/HOPP-GIT/HOPP/CF_Degradation_03-27/pickles/' + pickle_desc)
    return(sol,[summary,price_breakdown],lcoh_breakdown,capex_electrolyzer_overnight/system_rating_mw/1000)
>>>>>>> 4c80d86c
<|MERGE_RESOLUTION|>--- conflicted
+++ resolved
@@ -21,13 +21,8 @@
 
 def run_profast_for_hydrogen(site_location,electrolyzer_size_mw,H2_Results,\
                             electrolyzer_system_capex_kw,time_between_replacement,electrolyzer_energy_kWh_per_kg,hydrogen_storage_capacity_kg,hydrogen_storage_cost_USDprkg,\
-<<<<<<< HEAD
-                            capex_desal,opex_desal,plant_life,water_cost,wind_size_mw,solar_size_mw,revised_renewable_cost,wind_om_cost_kw,grid_connected_hopp,\
-                            grid_connection_scenario, atb_year, site_name, policy_option, energy_to_electrolyzer, combined_pv_wind_power_production_hopp,combined_pv_wind_curtailment_hopp,energy_shortfall_hopp, elec_price, grid_price_scenario):
-=======
-                            capex_desal,opex_desal,plant_life,water_cost,wind_size_mw,solar_size_mw,hybrid_plant,renewable_plant_cost_info,wind_om_cost_kw_input,grid_connected_hopp,\
-                            grid_connection_scenario, atb_year, site_name, policy_option, energy_to_electrolyzer, elec_price, grid_price_scenario,user_defined_stack_replacement_time,use_optimistic_pem_efficiency ):
->>>>>>> 4c80d86c
+                            capex_desal,opex_desal,plant_life,water_cost,wind_size_mw,solar_size_mw,renewable_plant_cost_info,wind_om_cost_kw,grid_connected_hopp,\
+                            grid_connection_scenario, atb_year, site_name, policy_option, energy_to_electrolyzer, combined_pv_wind_power_production_hopp,combined_pv_wind_curtailment_hopp,energy_shortfall_hopp, elec_price, grid_price_scenario,user_defined_stack_replacement_time,use_optimistic_pem_efficiency):
     mwh_to_kwh = 0.001
     # plant_life=useful_life
     # electrolyzer_system_capex_kw = electrolyzer_capex_kw
@@ -334,9 +329,6 @@
         pf.add_capital_item(name = "Solar Plant",cost = 0,depr_type = "MACRS",depr_period = 5,refurb = [0]) 
         pf.add_capital_item(name = "Battery Storage",cost = 0,depr_type = "MACRS",depr_period = 5,refurb = [0]) 
     else:
-<<<<<<< HEAD
-        pf.add_capital_item(name = "Renewable Plant",cost = capex_hybrid_installed,depr_type = "MACRS",depr_period = 5,refurb = [0])
-=======
         pf.add_capital_item(name = "Wind Plant",cost = capex_wind_installed,depr_type = "MACRS",depr_period = 5,refurb = [0])
         pf.add_capital_item(name = "Solar Plant",cost = capex_solar_installed,depr_type = "MACRS",depr_period = 5,refurb = [0])
         pf.add_capital_item(name = "Battery Storage",cost = capex_battery_installed,depr_type = "MACRS",depr_period = 5,refurb = [0])
@@ -355,21 +347,12 @@
                       #'Stack Replacement': replacement_capex/total_capex
                       #'Renewable Plant':capex_hybrid_installed/total_capex
                       }
->>>>>>> 4c80d86c
     
     #-------------------------------------- Add fixed costs--------------------------------
     pf.add_fixed_cost(name="Electrolyzer Fixed O&M Cost",usage=1.0,unit='$/year',cost=fixed_cost_electrolysis_total,escalation=gen_inflation)
     pf.add_fixed_cost(name="Desalination Fixed O&M Cost",usage=1.0,unit='$/year',cost=opex_desal,escalation=gen_inflation)
-<<<<<<< HEAD
     #pf.add_fixed_cost(name="Renewable Plant Fixed O&M Cost",usage=1.0,unit='$/year',cost=fixed_cost_renewables,escalation=gen_inflation)
     
-=======
-    # pf.add_fixed_cost(name="Renewable Plant Fixed O&M Cost",usage=1.0,unit='$/year',cost=fixed_cost_renewables,escalation=gen_inflation)
-    pf.add_fixed_cost(name="Wind Plant Fixed O&M Cost",usage=1.0,unit='$/year',cost=fixed_cost_wind,escalation=gen_inflation)
-    pf.add_fixed_cost(name="Solar Plant Fixed O&M Cost",usage=1.0,unit='$/year',cost=fixed_cost_solar,escalation=gen_inflation)
-    pf.add_fixed_cost(name="Battery Storage Fixed O&M Cost",usage=1.0,unit='$/year',cost=fixed_cost_battery,escalation=gen_inflation)
-
->>>>>>> 4c80d86c
     if grid_connection_scenario == 'grid-only':
         # pf.add_fixed_cost(name="Renewable Plant Fixed O&M Cost",usage=1.0,unit='$/year',cost=0,escalation=gen_inflation)
         pf.add_fixed_cost(name="Wind Plant Fixed O&M Cost",usage=1.0,unit='$/year',cost=0,escalation=gen_inflation)
@@ -484,12 +467,5 @@
                       'LCOH: Water consumption ($/kg)':price_breakdown_water,'LCOH: Grid electricity ($/kg)':price_breakdown_grid_elec_price,\
                       'LCOH: Finances ($/kg)':remaining_financial,'LCOH: total ($/kg)':lcoh_check,'LCOH Profast:':sol['price']}
     
-<<<<<<< HEAD
-
-    return(sol,summary,lcoh_breakdown,capex_electrolyzer_overnight/system_rating_mw/1000,elec_cf,ren_frac)
-=======
-    #LCOH BREAKDOWN IS NOT THE SAME AS sol['price']
-    pickle_desc=site_name + 'Y{}_Wind{}_Solar{}_Battery_{}MW_{}MW_DegTrue'.format(atb_year,int(wind_size_mw),solar_size_mw,renewable_plant_cost_info['battery']['size_mw'],renewable_plant_cost_info['battery']['size_mwh'])
-    price_breakdown.to_pickle('/Users/egrant/Desktop/HOPP-GIT/HOPP/CF_Degradation_03-27/pickles/' + pickle_desc)
-    return(sol,[summary,price_breakdown],lcoh_breakdown,capex_electrolyzer_overnight/system_rating_mw/1000)
->>>>>>> 4c80d86c
+
+    return(sol,[summary,price_breakdown],lcoh_breakdown,capex_electrolyzer_overnight/system_rating_mw/1000,elec_cf,ren_frac)