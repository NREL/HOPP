--- conflicted
+++ resolved
@@ -8,11 +8,7 @@
     runs-on: ubuntu-latest
     strategy:
       matrix:
-<<<<<<< HEAD
-        python-version: [ "3.9", "3.10" ]
-=======
         python-version: ["3.9", "3.10", "3.11"]
->>>>>>> 72463812
 
     steps:
       - uses: actions/checkout@v3
