from __future__ import annotations
from typing import Union
import numpy as np
import matplotlib.pyplot as plt
from shapely.geometry import Polygon, Point, MultiPolygon
from shapely.geometry.base import BaseGeometry
from shapely.affinity import scale
import PySAM.Windpower as windpower
from attrs import define, field
from typing import Optional
from hopp.utilities.log import hybrid_logger as logger
from hopp.simulation.technologies.layout.wind_layout_tools import (
    get_best_grid,
    get_evenly_spaced_points_along_border,
    subtract_turbine_exclusion_zone,
    make_site_boundary_for_square_grid_layout,
    create_grid,
    check_turbines_in_site,
    adjust_site_for_box_grid_layout
    )
from hopp.utilities.validators import contains, range_val
from hopp.simulation.technologies.sites.site_shape_tools import plot_site_polygon
from hopp.simulation.base import BaseClass
<<<<<<< HEAD
from hopp.simulation.technologies.wind.floris import Floris
=======
>>>>>>> b37e9b0a

@define
class WindBasicGridParameters(BaseClass):
    """Configuration class for 'basicgrid' wind layout.

    Args:
        row_D_spacing (float, Optional): rotor diameter multiplier for spacing between rows of turbines (y direction).
            Defaults to 5.0.
        turbine_D_spacing (float, Optional): rotor diameter multiplier for spacing between turbines in a row (x direction).
            Defaults to 5.0.
        grid_angle (float, Optional): grid rotation angle in degrees where 0 is North, increasing clockwise. 
            Defaults to 0.0.
        row_phase_offset (float, Optional): offset of turbines along row from one row to the next.
            Value must be between 0 and 1. Defaults to 0.0.
        site_boundary_constrained (bool, Optional): whether to constrain the layout to the site. Defaults to False.
    """

    row_D_spacing: Optional[float] = field(default = 5.0)
    turbine_D_spacing: Optional[float] = field(default = 5.0)
    grid_angle: Optional[float] = field(default = 0.0)
    row_phase_offset: Optional[float] = field(default = 0.0, validator = range_val(0.0, 1.0))
    site_boundary_constrained: Optional[bool] = field(default = False)

@define
class WindBoundaryGridParameters(BaseClass):
    """Configuration class for 'boundarygrid' wind layout.

    Args:
        border_spacing (float): border spacing ratio for turbines placed along border. Defaults to 0.0
            spacing along border = (1 + border_spacing) * min spacing
        border_offset (float): turbine border spacing offset as ratio of border spacing  (0, 1). Defaults to 0.0
        border_spacing_m (float, Optional): spacing along border in meters. Is used to calculate ``border_spacing`` 
            if ``min_spacing_m`` is also input.
        min_spacing_m (float, Optional): minimum spacing between turbines in meters.
        grid_angle (float): turbine inner grid rotation (0, 180) [degrees]
        grid_aspect_power (float, Optional): used to calculate grid_aspect_ratio.
            grid aspect ratio [cols / rows] = 2^grid_aspect_power. ``grid_aspect_ratio = np.exp(grid_aspect_power)``
        grid_aspect_ratio (float, Optional): cols / rows of turbine grid. Defaults to 1.0 if neither ``grid_aspect_ratio``
            or ``grid_aspect_power`` are provided.
        row_phase_offset (float): inner grid phase offset (0,1). 20% suggested
            Value must be between 0 and 1. Defaults to 0.2
    """

    #TODO: rename to border_spacing_ratio?
    border_spacing: float = field(default = 0.0)
    #TODO: rename to border_offset_ratio?
    border_offset: float = field(default = 0.0, validator = range_val(0.0, 1.0)) 
    border_spacing_m: Optional[float] = field(default = None)
    min_spacing_m: Optional[float] = field(default = None)

    grid_angle: float = field(default = 0.0, validator = range_val(0.0, 180.0))
    grid_aspect_power: Optional[float] = field(default = None)
    grid_aspect_ratio: Optional[float] = field(default = None)
    row_phase_offset: float = field(default = 0.2, validator = range_val(0.0, 1.0))
    
    def __attrs_post_init__(self):
        
        if self.grid_aspect_ratio is None:
            #NOTE: unsure if this equation is correct given doc strong
            self.grid_aspect_ratio = 1 if self.grid_aspect_power is None else np.exp(self.grid_aspect_power)
            
        if self.min_spacing_m is not None and self.border_spacing_m is not None:
            self.border_spacing = (self.border_spacing_m/self.min_spacing_m) - 1

@define
class WindCustomParameters(BaseClass):
    """
    Configuration class for 'custom' wind layout.

    Args:
        layout_x (list[float]): x-coordinates of turbines
        layout_y (list[float]): y-coordinates of turbines
    """

    layout_x: list[float]
    layout_y: list[float]


@define
class WindLayout(BaseClass):
    """Class to manage wind farm layout.

    Args:
        site_polygon (Polygon | BaseGeometry): site polygon shape.
        _system_model (windpower.Windpower | Floris): pysam wind power object. Not currently tested to work with floris.
        layout_mode (str): layout choice:  "boundarygrid", "grid", "custom", "basicgrid"
        parameters (Union[WindBoundaryGridParameters, WindCustomParameters, WindBasicGridParameters, None, dict]): wind
            layout parameters for the corresponding `layout_mode`
        min_spacing_meters (float, Optional): minimum spacing between turbines in meters. Defaults to 0.0.
        max_spacing_meters (float, Optional): maximum spacing between turbines in meters. Defaults to 2e6.
        min_rotor_diameter_multiplier (float, Optional): minimum spacing between turbines as multiplier of rotor diameter. Defaults to 2.0
        max_rotor_diameter_multiplier (float, Optional): maximum spacing between turbines as multiplier of rotor diameter. Defaults to 20.0
        turbine_rating_kW (float, Optional): rating of a single turbine in kW. if not provided, turbine power is estimated from the power-curve.
    """
    site_polygon: Union[Polygon, BaseGeometry] 
<<<<<<< HEAD
    _system_model: Union[windpower.Windpower, Floris]
    layout_mode: str = field(validator=contains(['boundarygrid', 'grid', 'custom','basicgrid']), converter=(str.strip, str.lower))
=======
    _system_model: windpower.Windpower
    layout_mode: str = field(validator = contains(['boundarygrid', 'grid', 'custom','basicgrid']), converter=(str.strip, str.lower))
>>>>>>> b37e9b0a
    parameters: Union[WindBoundaryGridParameters, WindCustomParameters, WindBasicGridParameters, None]
    # TODO: convert min_spacing and max_spacing to be within the parameter class that uses it.
    min_spacing_meters: Optional[float] = field(default = 0.0)
    max_spacing_meters: Optional[float] = field(default = 2e6)

    min_rotor_diameter_multiplier: Optional[float] = field(default = 2.0)
    max_rotor_diameter_multiplier: Optional[float] = field(default = 20.0)
    
    turbine_rating_kW: Optional[float] = field(default = None)

    turb_pos_x: list[float] = field(init=False)
    turb_pos_y: list[float] = field(init=False)

    min_spacing: float = field(init = False)
    max_spacing: float = field(init = False)
    
    def __attrs_post_init__(self):
        """The following are initialized in this post init hook:
            
            - min_spacing (float): minimum spacing between turbines in meters. 
                Only used if layout_mode is `grid` or `boundarygrid`.
            - max_spacing (float): maximum spacing between turbines in meters. 
                Only used if layout_mode is `grid` or `boundarygrid`.
            - turb_pos_x (list[float]): x-coordinates of turbines
            - turb_pos_y (list[float]): x-coordinates of turbines
        
        Note: these calculations are based on the default values of rotor diamter and turbine layout.
            `min_spacing` and `max_spacing` are re-calculated in _get_system_config(). `turb_pos_x` and `turb_pos_y`
            are reset in layout-specific functions.
        """
        self.min_spacing = max(
            self.min_spacing_meters, 
            self._system_model.value("wind_turbine_rotor_diameter") * self.min_rotor_diameter_multiplier
        )
        self.max_spacing = max(
            self.max_spacing_meters, 
            self._system_model.value("wind_turbine_rotor_diameter") * self.max_rotor_diameter_multiplier
        )

        # turbine layout values
        if isinstance(self._system_model,Floris):
            self.turb_pos_x,self.turb_pos_y = self._system_model.wind_farm_layout
        else:
            self.turb_pos_x = self._system_model.value("wind_farm_xCoordinates")
            self.turb_pos_y = self._system_model.value("wind_farm_yCoordinates")

        if isinstance(self.parameters, dict):
            if self.layout_mode == 'boundarygrid':
                self.parameters = WindBoundaryGridParameters.from_dict(self.parameters)
            elif self.layout_mode == 'basicgrid':
                self.parameters = WindBasicGridParameters.from_dict(self.parameters)
            elif self.layout_mode == 'custom':
                self.parameters = WindCustomParameters.from_dict(self.parameters)

        if isinstance(self.parameters, dict):
            if self.layout_mode == 'boundarygrid':
                self.parameters = WindBoundaryGridParameters.from_dict(self.parameters)
            elif self.layout_mode == 'basicgrid':
                self.parameters = WindBasicGridParameters.from_dict(self.parameters)
            elif self.layout_mode == 'custom':
                self.parameters = WindCustomParameters.from_dict(self.parameters)

    def _get_system_config(self):
        """The following are re-calculated based on the actual rotor diameter of the wind turbine.
        
        - min_spacing (float): minimum spacing between turbines in meters. 
            Only used if layout_mode is `grid` or `boundarygrid`.
        - max_spacing (float): maximum spacing between turbines in meters. 
            Only used if layout_mode is `grid` or `boundarygrid`.
        """
        self.min_spacing = max(
            self.min_spacing,
            self.min_spacing_meters, 
            self._system_model.value("wind_turbine_rotor_diameter") * self.min_rotor_diameter_multiplier
        )
        self.max_spacing = max(
            self.max_spacing_meters, 
            self._system_model.value("wind_turbine_rotor_diameter") * self.max_rotor_diameter_multiplier
        )


    def _set_system_layout(self):
        """Set the number of turbines. System capacity gets modified as a result.
        """

<<<<<<< HEAD
        if isinstance(self._system_model,Floris):
            self._system_model.set_wind_farm_layout(self.turb_pos_x,self.turb_pos_y)
        else:
            self._system_model.value("wind_farm_xCoordinates", self.turb_pos_x)
            self._system_model.value("wind_farm_yCoordinates", self.turb_pos_y)
=======
        self._system_model.value("wind_farm_xCoordinates", self.turb_pos_x)
        self._system_model.value("wind_farm_yCoordinates", self.turb_pos_y)
>>>>>>> b37e9b0a

        n_turbines = len(self.turb_pos_x)
        if self.turbine_rating_kW is None:
            turb_rating = max(self._system_model.value("wind_turbine_powercurve_powerout"))
            self._system_model.value("system_capacity", n_turbines * turb_rating)
<<<<<<< HEAD
            logger.info("Wind Layout set with {} turbines for {} kw system capacity".format(n_turbines,
=======
        else:
            self._system_model.value("system_capacity", n_turbines * self.turbine_rating_kW)
        logger.info("Wind Layout set with {} turbines for {} kw system capacity".format(n_turbines,
>>>>>>> b37e9b0a
                                                                                        n_turbines * turb_rating))
        else:
            self._system_model.value("system_capacity", n_turbines * self.turbine_rating_kW)
            logger.info("Wind Layout set with {} turbines for {} kw system capacity".format(n_turbines,
                                                                                        n_turbines * self.turbine_rating_kW))
        

    @property
    def rotor_diameter(self):
        return self._system_model.value("wind_turbine_rotor_diameter")

    def reset_boundarygrid(self,
                           n_turbines,
                           exclusions: Polygon = None):
        """Create `boundarygrid` layout for input number of turbines.

        Args:
            n_turbines (int): number of turbines to include in layout.
            exclusions (Polygon, Optional): exclusion area shape. Defaults to None.
        """
        self._get_system_config()

        wind_shape = Polygon(self.site_polygon.exterior)
        if exclusions is not None:
            wind_shape = wind_shape.difference(exclusions)  # compute valid wind layout shape

        # place border turbines
        turbine_positions: list[Point] = []
        if not isinstance(wind_shape, MultiPolygon):
            wind_shape = MultiPolygon([wind_shape, ])

        border_spacing = (self.parameters.border_spacing + 1) * self.min_spacing
        for bounding_shape in wind_shape.geoms:
            turbine_positions.extend(
                get_evenly_spaced_points_along_border(
                    bounding_shape.exterior,
                    border_spacing,
                    self.parameters.border_offset,
                    n_turbines - len(turbine_positions),
                ))

        valid_wind_shape = subtract_turbine_exclusion_zone(self.min_spacing, wind_shape, turbine_positions)

        # place interior grid turbines
        max_num_interior_turbines = n_turbines - len(turbine_positions)
        intrarow_spacing, grid_sites = get_best_grid(
            valid_wind_shape,
            wind_shape.centroid,
            self.parameters.grid_angle,
            self.parameters.grid_aspect_ratio,
            self.parameters.row_phase_offset,
            self.max_spacing,
            self.min_spacing,
            max_num_interior_turbines,
        )
        turbine_positions.extend(grid_sites)
        xcoords, ycoords = [], []
        for p in turbine_positions:
            xcoords.append(p.x)
            ycoords.append(p.y)

        self.turb_pos_x, self.turb_pos_y = xcoords, ycoords
        self._set_system_layout()

    def reset_grid(self,
                   n_turbines):
        """Create a `grid` layout for specified number of turbines within the `site_polygon`.
        Spacing turbines based on `min_spacing` attribute. Does not use `parameters` attribute.

        Args:
            n_turbines (int): number of turbines to include in layout.
        """
        self._get_system_config()

        xcoords = []
        ycoords = []
        if not self.site_polygon:
            raise ValueError("WindPlant set_num_turbines_in_grid requires site polygon")

        if n_turbines > 0:
            spacing = np.sqrt(
                self.site_polygon.area / n_turbines) * self.site_polygon.envelope.area / self.site_polygon.area
            spacing = max(spacing, self.min_spacing)
            coords = []
            while len(coords) < n_turbines:

                envelope = Polygon(self.site_polygon.envelope)
                while len(coords) < n_turbines and envelope.area > spacing * spacing:
                    d = 0
                    sub_boundary = envelope.boundary
                    while d <= sub_boundary.length and len(coords) < n_turbines:
                        coord = sub_boundary.interpolate(d)
                        if self.site_polygon.buffer(1e3).contains(coord):
                            coords.append(coord)
                        d += spacing
                    if len(coords) < n_turbines:
                        envelope = scale(envelope, (envelope.bounds[2] - spacing) / envelope.bounds[2],
                                         (envelope.bounds[3] - spacing) / envelope.bounds[3])
                if len(coords) < n_turbines:
                    spacing *= .95
                    coords = []
            for _, p in enumerate(coords):
                xcoords.append(p.x)
                ycoords.append(p.y)

        self.turb_pos_x, self.turb_pos_y = xcoords, ycoords
        self._set_system_layout()

    def reset_basic_grid(self,n_turbines):
        """Create a most-square `basicgrid` layout for specified number of turbines.
        requires parameters are `WindBasicGridParameters`.

        Args:
            n_turbines (int): number of turbines to include in layout.
        """
        self._get_system_config()

        interrow_spacing = self.parameters.row_D_spacing*self.rotor_diameter
        intrarow_spacing = self.parameters.turbine_D_spacing*self.rotor_diameter
            
<<<<<<< HEAD
        data = make_site_boundary_for_square_grid_layout(n_turbines,self.rotor_diameter,self.parameters.row_D_spacing,self.parameters.turbine_D_spacing)
=======
        data = make_site_boundary_for_square_grid_layout(
            n_turbines,
            self.rotor_diameter,
            self.parameters.row_D_spacing,
            self.parameters.turbine_D_spacing
            )
>>>>>>> b37e9b0a
        vertices = np.array([np.array(v) for v in data['site_boundaries']['verts']])
        square_bounds = Polygon(vertices)
        grid_position_square = create_grid(square_bounds,
                square_bounds.centroid,
                self.parameters.grid_angle,
                intrarow_spacing,
                interrow_spacing,
                self.parameters.row_phase_offset,
                int(n_turbines),
        )
       
        if self.parameters.site_boundary_constrained:
            # 1) see if turbines are in the site polygon
            xcoords_grid = [point.x for point in grid_position_square]
            ycoords_grid = [point.y for point in grid_position_square]
            x_ingrid,y_ingrid = check_turbines_in_site(xcoords_grid,ycoords_grid,self.site_polygon)
            if len(x_ingrid)==n_turbines:
                self.turb_pos_x, self.turb_pos_y = x_ingrid,y_ingrid
                self._set_system_layout()
                return 
            x,y = adjust_site_for_box_grid_layout(
                self.site_polygon,
                n_turbines,
                interrow_spacing,
                intrarow_spacing,
                self.parameters.row_phase_offset,
                self.parameters.grid_angle
            )
            if len(x)==n_turbines or len(x)>x_ingrid:
                self.turb_pos_x, self.turb_pos_y = x_ingrid,y_ingrid
                self._set_system_layout()
                return 
            else:
                self.reset_grid(n_turbines)
        else:
<<<<<<< HEAD
            # center on the site
            xcoords_grid = [point.x for point in grid_position_square]
            ycoords_grid = [point.y for point in grid_position_square]
            x_center = (max(xcoords_grid) - min(xcoords_grid))/2
            y_center = (max(ycoords_grid) - min(ycoords_grid))/2
            x_shift = self.site_polygon.centroid.x - x_center
            y_shift = self.site_polygon.centroid.y - y_center
            xcoords = [x+x_shift for x in xcoords_grid]
            ycoords = [y+y_shift for y in ycoords_grid]
            self.turb_pos_x, self.turb_pos_y = xcoords,ycoords
=======
            xcoords_grid = [point.x for point in grid_position_square]
            ycoords_grid = [point.y for point in grid_position_square]
            self.turb_pos_x, self.turb_pos_y = xcoords_grid,ycoords_grid
>>>>>>> b37e9b0a
            self._set_system_layout()
            
    def set_layout_params(self,
                          wind_kw,
                          params: Optional[Union[WindBoundaryGridParameters, WindBasicGridParameters, WindCustomParameters]],
                          exclusions: Polygon = None):
<<<<<<< HEAD
        """Set wind farm layout to accomodate input wind capacity.
=======
        """Set wind farm layout to accommodate input wind capacity.
>>>>>>> b37e9b0a

        Args:
            wind_kw (float): wind farm capacity in kW
            params (Optional[Union[WindBoundaryGridParameters, WindBasicGridParameters, WindCustomParameters]]): wind farm parameters.
            exclusions (Polygon, optional): exclusions in site. Only used if layout_mode is 'boundarygrid'. Defaults to None.
        """
        if params:
            self.parameters = params
            if isinstance(params,WindBoundaryGridParameters):
                self.layout_mode = "boundarygrid"
            elif isinstance(params,WindCustomParameters):
                self.layout_mode = "custom"
            elif isinstance(params,WindBasicGridParameters):
                self.layout_mode = "basicgrid"
        
<<<<<<< HEAD
        if self.turbine_rating_kW is None:
            self.turbine_rating_kW = max(self._system_model.value("wind_turbine_powercurve_powerout"))
        
        n_turbines = int(np.floor(wind_kw / self.turbine_rating_kW))
=======
        # below is not floris-friendly
        n_turbines = int(np.floor(wind_kw / max(self._system_model.Turbine.wind_turbine_powercurve_powerout)))
>>>>>>> b37e9b0a
        
        if self.layout_mode == 'boundarygrid':
            self.reset_boundarygrid(n_turbines, exclusions)
        elif self.layout_mode == 'grid':
            self.reset_grid(n_turbines)
        elif self.layout_mode == 'basicgrid':
            self.reset_basic_grid(n_turbines)
        elif self.layout_mode == 'custom':
            self.turb_pos_x, self.turb_pos_y = self.parameters.layout_x, self.parameters.layout_y
            self._set_system_layout()

    def set_num_turbines(self,
                         n_turbines: int):
        """Set number of turbines and wind farm layout.

        Args:
            n_turbines (int): number of turbines to include in layout.
        """
        self._get_system_config()

        if self.layout_mode == 'boundarygrid':
            self.reset_boundarygrid(n_turbines)
        elif self.layout_mode == 'grid':
            self.reset_grid(n_turbines)
        elif self.layout_mode == 'basicgrid':
            self.reset_basic_grid(n_turbines)
        elif self.layout_mode == 'custom':
            self.turb_pos_x, self.turb_pos_y = self.parameters.layout_x, self.parameters.layout_y
            self._set_system_layout()

    def plot(self,
             figure=None,
             axes=None,
             turbine_color='b',
             site_border_color='k',
             site_alpha=0.95,
             linewidth=4.0
             ):
        if not figure and not axes:
            figure, axes = plot_site_polygon(self.site_polygon,figure, axes, site_border_color, site_alpha, linewidth)

        turb_pos_x = self._system_model.value("wind_farm_xCoordinates")
        turb_pos_y = self._system_model.value("wind_farm_yCoordinates")
        for n in range(len(turb_pos_x)):
            x, y = turb_pos_x[n], turb_pos_y[n]
            circle = plt.Circle(
                (x, y),
                radius=self.rotor_diameter/2.0,
                color=turbine_color,
                fill=True,
                linewidth=linewidth,
                )
            axes.add_patch(circle)

        return figure, axes<|MERGE_RESOLUTION|>--- conflicted
+++ resolved
@@ -21,10 +21,7 @@
 from hopp.utilities.validators import contains, range_val
 from hopp.simulation.technologies.sites.site_shape_tools import plot_site_polygon
 from hopp.simulation.base import BaseClass
-<<<<<<< HEAD
 from hopp.simulation.technologies.wind.floris import Floris
-=======
->>>>>>> b37e9b0a
 
 @define
 class WindBasicGridParameters(BaseClass):
@@ -120,13 +117,8 @@
         turbine_rating_kW (float, Optional): rating of a single turbine in kW. if not provided, turbine power is estimated from the power-curve.
     """
     site_polygon: Union[Polygon, BaseGeometry] 
-<<<<<<< HEAD
     _system_model: Union[windpower.Windpower, Floris]
     layout_mode: str = field(validator=contains(['boundarygrid', 'grid', 'custom','basicgrid']), converter=(str.strip, str.lower))
-=======
-    _system_model: windpower.Windpower
-    layout_mode: str = field(validator = contains(['boundarygrid', 'grid', 'custom','basicgrid']), converter=(str.strip, str.lower))
->>>>>>> b37e9b0a
     parameters: Union[WindBoundaryGridParameters, WindCustomParameters, WindBasicGridParameters, None]
     # TODO: convert min_spacing and max_spacing to be within the parameter class that uses it.
     min_spacing_meters: Optional[float] = field(default = 0.0)
@@ -212,28 +204,17 @@
         """Set the number of turbines. System capacity gets modified as a result.
         """
 
-<<<<<<< HEAD
         if isinstance(self._system_model,Floris):
             self._system_model.set_wind_farm_layout(self.turb_pos_x,self.turb_pos_y)
         else:
             self._system_model.value("wind_farm_xCoordinates", self.turb_pos_x)
             self._system_model.value("wind_farm_yCoordinates", self.turb_pos_y)
-=======
-        self._system_model.value("wind_farm_xCoordinates", self.turb_pos_x)
-        self._system_model.value("wind_farm_yCoordinates", self.turb_pos_y)
->>>>>>> b37e9b0a
 
         n_turbines = len(self.turb_pos_x)
         if self.turbine_rating_kW is None:
             turb_rating = max(self._system_model.value("wind_turbine_powercurve_powerout"))
             self._system_model.value("system_capacity", n_turbines * turb_rating)
-<<<<<<< HEAD
             logger.info("Wind Layout set with {} turbines for {} kw system capacity".format(n_turbines,
-=======
-        else:
-            self._system_model.value("system_capacity", n_turbines * self.turbine_rating_kW)
-        logger.info("Wind Layout set with {} turbines for {} kw system capacity".format(n_turbines,
->>>>>>> b37e9b0a
                                                                                         n_turbines * turb_rating))
         else:
             self._system_model.value("system_capacity", n_turbines * self.turbine_rating_kW)
@@ -354,16 +335,12 @@
         interrow_spacing = self.parameters.row_D_spacing*self.rotor_diameter
         intrarow_spacing = self.parameters.turbine_D_spacing*self.rotor_diameter
             
-<<<<<<< HEAD
-        data = make_site_boundary_for_square_grid_layout(n_turbines,self.rotor_diameter,self.parameters.row_D_spacing,self.parameters.turbine_D_spacing)
-=======
         data = make_site_boundary_for_square_grid_layout(
             n_turbines,
             self.rotor_diameter,
             self.parameters.row_D_spacing,
             self.parameters.turbine_D_spacing
             )
->>>>>>> b37e9b0a
         vertices = np.array([np.array(v) for v in data['site_boundaries']['verts']])
         square_bounds = Polygon(vertices)
         grid_position_square = create_grid(square_bounds,
@@ -399,7 +376,6 @@
             else:
                 self.reset_grid(n_turbines)
         else:
-<<<<<<< HEAD
             # center on the site
             xcoords_grid = [point.x for point in grid_position_square]
             ycoords_grid = [point.y for point in grid_position_square]
@@ -410,22 +386,13 @@
             xcoords = [x+x_shift for x in xcoords_grid]
             ycoords = [y+y_shift for y in ycoords_grid]
             self.turb_pos_x, self.turb_pos_y = xcoords,ycoords
-=======
-            xcoords_grid = [point.x for point in grid_position_square]
-            ycoords_grid = [point.y for point in grid_position_square]
-            self.turb_pos_x, self.turb_pos_y = xcoords_grid,ycoords_grid
->>>>>>> b37e9b0a
             self._set_system_layout()
             
     def set_layout_params(self,
                           wind_kw,
                           params: Optional[Union[WindBoundaryGridParameters, WindBasicGridParameters, WindCustomParameters]],
                           exclusions: Polygon = None):
-<<<<<<< HEAD
-        """Set wind farm layout to accomodate input wind capacity.
-=======
         """Set wind farm layout to accommodate input wind capacity.
->>>>>>> b37e9b0a
 
         Args:
             wind_kw (float): wind farm capacity in kW
@@ -441,15 +408,10 @@
             elif isinstance(params,WindBasicGridParameters):
                 self.layout_mode = "basicgrid"
         
-<<<<<<< HEAD
         if self.turbine_rating_kW is None:
             self.turbine_rating_kW = max(self._system_model.value("wind_turbine_powercurve_powerout"))
         
         n_turbines = int(np.floor(wind_kw / self.turbine_rating_kW))
-=======
-        # below is not floris-friendly
-        n_turbines = int(np.floor(wind_kw / max(self._system_model.Turbine.wind_turbine_powercurve_powerout)))
->>>>>>> b37e9b0a
         
         if self.layout_mode == 'boundarygrid':
             self.reset_boundarygrid(n_turbines, exclusions)
