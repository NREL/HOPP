import csv
from pathlib import Path
from typing import Union
import json
from collections import OrderedDict

import numpy as np
from scipy.stats import pearsonr
import PySAM.GenericSystem as GenericSystem

from tools.analysis import create_cost_calculator
from hybrid.sites import SiteInfo
from hybrid.pv_source import PVPlant
from hybrid.wind_source import WindPlant
from hybrid.tower_source import TowerPlant
from hybrid.trough_source import TroughPlant
from hybrid.battery import Battery
from hybrid.grid import Grid
from hybrid.reopt import REopt
from hybrid.layout.hybrid_layout import HybridLayout
from hybrid.dispatch.hybrid_dispatch_builder_solver import HybridDispatchBuilderSolver
from hybrid.log import hybrid_logger as logger


class HybridSimulationOutput:
    def __init__(self, power_sources):
        self.power_sources = power_sources
        self.hybrid = 0
        self.pv = 0
        self.wind = 0
        self.tower = 0
        self.trough = 0
        self.battery = 0

    def create(self):
        return HybridSimulationOutput(self.power_sources)

    def __repr__(self):
<<<<<<< HEAD
        conts = "{"
        if 'pv' in self.power_sources.keys():
            conts += "\"pv\": " + str(self.pv) + ", "
        if 'wind' in self.power_sources.keys():
            conts += "\"wind\": " + str(self.wind) + ", "
        if 'tower' in self.power_sources.keys():
            conts += "\"tower\": " + str(self.tower) + ", "
        if 'trough' in self.power_sources.keys():
            conts += "\"trough\": " + str(self.trough) + ", "
        if 'battery' in self.power_sources.keys():
            conts += "\"battery\": " + str(self.battery) + ", "
        conts += "\"hybrid\": " + str(self.hybrid) + "}"
        return conts
=======
        repr_dict = {}
        for k in self.power_sources.keys():
            if k == 'grid':
                repr_dict['hybrid'] = self.hybrid
            else:
                repr_dict[k] = getattr(self, k)
        repr_dict['hybrid'] = self.hybrid
        return json.dumps(repr_dict)
>>>>>>> 940d9ccf


class HybridSimulation:
    hybrid_system: GenericSystem.GenericSystem

    def __init__(self,
                 power_sources: dict,
                 site: SiteInfo,
                 interconnect_kw: float,
                 dispatch_options=None,
                 cost_info=None,
                 simulation_options=None):
        """
        Base class for simulating a hybrid power plant.

        Can be derived to add other sizing methods, financial analyses,
            methods for pre- or post-processing, etc

        :param power_sources: tuple of strings, float pairs
            names of power sources to include and their kw sizes
<<<<<<< HEAD
            choices include:
                    ('pv', 'wind', 'geothermal', 'tower', 'trough', 'battery')
=======
            choices include: ('pv', 'wind', 'geothermal', 'battery')
>>>>>>> 940d9ccf
        :param site: Site
            layout, location and resource data

        :param interconnect_kw: float
            power limit of interconnect for the site

        :param dispatch_options: dict
            For details see HybridDispatchOptions in hybrid_dispatch_options.py

        :param cost_info: dict
            optional dictionary of cost information

        :param simulation_options: dict
            optional nested dictionary; ie: {'pv': {'skip_financial'}}
        """
        self._fileout = Path.cwd() / "results"
        self.site = site
        self.sim_options = simulation_options if simulation_options else dict()

        self.power_sources = OrderedDict()
        self.pv: Union[PVPlant, None] = None
        self.wind: Union[WindPlant, None] = None
        self.tower: Union[TowerPlant, None] = None
        self.trough: Union[TroughPlant, None] = None
        self.battery: Union[Battery, None] = None
        self.dispatch_builder: Union[HybridDispatchBuilderSolver, None] = None
        self.grid: Union[Grid, None] = None

        temp = list(power_sources.keys())
        for k in temp:
            power_sources[k.lower()] = power_sources.pop(k)

        if 'pv' in power_sources.keys():
            self.pv = PVPlant(self.site, power_sources['pv'])
            self.power_sources['pv'] = self.pv
            logger.info("Created HybridSystem.pv with system size {} mW".format(power_sources['pv']))
        if 'wind' in power_sources.keys():
            self.wind = WindPlant(self.site, power_sources['wind'])
            self.power_sources['wind'] = self.wind
            logger.info("Created HybridSystem.wind with system size {} mW".format(power_sources['wind']))
        if 'tower' in power_sources.keys():
            self.tower = TowerPlant(self.site, power_sources['tower'])
            self.power_sources['tower'] = self.tower
            logger.info("Created HybridSystem.tower with cycle size {} MW, a solar multiple of {}, {} hours of storage".format(
                self.tower.cycle_capacity_kw/1000., self.tower.solar_multiple, self.tower.tes_hours))
        if 'trough' in power_sources.keys():
            self.trough = TroughPlant(self.site, power_sources['trough'])
            self.power_sources['trough'] = self.trough
            logger.info("Created HybridSystem.trough with cycle size {} MW, a solar multiple of {}, {} hours of storage".format(
                self.trough.cycle_capacity_kw/1000., self.trough.solar_multiple, self.trough.tes_hours))
        if 'battery' in power_sources.keys():
            self.battery = Battery(self.site, power_sources['battery'])
            self.power_sources['battery'] = self.battery
            logger.info("Created HybridSystem.battery with system capacity {} MWh and rating of {} MW".format(
                self.battery.system_capacity_kwh/1000., self.battery.system_capacity_kw/1000.))
        if 'geothermal' in power_sources.keys():
            raise NotImplementedError("Geothermal plant not yet implemented")

        # performs interconnection and curtailment energy limits
        self.grid = Grid(self.site, interconnect_kw)
        self.interconnect_kw = interconnect_kw
        self.power_sources['grid'] = self.grid

        self.layout = HybridLayout(self.site, self.power_sources)

        self.dispatch_builder = HybridDispatchBuilderSolver(self.site,
                                                            self.power_sources,
                                                            dispatch_options=dispatch_options)
        
        # Default cost calculator, can be overwritten
        self.cost_model = create_cost_calculator(self.interconnect_kw, **cost_info if cost_info else {})

        self.outputs_factory = HybridSimulationOutput(power_sources)

        if len(self.site.elec_prices.data):
            # if prices are provided, assume that they are in units of $/MWh so convert to $/KWh
            # if not true, the user should adjust the base ppa price
            self.ppa_price = 0.001
            self.dispatch_factors = self.site.elec_prices.data


    def setup_cost_calculator(self, cost_calculator: object):
        if hasattr(cost_calculator, "calculate_total_costs"):
            self.cost_model = cost_calculator

    @property
    def interconnect_kw(self):
        return self.grid.value("grid_interconnection_limit_kwac")

    @interconnect_kw.setter
    def interconnect_kw(self, ic_kw):
        self.grid.value("grid_interconnection_limit_kwac", ic_kw)

    @property
    def ppa_price(self):
        return self.grid.ppa_price

    @ppa_price.setter
    def ppa_price(self, ppa_price):
        for tech, _ in self.power_sources.items():
            getattr(self, tech).ppa_price = ppa_price
        self.grid.ppa_price = ppa_price

    @property
    def capacity_price(self):
        return self.grid.capacity_price

    @capacity_price.setter
    def capacity_price(self, cap_price_per_mw_year):
        for tech, _ in self.power_sources.items():
            getattr(self, tech).capacity_price = cap_price_per_mw_year
        self.grid.capacity_price = cap_price_per_mw_year

    @property
    def dispatch_factors(self):
        return self.grid.dispatch_factors

    @dispatch_factors.setter
    def dispatch_factors(self, dispatch_factors):
        for tech, _ in self.power_sources.items():
            if hasattr(self, tech):
                getattr(self, tech).dispatch_factors = dispatch_factors
        self.grid.dispatch_factors = dispatch_factors

    @property
    def discount_rate(self):
        return self.grid.value("real_discount_rate")

    @discount_rate.setter
    def discount_rate(self, discount_rate):
        for k, _ in self.power_sources.items():
            if hasattr(self, k):
                getattr(self, k).value("real_discount_rate", discount_rate)
        self.grid.value("real_discount_rate", discount_rate)

    def set_om_costs_per_kw(self, pv_om_per_kw=None, wind_om_per_kw=None,
                            tower_om_per_kw=None, trough_om_per_kw=None,
                            hybrid_om_per_kw=None):
        if pv_om_per_kw and wind_om_per_kw and tower_om_per_kw and trough_om_per_kw and hybrid_om_per_kw:
            if len(pv_om_per_kw) != len(wind_om_per_kw) != len(tower_om_per_kw) != len(trough_om_per_kw) \
                    != len(hybrid_om_per_kw):
                raise ValueError("Length of yearly om cost per kw arrays must be equal.")

        if pv_om_per_kw and self.pv:
            self.pv.om_capacity = pv_om_per_kw

        if wind_om_per_kw and self.wind:
            self.wind.om_capacity = wind_om_per_kw

        if tower_om_per_kw and self.tower:
            self.tower.om_capacity = tower_om_per_kw

        if trough_om_per_kw and self.trough:
            self.trough.om_capacity = trough_om_per_kw

        if hybrid_om_per_kw:
            self.grid.om_capacity = hybrid_om_per_kw

    def size_from_reopt(self):
        """
        Calls ReOpt API for optimal sizing with system parameters for each power source.
        :return:
        """
        if not self.site.urdb_label:
            raise ValueError("REopt run requires urdb_label")
        reopt = REopt(lat=self.site.lat,
                      lon=self.site.lon,
                      interconnection_limit_kw=self.interconnect_kw,
                      load_profile=[0] * 8760,
                      urdb_label=self.site.urdb_label,
                      solar_model=self.pv,
                      wind_model=self.wind,
                      fin_model=self.grid._financial_model,
                      fileout=str(self._fileout / "REoptResult.json"))
        results = reopt.get_reopt_results(force_download=False)
        wind_size_kw = results["outputs"]["Scenario"]["Site"]["Wind"]["size_kw"]
        self.wind.system_capacity_closest_fit(wind_size_kw)

        solar_size_kw = results["outputs"]["Scenario"]["Site"]["PV"]["size_kw"]
        self.pv.system_capacity_kw = solar_size_kw
        logger.info("HybridSystem set system capacities to REopt output")

    def calculate_installed_cost(self):
        if not self.cost_model:
            raise RuntimeError("'calculate_installed_cost' called before 'setup_cost_calculator'.")

        wind_mw = 0
        pv_mw = 0
        battery_mw = 0
        battery_mwh = 0
        if self.pv:
            pv_mw = self.pv.system_capacity_kw / 1000
        if self.wind:
            wind_mw = self.wind.system_capacity_kw / 1000
        if self.battery:
            battery_mw = self.battery.system_capacity_kw / 1000
            battery_mwh = self.battery.system_capacity_kwh / 1000

        pv_cost, wind_cost, storage_cost, total_cost = self.cost_model.calculate_total_costs(wind_mw,
                                                                                             pv_mw,
                                                                                             battery_mw,
                                                                                             battery_mwh)
        # TODO: add tower and trough to cost_model functionality
        if self.pv:
            self.pv.total_installed_cost = pv_cost
        if self.wind:
            self.wind.total_installed_cost = wind_cost
        if self.battery:
            self.battery.total_installed_cost = storage_cost
        if self.tower:
            self.tower.total_installed_cost = self.tower.calculate_total_installed_cost()
            total_cost += self.tower.total_installed_cost
        if self.trough:
            self.trough.total_installed_cost = self.trough.calculate_total_installed_cost()
            total_cost += self.trough.total_installed_cost

        self.grid.total_installed_cost = total_cost
        logger.info("HybridSystem set hybrid total installed cost to to {}".format(total_cost))

    def calculate_financials(self):
        """
        prepare financial parameters from individual power plants for total performance and financial metrics
        """
        # TODO: need to make financial parameters consistent

        # TODO: generalize this for different plants besides wind and solar
        generators = [v for k, v in self.power_sources.items() if k != 'grid']
        hybrid_size_kw = sum([v.system_capacity_kw for v in generators])

        if hybrid_size_kw == 0:
            return

        size_ratios = []
        for v in generators:
            size_ratios.append(v.system_capacity_kw / hybrid_size_kw)

        production_ratios = []
        total_production = sum([v.annual_energy_kw for v in generators])
        for v in generators:
            production_ratios.append(v.annual_energy_kw / total_production)

        cost_ratios = []
        total_cost = sum([v.total_installed_cost for v in generators])
        for v in generators:
            cost_ratios.append(v.total_installed_cost / total_cost)

        def set_average_for_hybrid(var_name, weight_factor=None):
            """
            Sets the hybrid plant's financial input to the weighted average of each component's value
            """
            if not weight_factor:
                weight_factor = [1 / len(generators) for _ in generators]
            hybrid_avg = sum(np.array(v.value(var_name)) * weight_factor[n]
                             for n, v in enumerate(generators))
            self.grid.value(var_name, hybrid_avg)
            return hybrid_avg

        def set_logical_or_for_hybrid(var_name):
            """
            Sets the hybrid plant's financial input to the logical or value of each component's value
            """
            hybrid_or = sum(np.array(v.value(var_name)) for n, v in enumerate(generators)) > 0
            self.grid.value(var_name, int(hybrid_or))
            return hybrid_or

        # Debt and Financing should be handled via user customization of the grid's financial model

        # capacity payments
        for v in generators:
            v.value("cp_system_nameplate", v.system_capacity_kw)
        self.grid.value("cp_system_nameplate", hybrid_size_kw)

        # O&M Cost
        set_average_for_hybrid("om_capacity", size_ratios)
        set_average_for_hybrid("om_fixed")
        set_average_for_hybrid("om_production", production_ratios)

        # Tax Incentives
        set_average_for_hybrid("ptc_fed_amount", production_ratios)
        set_average_for_hybrid("ptc_fed_escal", production_ratios)
        set_average_for_hybrid("itc_fed_amount", cost_ratios)
        set_average_for_hybrid("itc_fed_percent", cost_ratios)

        # Federal Depreciation Allocations are averaged
        set_average_for_hybrid("depr_alloc_macrs_5_percent", cost_ratios)
        set_average_for_hybrid("depr_alloc_macrs_15_percent", cost_ratios)
        set_average_for_hybrid("depr_alloc_sl_5_percent", cost_ratios)
        set_average_for_hybrid("depr_alloc_sl_15_percent", cost_ratios)
        set_average_for_hybrid("depr_alloc_sl_20_percent", cost_ratios)
        set_average_for_hybrid("depr_alloc_sl_39_percent", cost_ratios)
        set_average_for_hybrid("depr_alloc_custom_percent", cost_ratios)

        # Federal Depreciation Qualification are "hybridized" by taking the logical or
        set_logical_or_for_hybrid("depr_bonus_fed_macrs_5")
        set_logical_or_for_hybrid("depr_bonus_sta_macrs_5")
        set_logical_or_for_hybrid("depr_itc_fed_macrs_5")
        set_logical_or_for_hybrid("depr_itc_sta_macrs_5")
        set_logical_or_for_hybrid("depr_bonus_fed_macrs_15")
        set_logical_or_for_hybrid("depr_bonus_sta_macrs_15")
        set_logical_or_for_hybrid("depr_itc_fed_macrs_15")
        set_logical_or_for_hybrid("depr_itc_sta_macrs_15")
        set_logical_or_for_hybrid("depr_bonus_fed_sl_5")
        set_logical_or_for_hybrid("depr_bonus_sta_sl_5")
        set_logical_or_for_hybrid("depr_itc_fed_sl_5")
        set_logical_or_for_hybrid("depr_itc_sta_sl_5")
        set_logical_or_for_hybrid("depr_bonus_fed_sl_15")
        set_logical_or_for_hybrid("depr_bonus_sta_sl_15")
        set_logical_or_for_hybrid("depr_itc_fed_sl_15")
        set_logical_or_for_hybrid("depr_itc_sta_sl_15")
        set_logical_or_for_hybrid("depr_bonus_fed_sl_20")
        set_logical_or_for_hybrid("depr_bonus_sta_sl_20")
        set_logical_or_for_hybrid("depr_itc_fed_sl_20")
        set_logical_or_for_hybrid("depr_itc_sta_sl_20")
        set_logical_or_for_hybrid("depr_bonus_fed_sl_39")
        set_logical_or_for_hybrid("depr_bonus_sta_sl_39")
        set_logical_or_for_hybrid("depr_itc_fed_sl_39")
        set_logical_or_for_hybrid("depr_itc_sta_sl_39")
        set_logical_or_for_hybrid("depr_bonus_fed_custom")
        set_logical_or_for_hybrid("depr_bonus_sta_custom")
        set_logical_or_for_hybrid("depr_itc_fed_custom")
        set_logical_or_for_hybrid("depr_itc_sta_custom")

        # Degradation of energy output year after year
        set_average_for_hybrid("degradation", production_ratios)

        self.grid.value("ppa_soln_mode", 1)

        if self.battery:
            self.grid._financial_model.SystemCosts.om_batt_replacement_cost = self.battery._financial_model.SystemCosts.om_batt_replacement_cost

    def simulate(self,
                 project_life: int = 25):
        """
        Runs the individual system models then combines the financials
        :return:
        """
        # Calling simulation set-up functions that have to be called before calculate_installed_cost()
        if 'tower' in self.power_sources:
            if self.tower.optimize_field_before_sim:
                self.tower.optimize_field_and_tower()
            else:
                self.tower.generate_field()
        if 'battery' in self.power_sources:
            self.battery.setup_system_model()

        # Set csp thermal resource for dispatch model
        for csp_tech in ['tower', 'trough']:
            if csp_tech in self.power_sources:
                self.power_sources[csp_tech].set_ssc_info_for_dispatch()

        self.calculate_installed_cost()

        hybrid_size_kw = 0
        total_gen = np.zeros(self.site.n_timesteps * project_life)
        total_gen_max_feasible = np.zeros(self.site.n_timesteps * project_life)
        systems = ['pv', 'wind']
        for system in systems:
            model = getattr(self, system)
            if model:
                hybrid_size_kw += model.system_capacity_kw
                skip_sim = False
                if system in self.sim_options.keys():
                    if 'skip_financial' in self.sim_options[system].keys():
                        skip_sim = self.sim_options[system]['skip_financial']
                model.simulate(project_life, skip_sim)
                project_life_gen = np.tile(model.generation_profile,
                                           int(project_life / (len(model.generation_profile) // self.site.n_timesteps)))
                if len(project_life_gen) != len(total_gen):
                    raise ValueError("Generation profile, `gen`, from system {} should have length that divides"
                                     " n_timesteps {} * project_life {}".format(system, self.site.n_timesteps,
                                                                                project_life))
                total_gen += project_life_gen
                total_gen_max_feasible += model.gen_max_feasible

        if self.dispatch_builder.needs_dispatch:
            """
            Run dispatch optimization
            """
<<<<<<< HEAD
            self.dispatch_builder.simulate()

            dispatchable_systems = ['battery', 'tower', 'trough']
            for system in dispatchable_systems:
                model = getattr(self, system)
                if model:
                    hybrid_size_kw += model.system_capacity_kw
                    tech_gen = np.tile(model.generation_profile,
                                       int(project_life / (len(model.generation_profile) // self.site.n_timesteps)))
                    total_gen += tech_gen
                    model.simulate_financials(project_life)
                    total_gen_max_feasible += model.gen_max_feasible
                    if system == 'battery':
                        # copy over replacement info
                        self.grid._financial_model.BatterySystem.assign(model._financial_model.BatterySystem.export())

        # Simulate grid, after components are combined
        self.grid.generation_profile_from_system = total_gen
        self.grid.system_capacity_kw = hybrid_size_kw
        self.grid.gen_max_feasible = np.minimum(total_gen_max_feasible, self.interconnect_kw * self.site.interval / 60)
=======
            if self.battery.system_capacity_kw == 0:
                self.battery.Outputs.gen = [0] * self.site.n_timesteps
            elif self.battery:
                self.dispatch_builder.simulate()
                hybrid_size_kw += self.battery.system_capacity_kw
                gen = np.tile(self.battery.generation_profile,
                              int(project_life / (len(self.battery.generation_profile) // self.site.n_timesteps)))
                total_gen += gen
                self.battery.simulate_financials(project_life)
            # copy over replacement info
            self.grid._financial_model.BatterySystem.assign(self.battery._financial_model.BatterySystem.export())

        self.grid.generation_profile_from_system = total_gen
        self.grid.system_capacity_kw = hybrid_size_kw
        self.calculate_financials()
>>>>>>> 940d9ccf

        self.grid.simulate(project_life)
        
        logger.info(f"Hybrid Simulation complete. NPVs are {self.net_present_values}. AEPs are {self.annual_energies}.")
        
    @property
    def system_capacity_kw(self):
        cap = self.outputs_factory.create()
        for v in self.power_sources.keys():
            if v == "grid":
                continue
            if hasattr(self, v):
                setattr(cap, v, getattr(getattr(self, v), "system_capacity_kw"))
        cap.hybrid = self.grid.system_capacity_kw
        return cap

    @property
    def annual_energies(self):
        aep = self.outputs_factory.create()
        if self.pv:
            aep.pv = self.pv.annual_energy_kwh
        if self.wind:
            aep.wind = self.wind.annual_energy_kwh
        if self.tower:
            aep.tower = self.tower.annual_energy_kwh
        if self.trough:
            aep.trough = self.trough.annual_energy_kwh
        if self.battery:
            aep.battery = sum(self.battery.Outputs.gen)
        aep.hybrid = sum(self.grid.generation_profile[0:self.site.n_timesteps])
        return aep

    @property
    def generation_profile(self):
        gen = self.outputs_factory.create()
        if self.pv:
            gen.pv = self.pv.generation_profile
        if self.wind:
            gen.wind = self.wind.generation_profile
        if self.tower:
            gen.tower = self.tower.generation_profile
        if self.trough:
            gen.trough = self.trough.generation_profile
        if self.battery:
            gen.battery = self.battery.generation_profile
        gen.hybrid = self.grid.generation_profile
        return gen

    @property
    def capacity_factors(self):
        cf = self.outputs_factory.create()
        hybrid_generation = 0.0
        hybrid_capacity = 0.0
        if self.pv:
            cf.pv = self.pv.capacity_factor
            hybrid_generation += self.pv.annual_energy_kwh
            hybrid_capacity += self.pv.system_capacity_kw
        if self.wind:
            cf.wind = self.wind.capacity_factor
            hybrid_generation += self.wind.annual_energy_kwh
            hybrid_capacity += self.wind.system_capacity_kw
        if self.tower:
            cf.tower = self.tower.capacity_factor
            hybrid_generation += self.tower.annual_energy_kwh
            hybrid_capacity += self.tower.system_capacity_kw
        if self.trough:
            cf.trough = self.trough.capacity_factor
            hybrid_generation += self.trough.annual_energy_kwh
            hybrid_capacity += self.trough.system_capacity_kw
        if self.battery:
            hybrid_generation += sum(self.battery.Outputs.gen)
            hybrid_capacity += self.battery.system_capacity_kw
        try:
            cf.grid = self.grid.capacity_factor_after_curtailment
        except:
            cf.grid = self.grid.capacity_factor_at_interconnect
        # TODO: how should the battery be handled?
        cf.hybrid = (hybrid_generation / hybrid_capacity) / 87.6
        return cf

    def _aggregate_financial_output(self, name, start_index=None, end_index=None):
        out = self.outputs_factory.create()
        for k, v in self.power_sources.items():
            if k in self.sim_options.keys():
                if 'skip_financial' in self.sim_options[k].keys():
                    continue
            val = getattr(v, name)
            if start_index and end_index:
                val = list(val[start_index:end_index])
            if k == "grid":
                setattr(out, "hybrid", val)
            else:
                setattr(out, k, val)
        return out

    @property
    def cost_installed(self):
        """
        The total_installed_cost plus any financing costs, $
        """
        return self._aggregate_financial_output("cost_installed")

    @property
    def total_revenues(self):
        """
        Revenue in cashflow, $/year
        """
        return self._aggregate_financial_output("total_revenue", 1)

    @property
    def capacity_payments(self):
        """
        Payments received for capacity, $/year
        """
        return self._aggregate_financial_output("capacity_payment", 1)

    @property
    def energy_purchases_values(self):
        """
        Value of energy purchased, $/year
        """
        return self._aggregate_financial_output("energy_purchases_value", 1)

    @property
    def energy_sales_values(self):
        """
        Value of energy sold, $/year
        """
        return self._aggregate_financial_output("energy_sales_value", 1)

    @property
    def energy_values(self):
        """
        Value of energy sold, $/year
        """
        return self._aggregate_financial_output("energy_value", 1)

    @property
    def federal_depreciation_totals(self):
        """
        Value of all federal depreciation allocations, $/year
        """
        return self._aggregate_financial_output("federal_depreciation_total", 1)

    @property
    def federal_taxes(self):
        """
        Federal taxes paid, $/year
        """
        return self._aggregate_financial_output("federal_taxes", 1)

    @property
    def tax_incentives(self):
        """
        Federal and state Production Tax Credits and Investment Tax Credits, $/year
        """
        return self._aggregate_financial_output("tax_incentives", 1)

    @property
    def debt_payment(self):
        """
        Payment to debt interest and principal, $/year
        """
        return self._aggregate_financial_output("debt_payment", 1)

    @property
    def insurance_expenses(self):
        """
        Payments for insurance, $/year
        """
        return self._aggregate_financial_output("insurance_expense", 1)

    @property
    def om_expenses(self):
        """
        Total O&M expenses including fixed, production-based, and capacity-based, $/year
        """
        return self._aggregate_financial_output("om_expense", 1)

    @property
    def net_present_values(self):
        return self._aggregate_financial_output("net_present_value")

    @property
    def internal_rate_of_returns(self):
        return self._aggregate_financial_output("internal_rate_of_return")

    @property
    def lcoe_real(self):
        return self._aggregate_financial_output("levelized_cost_of_energy_real")

    @property
    def lcoe_nom(self):
        return self._aggregate_financial_output("levelized_cost_of_energy_nominal")

    @property
    def benefit_cost_ratios(self):
        return self._aggregate_financial_output("benefit_cost_ratio")

    def hybrid_outputs(self):
        # TODO: Update test_run_hopp_calc.py to work with hybrid_simulation_outputs
        outputs = dict()
        outputs['PV (MW)'] = self.pv.system_capacity_kw / 1000
        outputs['Wind (MW)'] = self.wind.system_capacity_kw / 1000
        pv_pct = self.pv.system_capacity_kw / (self.pv.system_capacity_kw + self.wind.system_capacity_kw)
        wind_pct = self.wind.system_capacity_kw / (self.pv.system_capacity_kw + self.wind.system_capacity_kw)
        outputs['PV (%)'] = pv_pct * 100
        outputs['Wind (%)'] = wind_pct * 100

        annual_energies = self.annual_energies
        outputs['PV AEP (GWh)'] = annual_energies.pv / 1000000
        outputs['Wind AEP (GWh)'] = annual_energies.wind / 1000000
        outputs["AEP (GWh)"] = annual_energies.hybrid / 1000000

        capacity_factors = self.capacity_factors
        outputs['PV Capacity Factor'] = capacity_factors.pv
        outputs['Wind Capacity Factor'] = capacity_factors.wind
        outputs["Capacity Factor"] = capacity_factors.hybrid
        outputs['Capacity Factor of Interconnect'] = capacity_factors.grid

        outputs['Percentage Curtailment'] = self.grid.curtailment_percent

        outputs["BOS Cost"] = self.grid.total_installed_cost
        outputs['BOS Cost percent reduction'] = 0
        outputs["Cost / MWh Produced"] = outputs["BOS Cost"] / (outputs['AEP (GWh)'] * 1000)

        outputs["NPV ($-million)"] = self.net_present_values.hybrid / 1000000
        outputs['IRR (%)'] = self.internal_rate_of_returns.hybrid
        outputs['PPA Price Used'] = self.grid.ppa_price[0]

        outputs['LCOE - Real'] = self.lcoe_real.hybrid
        outputs['LCOE - Nominal'] = self.lcoe_nom.hybrid

        # time series dispatch
        if self.grid.value('ppa_multiplier_model') == 1:
            outputs['Revenue (TOD)'] = sum(self.grid.total_revenue)
            outputs['Revenue (PPA)'] = outputs['TOD Profile Used'] = 0

        outputs['Cost / MWh Produced percent reduction'] = 0

        if pv_pct * wind_pct > 0:
            outputs['Pearson R Wind V Solar'] = pearsonr(self.pv.generation_profile[0:8760],
                                                         self.wind.generation_profile[0:8760])[0]

        return outputs

    def hybrid_simulation_outputs(self, filename: str = ""):
        outputs = dict()

        if self.pv:
            outputs['PV (MW)'] = self.pv.system_capacity_kw / 1000
        if self.wind:
            outputs['Wind (MW)'] = self.wind.system_capacity_kw / 1000
        if self.tower:
            outputs['Tower (MW)'] = self.tower.system_capacity_kw / 1000
            outputs['Tower Hours of Storage (hr)'] = self.tower.tes_hours
            outputs['Tower Solar Multiple (-)'] = self.tower.solar_multiple
        if self.trough:
            outputs['Trough (MW)'] = self.trough.system_capacity_kw / 1000
            outputs['Trough Hours of Storage (hr)'] = self.trough.tes_hours
            outputs['Trough Solar Multiple (-)'] = self.trough.solar_multiple
        if self.battery:
            outputs['Battery (MW)'] = self.battery.system_capacity_kw / 1000
            outputs['Battery (MWh)'] = self.battery.system_capacity_kwh / 1000

        attr_map = {'annual_energies': {'name': 'AEP (GWh)', 'scale': 1/1e6},
                    'capacity_factors': {'name': 'Capacity Factor (-)'},
                    'cost_installed': {'name': 'Installed Cost ($-million)', 'scale': 1/1e6},
                    'total_revenues': {'name': 'Total Revenue ($/year)'},  # list
                    'capacity_payments': {'name': 'Capacity Payments ($/year)'},  # tuple
                    'energy_purchases_values': {'name': 'Energy Purchases ($/year)'},  # tuple
                    'energy_sales_values': {'name': 'Energy Sales ($/year)'},  # tuple
                    'energy_values': {'name': 'Energy Values ($/year)'},  # tuple
                    'federal_depreciation_totals': {'name': 'Federal Depreciation Totals ($/year)'},  # tuple
                    'federal_taxes': {'name': 'Federal Taxes ($/year)'},  # tuple
                    'debt_payment': {'name': 'Debt Payments ($/year)'},  # tuple
                    'insurance_expenses': {'name': 'Insurance Expenses ($/year)'},  # tuple
                    'om_expenses': {'name': 'O&M Expenses ($/year)'},  # list
                    'net_present_values': {'name': 'Net Present Value ($-million)', 'scale': 1/1e6},
                    'internal_rate_of_returns': {'name': 'Internal Rate of Return (%)'},
                    'lcoe_real': {'name': 'Real Levelized Cost of Energy ($/kWh)'},
                    'lcoe_nom': {'name': 'Nominal Levelized Cost of Energy ($/kWh)'},
                    'benefit_cost_ratios': {'name': 'Benefit cost Ratio (-)'}}

        skip_attr = ['generation_profile', 'outputs_factory']

        for attr in dir(self):
            if attr in skip_attr:
                continue
            if type(getattr(self, attr)) == HybridSimulationOutput:
                technologies = list(self.power_sources.keys())
                technologies.extend('hybrid')
                for source in self.power_sources:

                    attr_dict = attr_map[attr]
                    o_name = source.capitalize() + ' ' + attr_dict['name']

                    try:
                        source_output = getattr(getattr(self, attr), source)
                    except AttributeError:
                        continue

                    # Scaling output
                    scale = 1
                    if 'scale' in attr_dict:
                        scale = attr_dict['scale']

                    if type(source_output) == list:
                        value = [x * scale for x in source_output]
                    elif type(source_output) == float:
                        value = source_output * scale
                    else:
                        value = source_output

                    outputs[o_name] = value

        outputs['PPA Price Used'] = self.grid.ppa_price[0]

        # time series dispatch
        if self.grid.value('ppa_multiplier_model') == 1:
            outputs['Grid Total Revenue (TOD)'] = self.grid.total_revenue

        # export to file
        if filename != "":
            with open(filename, 'w', newline='') as f:
                w = csv.writer(f)
                w.writerows(outputs.items())

        return outputs

    def assign(self, input_dict: dict):
        """
        Assign values from a nested dictionary of values which can be for all technologies in the hybrid plant
        or for a specific technology:

        :param input_dict: dict or nested dict
            If not nested, the keys are the parameter names and the values are the parameter values. All components with
            the parameters will have their parameter values changed to these new provided values.
            If a nested dict, the key for the outer dictionary is the name of the component (i.e. "pv") and the dict
            value provides all the parameter name-value pairs to assign to the component.
        """
        for k, v in input_dict.items():
            if not isinstance(v, dict):
                for tech in self.power_sources.keys():
                    self.power_sources[tech.lower()].value(k, v)
            else:
                if k not in self.power_sources.keys():
                    logger.warning(f"Cannot assign {v} to {k}: technology was not included in hybrid plant")
                    continue
                for kk, vv in v.items():
                    self.power_sources[k.lower()].value(kk, vv)

    def copy(self):
        """

        :return: a clone
        """
        # TODO implement deep copy

    def plot_layout(self,
                    figure=None,
                    axes=None,
                    wind_color='b',
                    pv_color='darkorange',
                    site_border_color='k',
                    site_alpha=0.95,
                    linewidth=4.0
                    ):
        self.layout.plot(figure, axes, wind_color, pv_color, site_border_color, site_alpha, linewidth)<|MERGE_RESOLUTION|>--- conflicted
+++ resolved
@@ -36,21 +36,6 @@
         return HybridSimulationOutput(self.power_sources)
 
     def __repr__(self):
-<<<<<<< HEAD
-        conts = "{"
-        if 'pv' in self.power_sources.keys():
-            conts += "\"pv\": " + str(self.pv) + ", "
-        if 'wind' in self.power_sources.keys():
-            conts += "\"wind\": " + str(self.wind) + ", "
-        if 'tower' in self.power_sources.keys():
-            conts += "\"tower\": " + str(self.tower) + ", "
-        if 'trough' in self.power_sources.keys():
-            conts += "\"trough\": " + str(self.trough) + ", "
-        if 'battery' in self.power_sources.keys():
-            conts += "\"battery\": " + str(self.battery) + ", "
-        conts += "\"hybrid\": " + str(self.hybrid) + "}"
-        return conts
-=======
         repr_dict = {}
         for k in self.power_sources.keys():
             if k == 'grid':
@@ -59,7 +44,6 @@
                 repr_dict[k] = getattr(self, k)
         repr_dict['hybrid'] = self.hybrid
         return json.dumps(repr_dict)
->>>>>>> 940d9ccf
 
 
 class HybridSimulation:
@@ -80,12 +64,8 @@
 
         :param power_sources: tuple of strings, float pairs
             names of power sources to include and their kw sizes
-<<<<<<< HEAD
             choices include:
                     ('pv', 'wind', 'geothermal', 'tower', 'trough', 'battery')
-=======
-            choices include: ('pv', 'wind', 'geothermal', 'battery')
->>>>>>> 940d9ccf
         :param site: Site
             layout, location and resource data
 
@@ -464,7 +444,6 @@
             """
             Run dispatch optimization
             """
-<<<<<<< HEAD
             self.dispatch_builder.simulate()
 
             dispatchable_systems = ['battery', 'tower', 'trough']
@@ -485,23 +464,8 @@
         self.grid.generation_profile_from_system = total_gen
         self.grid.system_capacity_kw = hybrid_size_kw
         self.grid.gen_max_feasible = np.minimum(total_gen_max_feasible, self.interconnect_kw * self.site.interval / 60)
-=======
-            if self.battery.system_capacity_kw == 0:
-                self.battery.Outputs.gen = [0] * self.site.n_timesteps
-            elif self.battery:
-                self.dispatch_builder.simulate()
-                hybrid_size_kw += self.battery.system_capacity_kw
-                gen = np.tile(self.battery.generation_profile,
-                              int(project_life / (len(self.battery.generation_profile) // self.site.n_timesteps)))
-                total_gen += gen
-                self.battery.simulate_financials(project_life)
-            # copy over replacement info
-            self.grid._financial_model.BatterySystem.assign(self.battery._financial_model.BatterySystem.export())
-
-        self.grid.generation_profile_from_system = total_gen
-        self.grid.system_capacity_kw = hybrid_size_kw
+        
         self.calculate_financials()
->>>>>>> 940d9ccf
 
         self.grid.simulate(project_life)
         
