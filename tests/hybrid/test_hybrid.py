import pytest

from hybrid.sites import SiteInfo, flatirons_site
from hybrid.layout.hybrid_layout import WindBoundaryGridParameters, PVGridParameters
from hybrid.hybrid_simulation import HybridSimulation
from hybrid.keys import set_nrel_key_dot_env

set_nrel_key_dot_env()

@pytest.fixture
def site():
    return SiteInfo(flatirons_site)


interconnection_size_kw = 15000
technologies = {'pv': {
                    'system_capacity_kw': 5000,
                    'layout_params': PVGridParameters(x_position=0.5,
                                                      y_position=0.5,
                                                      aspect_power=0,
                                                      gcr=0.5,
                                                      s_buffer=2,
                                                      x_buffer=2)
                },
                'wind': {
                    'num_turbines': 5,
                    'turbine_rating_kw': 2000,
                    'layout_mode': 'boundarygrid',
                    'layout_params': WindBoundaryGridParameters(border_spacing=2,
                                                                border_offset=0.5,
                                                                grid_angle=0.5,
                                                                grid_aspect_power=0.5,
                                                                row_phase_offset=0.5)
                },
                'trough': {
                    'cycle_capacity_kw': 15 * 1000,
                    'solar_multiple': 2.0,
                    'tes_hours': 6.0
                },
                'tower': {
                    'cycle_capacity_kw': 15 * 1000,
                    'solar_multiple': 2.0,
                    'tes_hours': 6.0
                },
                'battery': {
                    'system_capacity_kwh': 20 * 1000,
                    'system_capacity_kw': 5 * 1000
                },
                'grid': 15000}


def test_hybrid_wind_only(site):
    wind_only = {key: technologies[key] for key in ('wind', 'grid')}
    hybrid_plant = HybridSimulation(wind_only, site, interconnect_kw=interconnection_size_kw)
    hybrid_plant.layout.plot()
    hybrid_plant.ppa_price = (0.01, )
    hybrid_plant.simulate(25)
    aeps = hybrid_plant.annual_energies
    npvs = hybrid_plant.net_present_values

    assert aeps.pv == 0
    assert aeps.wind == pytest.approx(33615479, 1e3)
    assert aeps.hybrid == pytest.approx(33615479, 1e3)

    assert npvs.pv == 0
    assert npvs.wind == pytest.approx(-13692784, 1e3)
    assert npvs.hybrid == pytest.approx(-13692784, 1e3)


def test_hybrid_pv_only(site):
    solar_only = {key: technologies[key] for key in ('pv', 'grid')}
    hybrid_plant = HybridSimulation(solar_only, site, interconnect_kw=interconnection_size_kw)
    hybrid_plant.layout.plot()
    hybrid_plant.ppa_price = (0.01, )
    hybrid_plant.pv.dc_degradation = [0] * 25
    hybrid_plant.simulate()
    aeps = hybrid_plant.annual_energies
    npvs = hybrid_plant.net_present_values

    assert aeps.pv == pytest.approx(8703525.94, 1e-3)
    assert aeps.wind == 0
    assert aeps.hybrid == pytest.approx(8703525.94, 1e-3)

    assert npvs.pv == pytest.approx(-5121293, 1e3)
    assert npvs.wind == 0
    assert npvs.hybrid == pytest.approx(-5121293, 1e3)


def test_hybrid(site):
    """
    Performance from Wind is slightly different from wind-only case because the solar presence modified the wind layout
    """
    solar_wind_hybrid = {key: technologies[key] for key in ('pv', 'wind', 'grid')}
    hybrid_plant = HybridSimulation(solar_wind_hybrid, site, interconnect_kw=interconnection_size_kw)
    hybrid_plant.layout.plot()
    hybrid_plant.ppa_price = (0.01, )
    hybrid_plant.pv.dc_degradation = [0] * 25
    hybrid_plant.simulate()
    # plt.show()
    aeps = hybrid_plant.annual_energies
    npvs = hybrid_plant.net_present_values

    assert aeps.pv == pytest.approx(8703525.94, 13)
    assert aeps.wind == pytest.approx(33615479.57, 1e3)
    assert aeps.hybrid == pytest.approx(41681662.63, 1e3)

    assert npvs.pv == pytest.approx(-5121293, 1e3)
    assert npvs.wind == pytest.approx(-13909363, 1e3)
    assert npvs.hybrid == pytest.approx(-19216589, 1e3)


def test_wind_pv_with_storage_dispatch(site):
    wind_pv_battery = {key: technologies[key] for key in ('pv', 'wind', 'battery', 'grid')}
    hybrid_plant = HybridSimulation(wind_pv_battery, site, interconnect_kw=interconnection_size_kw)
    hybrid_plant.ppa_price = (0.03, )
    hybrid_plant.pv.dc_degradation = [0] * 25
    hybrid_plant.simulate()
<<<<<<< HEAD
    gen_profiles = hybrid_plant.generation_profile
=======
    aeps = hybrid_plant.annual_energies
>>>>>>> fd0e5cdd

    aeps = hybrid_plant.annual_energies
    assert aeps.pv == pytest.approx(8703525, 1e3)
    assert aeps.wind == pytest.approx(32978136, 1e3)
    assert aeps.battery == pytest.approx(-218034, 1e3)
    assert aeps.hybrid == pytest.approx(41463627, 1e3)

    npvs = hybrid_plant.net_present_values
    assert npvs.pv == pytest.approx(-3557479, 1e3)
    assert npvs.wind == pytest.approx(-7736427, 1e3)
    assert npvs.battery == pytest.approx(-21635232, 1e3)
    assert npvs.hybrid == pytest.approx(-11841323, 1e3)

    taxes = hybrid_plant.federal_taxes
    assert taxes.pv[0] == pytest.approx(135272, 1e3)
    assert taxes.wind[0] == pytest.approx(466684, 1e3)
    assert taxes.battery[0] == pytest.approx(462521, 1e3)
    assert taxes.hybrid[0] == pytest.approx(1099808, 1e3)

    apv = hybrid_plant.energy_purchases_values
    assert apv.pv[0] == pytest.approx(0, 1e3)
    assert apv.wind[0] == pytest.approx(0, 1e3)
    assert apv.battery[0] == pytest.approx(-126309, 1e3)
    assert apv.hybrid[0] == pytest.approx(-5179, 1e3)

    debt = hybrid_plant.debt_payment
    assert debt.pv[0] == pytest.approx(11885, 1e3)
    assert debt.wind[0] == pytest.approx(186471, 1e3)
    assert debt.battery[0] == pytest.approx(-668557, 1e3)
    assert debt.hybrid[0] == pytest.approx(-12972, 1e3)

    esv = hybrid_plant.energy_sales_values
    assert esv.pv[0] == pytest.approx(261105, 1e3)
    assert esv.wind[0] == pytest.approx(1008464, 1e3)
    assert esv.battery[0] == pytest.approx(133962, 1e3)
    assert esv.hybrid[0] == pytest.approx(1271772, 1e3)

    depr = hybrid_plant.federal_depreciation_totals
    assert depr.pv[0] == pytest.approx(844046, 1e3)
    assert depr.wind[0] == pytest.approx(2802848, 1e3)
    assert depr.battery[0] == pytest.approx(2568901, 1e3)
    assert depr.hybrid[0] == pytest.approx(6225508, 1e3)

    insr = hybrid_plant.insurance_expenses
    assert insr.pv[0] == pytest.approx(23997, 1e3)
    assert insr.wind[0] == pytest.approx(72700, 1e3)
    assert insr.battery[0] == pytest.approx(70075, 1e3)
    assert insr.hybrid[0] == pytest.approx(166772, 1e3)

    om = hybrid_plant.om_expenses
    assert om.pv[0] == pytest.approx(84992, 1e3)
    assert om.wind[0] == pytest.approx(420000, 1e3)
    assert om.battery[0] == pytest.approx(260000, 1e3)
    assert om.hybrid[0] == pytest.approx(569992, 1e3)

    rev = hybrid_plant.total_revenues
    assert rev.pv[0] == pytest.approx(261105, 1e3)
    assert rev.wind[0] == pytest.approx(1008464, 1e3)
    assert rev.battery[0] == pytest.approx(7653, 1e3)
<<<<<<< HEAD
    assert rev.hybrid[0] == pytest.approx(1266592, 1e3)


def test_tower_pv_hybrid(site):
    # Low values of for receiver sizing cause bad flow conditions and can break the SSC model
    interconnection_size_kw_test = 50000
    technologies_test = {'tower': {'cycle_capacity_kw': 50 * 1000,
                                   'solar_multiple': 2.0,
                                   'tes_hours': 12.0},
                         'pv': {'system_capacity_kw': 50 * 1000},
                         'grid': 50000}

    solar_hybrid = {key: technologies_test[key] for key in ('tower', 'pv', 'grid')}
    hybrid_plant = HybridSimulation(solar_hybrid, site,
                                    interconnect_kw=interconnection_size_kw_test,
                                    dispatch_options={'is_test_start_year': True})
    hybrid_plant.ppa_price = (0.12, )  # $/kWh
    hybrid_plant.pv.dc_degradation = [0] * 25

    hybrid_plant.simulate()

    aeps = hybrid_plant.annual_energies
    npvs = hybrid_plant.net_present_values

    assert aeps.pv == pytest.approx(87692005.68, 1e-3)
    assert aeps.tower == pytest.approx(3514289.31, 1e-3)
    assert aeps.hybrid == pytest.approx(90775519.95, 1e-3)

    # TODO: check npv for csp would require a full simulation
    assert npvs.pv == pytest.approx(45233832.23, 1e3)
    #assert npvs.tower == pytest.approx(-13909363, 1e3)
    #assert npvs.hybrid == pytest.approx(-19216589, 1e3)


def test_troughs_pv_hybrid(site):
    # Low values of for receiver sizing cause bad flow conditions and can break the SSC model
    interconnection_size_kw_test = 50000
    technologies_test = {'trough': {'cycle_capacity_kw': 50 * 1000,
                                   'solar_multiple': 2.0,
                                   'tes_hours': 12.0},
                         'pv': {'system_capacity_kw': 50 * 1000},
                         'grid': 50000}

    solar_hybrid = {key: technologies_test[key] for key in ('trough', 'pv', 'grid')}
    hybrid_plant = HybridSimulation(solar_hybrid, site,
                                    interconnect_kw=interconnection_size_kw_test,
                                    dispatch_options={'is_test_start_year': True})
    hybrid_plant.ppa_price = (0.12, )  # $/kWh
    hybrid_plant.pv.dc_degradation = [0] * 25

    hybrid_plant.simulate()

    aeps = hybrid_plant.annual_energies
    npvs = hybrid_plant.net_present_values

    assert aeps.pv == pytest.approx(87692005.68, 1e-3)
    assert aeps.trough == pytest.approx(3514289.31, 1e-3)
    assert aeps.hybrid == pytest.approx(90775519.95, 1e-3)

    assert npvs.pv == pytest.approx(45233832.23, 1e3)
    #assert npvs.tower == pytest.approx(-13909363, 1e3)
    #assert npvs.hybrid == pytest.approx(-19216589, 1e3)


def test_tower_pv_battery_hybrid(site):
    # Low values of for receiver sizing cause bad flow conditions and can break the SSC model
    interconnection_size_kw_test = 50000
    technologies_test = {'tower': {'cycle_capacity_kw': 50 * 1000,
                                   'solar_multiple': 2.0,
                                   'tes_hours': 12.0},
                         'pv': {'system_capacity_kw': 50 * 1000},
                         'battery': {'system_capacity_kwh': 40 * 1000,
                                     'system_capacity_kw': 20 * 1000},
                         'grid': 50000}

    solar_hybrid = {key: technologies_test[key] for key in ('tower', 'pv', 'battery', 'grid')}
    hybrid_plant = HybridSimulation(solar_hybrid, site,
                                    interconnect_kw=interconnection_size_kw_test,
                                    dispatch_options={'is_test_start_year': True,
                                                      'is_test_end_year': True})
    hybrid_plant.ppa_price = (0.12, )  # $/kWh
    hybrid_plant.pv.dc_degradation = [0] * 25

    hybrid_plant.simulate()

    aeps = hybrid_plant.annual_energies
    npvs = hybrid_plant.net_present_values

    assert aeps.pv == pytest.approx(87692005.68, 1e-3)
    assert aeps.tower == pytest.approx(3596233.93, 1e-3)
    assert aeps.battery == pytest.approx(-5816.42, 1e-3)
    assert aeps.hybrid == pytest.approx(91243010.20, 1e-3)

    assert npvs.pv == pytest.approx(45233832.23, 1e3)
    #assert npvs.tower == pytest.approx(-13909363, 1e3)
    #assert npvs.hybrid == pytest.approx(-19216589, 1e3)
=======
    assert rev.hybrid[0] == pytest.approx(1266592, 1e3)
>>>>>>> fd0e5cdd
<|MERGE_RESOLUTION|>--- conflicted
+++ resolved
@@ -115,11 +115,7 @@
     hybrid_plant.ppa_price = (0.03, )
     hybrid_plant.pv.dc_degradation = [0] * 25
     hybrid_plant.simulate()
-<<<<<<< HEAD
     gen_profiles = hybrid_plant.generation_profile
-=======
-    aeps = hybrid_plant.annual_energies
->>>>>>> fd0e5cdd
 
     aeps = hybrid_plant.annual_energies
     assert aeps.pv == pytest.approx(8703525, 1e3)
@@ -179,12 +175,10 @@
     assert rev.pv[0] == pytest.approx(261105, 1e3)
     assert rev.wind[0] == pytest.approx(1008464, 1e3)
     assert rev.battery[0] == pytest.approx(7653, 1e3)
-<<<<<<< HEAD
     assert rev.hybrid[0] == pytest.approx(1266592, 1e3)
 
 
 def test_tower_pv_hybrid(site):
-    # Low values of for receiver sizing cause bad flow conditions and can break the SSC model
     interconnection_size_kw_test = 50000
     technologies_test = {'tower': {'cycle_capacity_kw': 50 * 1000,
                                    'solar_multiple': 2.0,
@@ -215,7 +209,6 @@
 
 
 def test_troughs_pv_hybrid(site):
-    # Low values of for receiver sizing cause bad flow conditions and can break the SSC model
     interconnection_size_kw_test = 50000
     technologies_test = {'trough': {'cycle_capacity_kw': 50 * 1000,
                                    'solar_multiple': 2.0,
@@ -245,7 +238,6 @@
 
 
 def test_tower_pv_battery_hybrid(site):
-    # Low values of for receiver sizing cause bad flow conditions and can break the SSC model
     interconnection_size_kw_test = 50000
     technologies_test = {'tower': {'cycle_capacity_kw': 50 * 1000,
                                    'solar_multiple': 2.0,
@@ -276,6 +268,3 @@
     assert npvs.pv == pytest.approx(45233832.23, 1e3)
     #assert npvs.tower == pytest.approx(-13909363, 1e3)
     #assert npvs.hybrid == pytest.approx(-19216589, 1e3)
-=======
-    assert rev.hybrid[0] == pytest.approx(1266592, 1e3)
->>>>>>> fd0e5cdd
