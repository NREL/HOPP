import math

<<<<<<< HEAD
import PySAM.Windpower as windpower
import pytest
=======
import pytest
from pytest import fixture, approx

import PySAM.Windpower as windpower
from hopp import ROOT_DIR
>>>>>>> d6dcb57c
from hopp.simulation.technologies.wind.wind_plant import WindPlant, WindConfig
from hopp.utilities import load_yaml
from tests.hopp.utils import create_default_site_info
<<<<<<< HEAD
from hopp.utilities import load_yaml
from hopp import ROOT_DIR
=======

>>>>>>> d6dcb57c

@fixture
def site():
    return create_default_site_info()

wind_default_elevation = 0
wind_default_rated_output = 2000
wind_default_max_cp = 0.45
wind_default_max_tip_speed = 80
wind_default_max_tip_speed_ratio = 8
wind_default_cut_in_speed = 4
wind_default_cut_out_speed = 25
wind_default_drive_train = 0

powercurveKW = (
    0, 0, 0, 0, 0, 0, 0, 0, 0, 0, 0, 0, 0, 0, 0, 0, 0, 56.9014, 72.8929, 90.7638, 110.618, 132.561,
    156.696, 183.129, 211.962, 243.302, 277.251, 313.915, 353.398, 395.805, 441.239, 489.805,
    541.608, 596.752, 655.341, 717.481, 783.274, 852.826, 926.241, 1003.62, 1088.85, 1174.66,
    1260.47, 1346.28, 1432.09, 1517.9, 1603.71, 1689.53, 1775.34, 1861.15, 1946.96, 2000, 2000,
    2000, 2000, 2000, 2000, 2000, 2000, 2000, 2000, 2000, 2000, 2000, 2000, 2000, 2000, 2000, 2000,
    2000, 2000, 2000, 2000, 2000, 2000, 2000, 2000, 2000, 2000, 2000, 2000, 2000, 2000, 2000, 2000,
    2000, 2000, 2000, 2000, 2000, 2000, 2000, 2000, 2000, 2000, 2000, 2000, 2000, 2000, 2000, 0, 0,
    0, 0, 0, 0, 0, 0, 0, 0, 0, 0, 0, 0, 0, 0, 0, 0, 0, 0, 0, 0, 0, 0, 0, 0, 0, 0, 0, 0, 0, 0, 0, 0,
    0, 0, 0, 0, 0, 0, 0, 0, 0, 0, 0, 0, 0, 0, 0, 0, 0, 0, 0, 0, 0, 0, 0, 0, 0, 0, 0
)

powercurveWS = (
    0, 0.25, 0.5, 0.75, 1, 1.25, 1.5, 1.75, 2, 2.25, 2.5, 2.75, 3, 3.25, 3.5, 3.75, 4, 4.25, 4.5,
    4.75, 5, 5.25, 5.5, 5.75, 6, 6.25, 6.5, 6.75, 7, 7.25, 7.5, 7.75, 8, 8.25, 8.5, 8.75, 9, 9.25,
    9.5, 9.75, 10, 10.25, 10.5, 10.75, 11, 11.25, 11.5, 11.75, 12, 12.25, 12.5, 12.75, 13, 13.25,
    13.5, 13.75, 14, 14.25, 14.5, 14.75, 15, 15.25, 15.5, 15.75, 16, 16.25, 16.5, 16.75, 17, 17.25,
    17.5, 17.75, 18, 18.25, 18.5, 18.75, 19, 19.25, 19.5, 19.75, 20, 20.25, 20.5, 20.75, 21, 21.25,
    21.5, 21.75, 22, 22.25, 22.5, 22.75, 23, 23.25, 23.5, 23.75, 24, 24.25, 24.5, 24.75, 25, 25.25,
    25.5, 25.75, 26, 26.25, 26.5, 26.75, 27, 27.25, 27.5, 27.75, 28, 28.25, 28.5, 28.75, 29, 29.25,
    29.5, 29.75, 30, 30.25, 30.5, 30.75, 31, 31.25, 31.5, 31.75, 32, 32.25, 32.5, 32.75, 33, 33.25,
    33.5, 33.75, 34, 34.25, 34.5, 34.75, 35, 35.25, 35.5, 35.75, 36, 36.25, 36.5, 36.75, 37, 37.25,
    37.5, 37.75, 38, 38.25, 38.5, 38.75, 39, 39.25, 39.5, 39.75, 40
)


def test_wind_powercurve_pysam():
    model = windpower.default("WindpowerSingleowner")
    model.Turbine.wind_turbine_rotor_diameter = 75

    # calculate system capacity.  To evaluate other turbines, update the defaults dictionary
    model.Turbine.calculate_powercurve(
        wind_default_rated_output,
        int(model.Turbine.wind_turbine_rotor_diameter),
        wind_default_elevation,
        wind_default_max_cp,
        wind_default_max_tip_speed,
        wind_default_max_tip_speed_ratio,
        wind_default_cut_in_speed,
        wind_default_cut_out_speed,
        wind_default_drive_train
    )

    windspeeds_truth = [round(x, 2) for x in powercurveWS]
    windspeeds_calc = [round(x, 2) for x in model.Turbine.wind_turbine_powercurve_windspeeds]
    powercurve_truth = [round(x, 0) for x in powercurveKW]
    powercurve_calc = [round(x, 0) for x in model.Turbine.wind_turbine_powercurve_powerout]

    assert all([a == b for a, b in zip(windspeeds_truth, windspeeds_calc)])
    assert all([a == b for a, b in zip(powercurve_truth, powercurve_calc)])


def test_changing_n_turbines_pysam(site):
    # test with gridded layout
    config = WindConfig.from_dict({'num_turbines': 10, "turbine_rating_kw": 2000})
    model = WindPlant(site, config=config)
    assert(model.system_capacity_kw == 20000)
    for n in range(1, 20):
        model.num_turbines = n
        assert model.num_turbines == n, "n turbs should be " + str(n)
        assert model.system_capacity_kw == approx(20000, 1), "system capacity different when n turbs " + str(n)

    # test with row layout


def test_changing_rotor_diam_recalc_pysam(site):
    config = WindConfig.from_dict({'num_turbines': 10, "turbine_rating_kw": 2000})
    model = WindPlant(site, config=config)
    assert model.system_capacity_kw == 20000
    diams = range(50, 70, 140)
    for d in diams:
        model.rotor_diameter = d
        assert model.rotor_diameter == d, "rotor diameter should be " + str(d)
        assert model.turb_rating == 2000, "new rating different when rotor diameter is " + str(d)


def test_changing_turbine_rating_pysam(site):
    # powercurve scaling
    config = WindConfig.from_dict({'num_turbines': 24, "turbine_rating_kw": 2000})
    model = WindPlant(site, config=config)
    n_turbs = model.num_turbines
    for n in range(1000, 3000, 150):
        model.turb_rating = n
        assert model.system_capacity_kw == model.turb_rating * n_turbs, "system size error when rating is " + str(n)


def test_changing_powercurve_pysam(site):
    # with power curve recalculation requires diameter changes
    config = WindConfig.from_dict({'num_turbines': 24, "turbine_rating_kw": 2000})
    model = WindPlant(site, config=config)
    n_turbs = model.num_turbines
    d_to_r = model.rotor_diameter / model.turb_rating
    for n in range(1000, 3001, 500):
        d = math.ceil(n * d_to_r * 1)
        model.modify_powercurve(d, n)
        assert model.turb_rating == approx(n, 0.1), "turbine rating should be " + str(n)
        assert model.system_capacity_kw == approx(model.turb_rating * n_turbs, 0.1), "size error when rating is " + str(n)


def test_changing_system_capacity_pysam(site):
    # adjust number of turbines, system capacity won't be exactly as requested
    config = WindConfig.from_dict({'num_turbines': 20, "turbine_rating_kw": 1000})
    model = WindPlant(site, config=config)
    rating = model.turb_rating
    for n in range(1000, 20000, 1000):
        model.system_capacity_by_num_turbines(n)
        assert model.turb_rating == rating, str(n)
        assert model.system_capacity_kw == rating * round(n/rating)

    # adjust turbine rating first, system capacity will be exact
    model = WindPlant(site, config=config)
    for n in range(40000, 60000, 1000):
        model.system_capacity_by_rating(n)
        assert model.system_capacity_kw == approx(n)


#################### FLORIS tests ################
def test_floris_num_turbines(site):
<<<<<<< HEAD
    floris_config_path = (
        ROOT_DIR.parent / "tests" / "hopp" / "inputs" / "floris_config.yaml"
    )
    
    site.wind_resource.hub_height_meters = 90.0
    config = WindConfig.from_dict({'num_turbines': 16, "turbine_rating_kw": 5000, "model_name": "floris", "timestep": [1, 8760], "floris_config": floris_config_path})
=======
    floris_config_path = (ROOT_DIR.parent / "tests" / "hopp" / "inputs" / "floris_config.yaml")
    f_config = load_yaml(floris_config_path)
    floris_n_turbines = len(f_config["farm"]["layout_x"])
    config = WindConfig.from_dict(
        {
            'num_turbines': 16,
            "turbine_rating_kw": 5000,
            "model_name": "floris",
            "timestep": [1, 8760],
            "floris_config": floris_config_path
        }
    )
>>>>>>> d6dcb57c
    model = WindPlant(site, config=config)
    xcoords, ycoords = model._system_model.wind_farm_layout
    assert len(xcoords) == config.num_turbines
    assert len(ycoords) == model.num_turbines
    assert model._system_model.nTurbs == model.num_turbines
<<<<<<< HEAD
    
=======
    # with pytest.raises(UserWarning) as err:
    # assert str(err.value) == f"num_turbines input ({config.num_turbines}) does not equal number of turbines in floris layout ({floris_n_turbines})"

>>>>>>> d6dcb57c

def test_changing_rotor_diam_recalc_floris(site):
    floris_config_path = (
        ROOT_DIR.parent / "tests" / "hopp" / "inputs" / "floris_config.yaml"
    )
<<<<<<< HEAD
    site.wind_resource.hub_height_meters = 90.0
    config = WindConfig.from_dict({'num_turbines': 4, "turbine_rating_kw": 5000, "model_name": "floris", "timestep": [1, 8760], "floris_config": floris_config_path})
=======
    
    config = WindConfig.from_dict(
        {
            'num_turbines': 4,
            "turbine_rating_kw": 5000,
            "model_name": "floris",
            "timestep": [1, 8760],
            "floris_config": floris_config_path
        }
    )
>>>>>>> d6dcb57c
    model = WindPlant(site, config=config)
    assert model._system_model.system_capacity  == 20000
    diams = range(50, 70, 140)
    for d in diams:
        model._system_model.wind_turbine_rotor_diameter = d
        assert model._system_model.wind_turbine_rotor_diameter == d, "rotor diameter should be " + str(d)
<<<<<<< HEAD
=======

>>>>>>> d6dcb57c

def test_changing_turbine_rating_floris(site):
    
    floris_config_path = (ROOT_DIR.parent / "tests" / "hopp" / "inputs" / "floris_config.yaml")
    config = WindConfig.from_dict(
        {
            'num_turbines': 4,
            "turbine_rating_kw": 1000,
            "model_name": "floris",
            "timestep": [1, 8760],
            "floris_config": floris_config_path
        }
    )
<<<<<<< HEAD
    site.wind_resource.hub_height_meters = 90.0
    config = WindConfig.from_dict({'num_turbines': 4, "turbine_rating_kw": 1000, "model_name": "floris", "timestep": [1, 8760], "floris_config": floris_config_path})
    with pytest.raises(UserWarning) as err:
        model = WindPlant(site, config=config)
    assert str(err.value) == "input turbine rating (1000 kW) does not match rating from floris power-curve (5000.0 kW)"
   

def test_changing_system_capacity_floris(site):
    # this will fail now
    floris_config_path = (
        ROOT_DIR.parent / "tests" / "hopp" / "inputs" / "floris_config.yaml"
    )
    site.wind_resource.hub_height_meters = 90.0
    config = WindConfig.from_dict({'num_turbines': 4, "turbine_rating_kw": 5000, "model_name": "floris", "timestep": [1, 8760], "floris_config": floris_config_path})
    model = WindPlant(site, config=config)
    
    new_num_turbs = 16
    new_capacity_kW = new_num_turbs*config.turbine_rating_kw
    rating = model._system_model.turb_rating
    
    assert model._system_model.nTurbs == 4
    assert model._system_model.turb_rating == rating
    assert model._system_model.system_capacity == 20000
    
    model.system_capacity_by_num_turbines(new_capacity_kW)
    assert model._system_model.nTurbs == new_num_turbs
    assert model._system_model.system_capacity == new_capacity_kW 
=======
    with pytest.raises(UserWarning) as err:
        model = WindPlant(site, config=config)
    assert str(err.value) == "Input turbine rating (1000 kW) does not match rating from floris power-curve (5000.0 kW)"


def test_changing_system_capacity_floris(site):
    floris_config_path = (ROOT_DIR.parent / "tests" / "hopp" / "inputs" / "floris_config.yaml")
    
    config = WindConfig.from_dict(
        {
            'num_turbines': 4,
            "turbine_rating_kw": 5000,
            "model_name": "floris",
            "timestep": [1, 8760],
            "floris_config": floris_config_path
        }
    )
    model = WindPlant(site, config=config)
    new_num_turbs = 16
    new_capacity_kW = new_num_turbs*config.turbine_rating_kw
    rating = model._system_model.turb_rating

    assert model._system_model.nTurbs == 4
    assert model._system_model.turb_rating == rating
    assert model._system_model.system_capacity == 20000

    model.system_capacity_by_num_turbines(new_capacity_kW)
    assert model._system_model.nTurbs == new_num_turbs
    assert model._system_model.system_capacity == new_capacity_kW 
>>>>>>> d6dcb57c
<|MERGE_RESOLUTION|>--- conflicted
+++ resolved
@@ -1,24 +1,12 @@
 import math
 
-<<<<<<< HEAD
 import PySAM.Windpower as windpower
 import pytest
-=======
-import pytest
-from pytest import fixture, approx
-
-import PySAM.Windpower as windpower
-from hopp import ROOT_DIR
->>>>>>> d6dcb57c
 from hopp.simulation.technologies.wind.wind_plant import WindPlant, WindConfig
 from hopp.utilities import load_yaml
 from tests.hopp.utils import create_default_site_info
-<<<<<<< HEAD
 from hopp.utilities import load_yaml
 from hopp import ROOT_DIR
-=======
-
->>>>>>> d6dcb57c
 
 @fixture
 def site():
@@ -151,69 +139,31 @@
 
 #################### FLORIS tests ################
 def test_floris_num_turbines(site):
-<<<<<<< HEAD
     floris_config_path = (
         ROOT_DIR.parent / "tests" / "hopp" / "inputs" / "floris_config.yaml"
     )
     
     site.wind_resource.hub_height_meters = 90.0
     config = WindConfig.from_dict({'num_turbines': 16, "turbine_rating_kw": 5000, "model_name": "floris", "timestep": [1, 8760], "floris_config": floris_config_path})
-=======
-    floris_config_path = (ROOT_DIR.parent / "tests" / "hopp" / "inputs" / "floris_config.yaml")
-    f_config = load_yaml(floris_config_path)
-    floris_n_turbines = len(f_config["farm"]["layout_x"])
-    config = WindConfig.from_dict(
-        {
-            'num_turbines': 16,
-            "turbine_rating_kw": 5000,
-            "model_name": "floris",
-            "timestep": [1, 8760],
-            "floris_config": floris_config_path
-        }
-    )
->>>>>>> d6dcb57c
     model = WindPlant(site, config=config)
     xcoords, ycoords = model._system_model.wind_farm_layout
     assert len(xcoords) == config.num_turbines
     assert len(ycoords) == model.num_turbines
     assert model._system_model.nTurbs == model.num_turbines
-<<<<<<< HEAD
-    
-=======
-    # with pytest.raises(UserWarning) as err:
-    # assert str(err.value) == f"num_turbines input ({config.num_turbines}) does not equal number of turbines in floris layout ({floris_n_turbines})"
-
->>>>>>> d6dcb57c
+    
 
 def test_changing_rotor_diam_recalc_floris(site):
     floris_config_path = (
         ROOT_DIR.parent / "tests" / "hopp" / "inputs" / "floris_config.yaml"
     )
-<<<<<<< HEAD
     site.wind_resource.hub_height_meters = 90.0
     config = WindConfig.from_dict({'num_turbines': 4, "turbine_rating_kw": 5000, "model_name": "floris", "timestep": [1, 8760], "floris_config": floris_config_path})
-=======
-    
-    config = WindConfig.from_dict(
-        {
-            'num_turbines': 4,
-            "turbine_rating_kw": 5000,
-            "model_name": "floris",
-            "timestep": [1, 8760],
-            "floris_config": floris_config_path
-        }
-    )
->>>>>>> d6dcb57c
     model = WindPlant(site, config=config)
     assert model._system_model.system_capacity  == 20000
     diams = range(50, 70, 140)
     for d in diams:
         model._system_model.wind_turbine_rotor_diameter = d
         assert model._system_model.wind_turbine_rotor_diameter == d, "rotor diameter should be " + str(d)
-<<<<<<< HEAD
-=======
-
->>>>>>> d6dcb57c
 
 def test_changing_turbine_rating_floris(site):
     
@@ -227,7 +177,6 @@
             "floris_config": floris_config_path
         }
     )
-<<<<<<< HEAD
     site.wind_resource.hub_height_meters = 90.0
     config = WindConfig.from_dict({'num_turbines': 4, "turbine_rating_kw": 1000, "model_name": "floris", "timestep": [1, 8760], "floris_config": floris_config_path})
     with pytest.raises(UserWarning) as err:
@@ -255,34 +204,3 @@
     model.system_capacity_by_num_turbines(new_capacity_kW)
     assert model._system_model.nTurbs == new_num_turbs
     assert model._system_model.system_capacity == new_capacity_kW 
-=======
-    with pytest.raises(UserWarning) as err:
-        model = WindPlant(site, config=config)
-    assert str(err.value) == "Input turbine rating (1000 kW) does not match rating from floris power-curve (5000.0 kW)"
-
-
-def test_changing_system_capacity_floris(site):
-    floris_config_path = (ROOT_DIR.parent / "tests" / "hopp" / "inputs" / "floris_config.yaml")
-    
-    config = WindConfig.from_dict(
-        {
-            'num_turbines': 4,
-            "turbine_rating_kw": 5000,
-            "model_name": "floris",
-            "timestep": [1, 8760],
-            "floris_config": floris_config_path
-        }
-    )
-    model = WindPlant(site, config=config)
-    new_num_turbs = 16
-    new_capacity_kW = new_num_turbs*config.turbine_rating_kw
-    rating = model._system_model.turb_rating
-
-    assert model._system_model.nTurbs == 4
-    assert model._system_model.turb_rating == rating
-    assert model._system_model.system_capacity == 20000
-
-    model.system_capacity_by_num_turbines(new_capacity_kW)
-    assert model._system_model.nTurbs == new_num_turbs
-    assert model._system_model.system_capacity == new_capacity_kW 
->>>>>>> d6dcb57c
