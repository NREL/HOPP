--- conflicted
+++ resolved
@@ -23,12 +23,9 @@
     + Update: raise errors when using floris if theres a discrepancy between inputs in `WindConfig` and information in `floris_config` (such as `num_turbines` and the `floris_config` layout, and turbine parameters like rotor diameter and turbine rating.)
     + Integrated wind layout functionality when using floris
     + Updated wind layout parameters.
-<<<<<<< HEAD
 * Added TidalResource to load tidal resource data for simulating tidal energy.
 * Added MHKTidalPlant to simulate tidal energy.
-=======
 * Remove erroneous 100 multiples for percentages and add clarifying parentheses for correct 100 multiples for percentages
->>>>>>> ea461bea
 
 ## Version 3.1.1, Dec. 18, 2024
 
