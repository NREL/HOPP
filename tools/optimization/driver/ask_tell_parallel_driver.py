<<<<<<< HEAD
from pathos import multiprocessing
=======
from multiprocessing_on_dill import Pool, cpu_count
>>>>>>> b0a350a4
from typing import (
    Callable,
    Tuple,
    )

from ..data_logging.data_recorder import DataRecorder
from ..driver.ask_tell_driver import AskTellDriver
from ..optimizer.ask_tell_optimizer import AskTellOptimizer
from .ask_tell_parallel_driver_fns import *


class AskTellParallelDriver(AskTellDriver):
    
    def __init__(self,
                 nprocs: int = cpu_count()):
        self._num_evaluations: int = 0
        self._num_iterations: int = 0
        self._nprocs = nprocs
        self._pool = None
        
        # self.evaluations = []
    
    def __getstate__(self):
        """
        This prevents the pool from being pickled when using the pool...
        """
        self_dict = self.__dict__.copy()
        if 'pool' in self_dict:
            del self_dict['pool']
        return self_dict
    
    def __setstate__(self, state):
        """
        This prevents the pool from being pickled when using the pool...
        """
        self.__dict__.update(state)
    
    def __del__(self):
        """
        This prevents the pool from being pickled when using the pool...
        """
        if hasattr(self, 'pool') and self._pool is not None:
            self._pool.join() 
            self._pool.close() 
            self._pool = None 
    
    def setup(
            self,
            objective: Callable[[any], Tuple[float, float, any]],
            recorder: DataRecorder,
            ) -> None:
        """
        Must be called before calling step() or run().
        Sets the objective function for this driver and the data recorder.
        :param objective: objective function for evaluating candidate solutions
        :param recorder: data recorder
        :return:
        """
        self._pool = Pool(
            initializer=make_initializer(objective),
            processes=self._nprocs)
    
    def step(self,
             optimizer: AskTellOptimizer,
             ) -> bool:
        """
        Steps the optimizer through one iteration of generating candidates, evaluating them, and updating with their
        evaluations.
        :param optimizer: the optimizer to use
        :return: True if the optimizer reached a stopping point (via calling optimizer.stop())
        """
        # print('step()')
        num_candidates = optimizer.get_num_candidates()
        candidates = optimizer.ask(num_candidates)
        evaluations = self._pool.map(evaluate, candidates)
        num_candidates = len(evaluations)
        # print('telling')
        # self.evaluations = list(evaluations)
        optimizer.tell(evaluations)
        
        self._num_evaluations += num_candidates
        self._num_iterations += 1
        # print('done')
        return optimizer.stop()
    
    def get_num_evaluations(self) -> int:
        return self._num_evaluations
    
    def get_num_iterations(self) -> int:
        return self._num_iterations<|MERGE_RESOLUTION|>--- conflicted
+++ resolved
@@ -1,8 +1,4 @@
-<<<<<<< HEAD
-from pathos import multiprocessing
-=======
 from multiprocessing_on_dill import Pool, cpu_count
->>>>>>> b0a350a4
 from typing import (
     Callable,
     Tuple,
