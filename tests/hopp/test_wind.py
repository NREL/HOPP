import math

import pytest
from pytest import fixture, approx

import PySAM.Windpower as windpower
from hopp import ROOT_DIR
from hopp.simulation.technologies.wind.wind_plant import WindPlant, WindConfig
from hopp.utilities import load_yaml
from tests.hopp.utils import create_default_site_info


@fixture
def site():
    return create_default_site_info()

wind_default_elevation = 0
wind_default_rated_output = 2000
wind_default_max_cp = 0.45
wind_default_max_tip_speed = 80
wind_default_max_tip_speed_ratio = 8
wind_default_cut_in_speed = 4
wind_default_cut_out_speed = 25
wind_default_drive_train = 0

powercurveKW = (
    0, 0, 0, 0, 0, 0, 0, 0, 0, 0, 0, 0, 0, 0, 0, 0, 0, 56.9014, 72.8929, 90.7638, 110.618, 132.561,
    156.696, 183.129, 211.962, 243.302, 277.251, 313.915, 353.398, 395.805, 441.239, 489.805,
    541.608, 596.752, 655.341, 717.481, 783.274, 852.826, 926.241, 1003.62, 1088.85, 1174.66,
    1260.47, 1346.28, 1432.09, 1517.9, 1603.71, 1689.53, 1775.34, 1861.15, 1946.96, 2000, 2000,
    2000, 2000, 2000, 2000, 2000, 2000, 2000, 2000, 2000, 2000, 2000, 2000, 2000, 2000, 2000, 2000,
    2000, 2000, 2000, 2000, 2000, 2000, 2000, 2000, 2000, 2000, 2000, 2000, 2000, 2000, 2000, 2000,
    2000, 2000, 2000, 2000, 2000, 2000, 2000, 2000, 2000, 2000, 2000, 2000, 2000, 2000, 2000, 0, 0,
    0, 0, 0, 0, 0, 0, 0, 0, 0, 0, 0, 0, 0, 0, 0, 0, 0, 0, 0, 0, 0, 0, 0, 0, 0, 0, 0, 0, 0, 0, 0, 0,
    0, 0, 0, 0, 0, 0, 0, 0, 0, 0, 0, 0, 0, 0, 0, 0, 0, 0, 0, 0, 0, 0, 0, 0, 0, 0, 0
)

powercurveWS = (
    0, 0.25, 0.5, 0.75, 1, 1.25, 1.5, 1.75, 2, 2.25, 2.5, 2.75, 3, 3.25, 3.5, 3.75, 4, 4.25, 4.5,
    4.75, 5, 5.25, 5.5, 5.75, 6, 6.25, 6.5, 6.75, 7, 7.25, 7.5, 7.75, 8, 8.25, 8.5, 8.75, 9, 9.25,
    9.5, 9.75, 10, 10.25, 10.5, 10.75, 11, 11.25, 11.5, 11.75, 12, 12.25, 12.5, 12.75, 13, 13.25,
    13.5, 13.75, 14, 14.25, 14.5, 14.75, 15, 15.25, 15.5, 15.75, 16, 16.25, 16.5, 16.75, 17, 17.25,
    17.5, 17.75, 18, 18.25, 18.5, 18.75, 19, 19.25, 19.5, 19.75, 20, 20.25, 20.5, 20.75, 21, 21.25,
    21.5, 21.75, 22, 22.25, 22.5, 22.75, 23, 23.25, 23.5, 23.75, 24, 24.25, 24.5, 24.75, 25, 25.25,
    25.5, 25.75, 26, 26.25, 26.5, 26.75, 27, 27.25, 27.5, 27.75, 28, 28.25, 28.5, 28.75, 29, 29.25,
    29.5, 29.75, 30, 30.25, 30.5, 30.75, 31, 31.25, 31.5, 31.75, 32, 32.25, 32.5, 32.75, 33, 33.25,
    33.5, 33.75, 34, 34.25, 34.5, 34.75, 35, 35.25, 35.5, 35.75, 36, 36.25, 36.5, 36.75, 37, 37.25,
    37.5, 37.75, 38, 38.25, 38.5, 38.75, 39, 39.25, 39.5, 39.75, 40
)


def test_wind_powercurve_pysam():
    model = windpower.default("WindpowerSingleowner")
    model.Turbine.wind_turbine_rotor_diameter = 75

    # calculate system capacity.  To evaluate other turbines, update the defaults dictionary
    model.Turbine.calculate_powercurve(
        wind_default_rated_output,
        int(model.Turbine.wind_turbine_rotor_diameter),
        wind_default_elevation,
        wind_default_max_cp,
        wind_default_max_tip_speed,
        wind_default_max_tip_speed_ratio,
        wind_default_cut_in_speed,
        wind_default_cut_out_speed,
        wind_default_drive_train
    )

    windspeeds_truth = [round(x, 2) for x in powercurveWS]
    windspeeds_calc = [round(x, 2) for x in model.Turbine.wind_turbine_powercurve_windspeeds]
    powercurve_truth = [round(x, 0) for x in powercurveKW]
    powercurve_calc = [round(x, 0) for x in model.Turbine.wind_turbine_powercurve_powerout]

    assert all([a == b for a, b in zip(windspeeds_truth, windspeeds_calc)])
    assert all([a == b for a, b in zip(powercurve_truth, powercurve_calc)])


def test_changing_n_turbines_pysam(site):
    # test with gridded layout
    config = WindConfig.from_dict({'num_turbines': 10, "turbine_rating_kw": 2000})
    model = WindPlant(site, config=config)
    assert(model.system_capacity_kw == 20000)
    for n in range(1, 20):
        model.num_turbines = n
        assert model.num_turbines == n, "n turbs should be " + str(n)
        assert model.system_capacity_kw == approx(20000, 1), "system capacity different when n turbs " + str(n)

    # test with row layout


def test_changing_rotor_diam_recalc_pysam(site):
    config = WindConfig.from_dict({'num_turbines': 10, "turbine_rating_kw": 2000})
    model = WindPlant(site, config=config)
    assert model.system_capacity_kw == 20000
    diams = range(50, 70, 140)
    for d in diams:
        model.rotor_diameter = d
        assert model.rotor_diameter == d, "rotor diameter should be " + str(d)
        assert model.turb_rating == 2000, "new rating different when rotor diameter is " + str(d)


def test_changing_turbine_rating_pysam(site):
    # powercurve scaling
    config = WindConfig.from_dict({'num_turbines': 24, "turbine_rating_kw": 2000})
    model = WindPlant(site, config=config)
    n_turbs = model.num_turbines
    for n in range(1000, 3000, 150):
        model.turb_rating = n
        assert model.system_capacity_kw == model.turb_rating * n_turbs, "system size error when rating is " + str(n)


def test_changing_powercurve_pysam(site):
    # with power curve recalculation requires diameter changes
    config = WindConfig.from_dict({'num_turbines': 24, "turbine_rating_kw": 2000})
    model = WindPlant(site, config=config)
    n_turbs = model.num_turbines
    d_to_r = model.rotor_diameter / model.turb_rating
    for n in range(1000, 3001, 500):
        d = math.ceil(n * d_to_r * 1)
        model.modify_powercurve(d, n)
        assert model.turb_rating == approx(n, 0.1), "turbine rating should be " + str(n)
        assert model.system_capacity_kw == approx(model.turb_rating * n_turbs, 0.1), "size error when rating is " + str(n)


def test_changing_system_capacity_pysam(site):
    # adjust number of turbines, system capacity won't be exactly as requested
    config = WindConfig.from_dict({'num_turbines': 20, "turbine_rating_kw": 1000})
    model = WindPlant(site, config=config)
    rating = model.turb_rating
    for n in range(1000, 20000, 1000):
        model.system_capacity_by_num_turbines(n)
        assert model.turb_rating == rating, str(n)
        assert model.system_capacity_kw == rating * round(n/rating)

    # adjust turbine rating first, system capacity will be exact
    model = WindPlant(site, config=config)
    for n in range(40000, 60000, 1000):
        model.system_capacity_by_rating(n)
        assert model.system_capacity_kw == approx(n)


#################### FLORIS tests ################
def test_floris_num_turbines(site):
    floris_config_path = (ROOT_DIR.parent / "tests" / "hopp" / "inputs" / "floris_config.yaml")
    f_config = load_yaml(floris_config_path)
    floris_n_turbines = len(f_config["farm"]["layout_x"])
<<<<<<< HEAD
    config = WindConfig.from_dict({'num_turbines': 16, "turbine_rating_kw": 5000, "model_name": "floris", "timestep": [1, 8760], "floris_config": floris_config_path})
=======
    config = WindConfig.from_dict(
        {
            'num_turbines': 16,
            "turbine_rating_kw": 5000,
            "model_name": "floris",
            "timestep": [1, 8760],
            "floris_config": floris_config_path
        }
    )
>>>>>>> 319d4264
    model = WindPlant(site, config=config)
    xcoords, ycoords = model._system_model.wind_farm_layout
    assert len(xcoords) == config.num_turbines
    assert len(ycoords) == model.num_turbines
    assert model._system_model.nTurbs == model.num_turbines
    # with pytest.raises(UserWarning) as err:
    # assert str(err.value) == f"num_turbines input ({config.num_turbines}) does not equal number of turbines in floris layout ({floris_n_turbines})"
<<<<<<< HEAD
   
=======

>>>>>>> 319d4264

def test_changing_rotor_diam_recalc_floris(site):
    floris_config_path = (
        ROOT_DIR.parent / "tests" / "hopp" / "inputs" / "floris_config.yaml"
    )
    
    config = WindConfig.from_dict(
        {
            'num_turbines': 4,
            "turbine_rating_kw": 5000,
            "model_name": "floris",
            "timestep": [1, 8760],
            "floris_config": floris_config_path
        }
    )
    model = WindPlant(site, config=config)
    assert model._system_model.system_capacity  == 20000
    diams = range(50, 70, 140)
    for d in diams:
        model._system_model.wind_turbine_rotor_diameter = d
        assert model._system_model.wind_turbine_rotor_diameter == d, "rotor diameter should be " + str(d)


def test_changing_turbine_rating_floris(site):
    
    floris_config_path = (ROOT_DIR.parent / "tests" / "hopp" / "inputs" / "floris_config.yaml")
    config = WindConfig.from_dict(
        {
            'num_turbines': 4,
            "turbine_rating_kw": 1000,
            "model_name": "floris",
            "timestep": [1, 8760],
            "floris_config": floris_config_path
        }
    )
    with pytest.raises(UserWarning) as err:
        model = WindPlant(site, config=config)
    assert str(err.value) == "input turbine rating (1000 kW) does not match rating from floris power-curve (5000.0 kW)"


def test_changing_system_capacity_floris(site):
    floris_config_path = (ROOT_DIR.parent / "tests" / "hopp" / "inputs" / "floris_config.yaml")
    
    config = WindConfig.from_dict(
        {
            'num_turbines': 4,
            "turbine_rating_kw": 5000,
            "model_name": "floris",
            "timestep": [1, 8760],
            "floris_config": floris_config_path
        }
    )
    model = WindPlant(site, config=config)
<<<<<<< HEAD
    
=======

>>>>>>> 319d4264
    new_num_turbs = 16
    new_capacity_kW = new_num_turbs*config.turbine_rating_kw
    rating = model._system_model.turb_rating

    assert model._system_model.nTurbs == 4
    assert model._system_model.turb_rating == rating
    assert model._system_model.system_capacity == 20000
<<<<<<< HEAD
    
    model.system_capacity_by_num_turbines(new_capacity_kW)
    assert model._system_model.nTurbs == new_num_turbs
    assert model._system_model.system_capacity == new_capacity_kW 
=======

    model.system_capacity_by_num_turbines(new_capacity_kW)
    assert model._system_model.nTurbs == new_num_turbs
    assert model._system_model.system_capacity == new_capacity_kW 
>>>>>>> 319d4264
<|MERGE_RESOLUTION|>--- conflicted
+++ resolved
@@ -144,9 +144,6 @@
     floris_config_path = (ROOT_DIR.parent / "tests" / "hopp" / "inputs" / "floris_config.yaml")
     f_config = load_yaml(floris_config_path)
     floris_n_turbines = len(f_config["farm"]["layout_x"])
-<<<<<<< HEAD
-    config = WindConfig.from_dict({'num_turbines': 16, "turbine_rating_kw": 5000, "model_name": "floris", "timestep": [1, 8760], "floris_config": floris_config_path})
-=======
     config = WindConfig.from_dict(
         {
             'num_turbines': 16,
@@ -156,7 +153,6 @@
             "floris_config": floris_config_path
         }
     )
->>>>>>> 319d4264
     model = WindPlant(site, config=config)
     xcoords, ycoords = model._system_model.wind_farm_layout
     assert len(xcoords) == config.num_turbines
@@ -164,11 +160,7 @@
     assert model._system_model.nTurbs == model.num_turbines
     # with pytest.raises(UserWarning) as err:
     # assert str(err.value) == f"num_turbines input ({config.num_turbines}) does not equal number of turbines in floris layout ({floris_n_turbines})"
-<<<<<<< HEAD
    
-=======
-
->>>>>>> 319d4264
 
 def test_changing_rotor_diam_recalc_floris(site):
     floris_config_path = (
@@ -206,7 +198,7 @@
     )
     with pytest.raises(UserWarning) as err:
         model = WindPlant(site, config=config)
-    assert str(err.value) == "input turbine rating (1000 kW) does not match rating from floris power-curve (5000.0 kW)"
+    assert str(err.value) == "Input turbine rating (1000 kW) does not match rating from floris power-curve (5000.0 kW)"
 
 
 def test_changing_system_capacity_floris(site):
@@ -222,11 +214,6 @@
         }
     )
     model = WindPlant(site, config=config)
-<<<<<<< HEAD
-    
-=======
-
->>>>>>> 319d4264
     new_num_turbs = 16
     new_capacity_kW = new_num_turbs*config.turbine_rating_kw
     rating = model._system_model.turb_rating
@@ -234,14 +221,7 @@
     assert model._system_model.nTurbs == 4
     assert model._system_model.turb_rating == rating
     assert model._system_model.system_capacity == 20000
-<<<<<<< HEAD
     
     model.system_capacity_by_num_turbines(new_capacity_kW)
     assert model._system_model.nTurbs == new_num_turbs
-    assert model._system_model.system_capacity == new_capacity_kW 
-=======
-
-    model.system_capacity_by_num_turbines(new_capacity_kW)
-    assert model._system_model.nTurbs == new_num_turbs
-    assert model._system_model.system_capacity == new_capacity_kW 
->>>>>>> 319d4264
+    assert model._system_model.system_capacity == new_capacity_kW 